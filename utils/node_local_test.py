#!/usr/bin/env python3
"""Node local test (NLT).

Test script for running DAOS on a single node over tmpfs and running initial
smoke/unit tests.

Includes support for DFuse with a number of unit tests, as well as stressing
the client with fault injection of D_ALLOC() usage.
"""

# pylint: disable=too-many-lines

import os
from os.path import join
import sys
import time
import uuid
import json
import copy
import signal
import pprint
import stat
import errno
import argparse
import threading
import functools
import traceback
import subprocess  # nosec
import tempfile
import pickle  # nosec
import re
import shutil
import xattr
import junit_xml
import tabulate
import yaml


class NLTestFail(Exception):
    """Used to indicate test failure"""


class NLTestNoFi(NLTestFail):
    """Used to indicate Fault injection didn't work"""


class NLTestNoFunction(NLTestFail):
    """Used to indicate a function did not log anything"""

    def __init__(self, function):
        super().__init__(self)
        self.function = function


class NLTestTimeout(NLTestFail):
    """Used to indicate that an operation timed out"""


instance_num = 0  # pylint: disable=invalid-name


def get_inc_id():
    """Return a unique character"""
    global instance_num  # pylint: disable=invalid-name
    instance_num += 1
    return f'{instance_num:04d}'


def umount(path, background=False):
    """Umount dfuse from a given path"""
    if background:
        cmd = ['fusermount3', '-uz', path]
    else:
        cmd = ['fusermount3', '-u', path]
    ret = subprocess.run(cmd, check=False)
    print(f'rc from umount {ret.returncode}')
    return ret.returncode


class NLTConf():
    """Helper class for configuration"""

    def __init__(self, json_file, args):

        with open(json_file, 'r') as ofh:
            self._bc = json.load(ofh)
        self.agent_dir = None
        self.wf = None
        self.args = None
        self.max_log_size = None
        self.valgrind_errors = False
        self.log_timer = CulmTimer()
        self.compress_timer = CulmTimer()
        self.dfuse_parent_dir = tempfile.mkdtemp(dir=args.dfuse_dir,
                                                 prefix='dnt_dfuse_')
        self.tmp_dir = None
        if args.class_name:
            self.tmp_dir = join('nlt_logs', args.class_name)
            if os.path.exists(self.tmp_dir):
                for old_file in os.listdir(self.tmp_dir):
                    os.unlink(join(self.tmp_dir, old_file))
                os.rmdir(self.tmp_dir)
            os.makedirs(self.tmp_dir)

        self._compress_procs = []

    def __del__(self):
        self.flush_bz2()
        os.rmdir(self.dfuse_parent_dir)

    def set_wf(self, wf):
        """Set the WarningsFactory object"""
        self.wf = wf

    def set_args(self, args):
        """Set command line args"""
        self.args = args

        # Parse the max log size.
        if args.max_log_size:
            size = args.max_log_size
            if size.endswith('MiB'):
                size = int(size[:-3])
                size *= (1024 * 1024)
            elif size.endswith('GiB'):
                size = int(size[:-3])
                size *= (1024 * 1024 * 1024)
            self.max_log_size = int(size)

    def __getitem__(self, key):
        return self._bc[key]

    def compress_file(self, filename):
        """Compress a file using bz2 for space reasons

        Launch a bzip2 process in the background as this is time consuming, and each time
        a new process is launched then reap any previous ones which have completed.
        """
        # pylint: disable=consider-using-with
        self._compress_procs[:] = (proc for proc in self._compress_procs if proc.poll())
        self._compress_procs.append(subprocess.Popen(['nice', '-19', 'bzip2', '--best', filename]))

    def flush_bz2(self):
        """Wait for all bzip2 subprocess to finish"""
        self.compress_timer.start()
        for proc in self._compress_procs:
            proc.wait()
        self._compress_procs = []
        self.compress_timer.stop()


class CulmTimer():
    """Class to keep track of elapsed time so we know where to focus performance tuning"""

    def __init__(self):
        self.total = 0
        self._start = None

    def start(self):
        """Start the timer"""
        self._start = time.perf_counter()

    def stop(self):
        """Stop the timer, and add elapsed to total"""
        self.total += time.perf_counter() - self._start


class BoolRatchet():
    """Used for saving test results"""

    # Any call to fail() of add_result with a True value will result
    # in errors being True.

    def __init__(self):
        self.errors = False

    def fail(self):
        """Mark as failure"""
        self.errors = True

    def add_result(self, result):
        """Save result, keep record of failure"""
        if result:
            self.fail()


class WarningsFactory():
    """Class to parse warnings, and save to JSON output file

    Take a list of failures, and output the data in a way that is best
    displayed according to
    https://github.com/jenkinsci/warnings-ng-plugin/blob/master/doc/Documentation.md
    """

    # Error levels supported by the reporting are LOW, NORMAL, HIGH, ERROR.

    def __init__(self,
                 filename,
                 junit=False,
                 class_id=None,
                 post=False,
                 post_error=False,
                 check=None):
        # pylint: disable=consider-using-with
        self._fd = open(filename, 'w')
        self.filename = filename
        self.post = post
        self.post_error = post_error
        self.check = check
        self.issues = []
        self._class_id = class_id
        self.pending = []
        self._running = True
        # Save the filename of the object, as __file__ does not
        # work in __del__
        self._file = __file__.lstrip('./')
        self._flush()

        if junit:
            # Insert a test-case and force it to failed.  Save this to file
            # and keep it there, until close() method is called, then remove
            # it and re-save.  This means any crash will result in there
            # being a results file with an error recorded.
            tc_startup = junit_xml.TestCase('Startup', classname=self._class_name('core'))
            tc_sanity = junit_xml.TestCase('Sanity', classname=self._class_name('core'))
            tc_sanity.add_error_info('NLT exited abnormally')
            self.test_suite = junit_xml.TestSuite('Node Local Testing',
                                                  test_cases=[tc_startup, tc_sanity])
            self._write_test_file()
        else:
            self.test_suite = None

    def _class_name(self, class_name):
        """Return a formatted ID string for class"""
        if self._class_id:
            return f'NLT.{self._class_id}.{class_name}'
        return f'NLT.{class_name}'

    def __del__(self):
        """Ensure the file is flushed on exit.

        If it hasn't already been closed then mark an error
        """
        if not self._fd:
            return

        entry = {}
        entry['fileName'] = self._file
        # pylint: disable=protected-access
        entry['lineStart'] = sys._getframe().f_lineno
        entry['message'] = 'Tests exited without shutting down properly'
        entry['severity'] = 'ERROR'
        self.issues.append(entry)

        # Do not try and write the junit file here, as that does not work
        # during teardown.
        self.test_suite = None
        self.close()

    def add_test_case(self, name, failure=None, test_class='core', output=None, duration=None,
                      stdout=None, stderr=None):
        """Add a test case to the results

        class and other metadata will be set automatically,
        if failure is set the test will fail with the message
        provided.  Saves the state to file after each update.
        """
        if not self.test_suite:
            return

        test_case = junit_xml.TestCase(name, classname=self._class_name(test_class),
                                       elapsed_sec=duration, stdout=stdout, stderr=stderr)
        if failure:
            test_case.add_failure_info(failure, output=output)
        self.test_suite.test_cases.append(test_case)

        self._write_test_file()

    def _write_test_file(self):
        """Write test results to file"""
        with open('nlt-junit.xml', 'w') as file:
            junit_xml.TestSuite.to_file(file, [self.test_suite], prettyprint=True)

    def explain(self, line, log_file, esignal):
        """Log an error, along with the other errors it caused

        Log the line as an error, and reference everything in the pending
        array.
        """
        count = len(self.pending)
        symptoms = set()
        locs = set()
        mtype = 'Fault injection'

        sev = 'LOW'
        if esignal:
            symptoms.add(f'Process died with signal {esignal}')
            sev = 'ERROR'
            mtype = 'Fault injection caused crash'
            count += 1

        if count == 0:
            return

        for (sline, smessage) in self.pending:
            locs.add(f'{sline.filename}:{sline.lineno}')
            symptoms.add(smessage)

        preamble = f'Fault injected here caused {count} errors, logfile {log_file}:'

        message = f"{preamble} {' '.join(sorted(symptoms))} {' '.join(sorted(locs))}"

        self.add(line, sev, message, cat='Fault injection location', mtype=mtype)
        self.pending = []

    def add(self, line, sev, message, cat=None, mtype=None):
        """Log an error

        Describe an error and add it to the issues array.
        Add it to the pending array, for later clarification
        """
        entry = {}
        entry['fileName'] = line.filename
        if mtype:
            entry['type'] = mtype
        else:
            entry['type'] = message
        if cat:
            entry['category'] = cat
        entry['lineStart'] = line.lineno
        # Jenkins no longer seems to display the description.
        entry['description'] = message
        entry['message'] = f'{line.get_anon_msg()}\n{message}'
        entry['severity'] = sev
        self.issues.append(entry)
        if self.pending and self.pending[0][0].pid != line.pid:
            self.reset_pending()
        self.pending.append((line, message))
        self._flush()
        if self.post or (self.post_error and sev in ('HIGH', 'ERROR')):
            # https://docs.github.com/en/actions/reference/workflow-commands-for-github-actions
            if self.post_error:
                message = line.get_msg()
            print(f'::warning file={line.filename},line={line.lineno},::{self.check}, {message}')

    def reset_pending(self):
        """Reset the pending list

        Should be called before iterating on each new file, so errors
        from previous files aren't attributed to new files.
        """
        self.pending = []

    def _flush(self):
        """Write the current list to the json file

        This is done just in case of crash.  This function might get called
        from the __del__ method of DaosServer, so do not use __file__ here
        either.
        """
        self._fd.seek(0)
        self._fd.truncate(0)
        data = {}
        data['issues'] = list(self.issues)
        if self._running:
            # When the test is running insert an error in case of abnormal
            # exit, so that crashes in this code can be identified.
            entry = {}
            entry['fileName'] = self._file
            # pylint: disable=protected-access
            entry['lineStart'] = sys._getframe().f_lineno
            entry['severity'] = 'ERROR'
            entry['message'] = 'Tests are still running'
            data['issues'].append(entry)
        json.dump(data, self._fd, indent=2)
        self._fd.flush()

    def close(self):
        """Save, and close the log file"""
        self._running = False
        self._flush()
        self._fd.close()
        self._fd = None
        print(f'Closed JSON file {self.filename} with {len(self.issues)} errors')
        if self.test_suite:
            # This is a controlled shutdown, so wipe the error saying forced exit.
            self.test_suite.test_cases[1].errors = []
            self.test_suite.test_cases[1].error_message = []
            self._write_test_file()


def load_conf(args):
    """Load the build config file"""
    file_self = os.path.dirname(os.path.abspath(__file__))
    json_file = None
    while True:
        new_file = join(file_self, '.build_vars.json')
        if os.path.exists(new_file):
            json_file = new_file
            break
        file_self = os.path.dirname(file_self)
        if file_self == '/':
            raise NLTestFail('build file not found')
    return NLTConf(json_file, args)


def get_base_env(clean=False):
    """Return the base set of env vars needed for DAOS"""
    if clean:
        env = {}
    else:
        env = os.environ.copy()
    env['DD_MASK'] = 'all'
    env['DD_SUBSYS'] = 'all'
    env['D_LOG_MASK'] = 'DEBUG'
    env['D_LOG_SIZE'] = '5g'
    env['FI_UNIVERSE_SIZE'] = '128'

    # Enable this to debug memory errors, it has a performance impact but will scan the heap
    # for corruption.  See DAOS-12735 for why this can cause problems in practice.
    # env['MALLOC_CHECK_'] = '3'

    # Otherwise max number of contexts will be limited by number of cores
    env['CRT_CTX_NUM'] = '32'

    return env


class DaosPool():
    """Class to store data about daos pools"""

    def __init__(self, server, pool_uuid, label):
        self._server = server
        self.uuid = pool_uuid
        self.label = label
        self.conf = server.conf

    # pylint: disable-next=invalid-name
    def id(self):
        """Return the pool ID (label if set; UUID otherwise)"""
        if self.label:
            return self.label
        return self.uuid

    def dfuse_mount_name(self):
        """Return the string to pass to dfuse mount

        This should be a label if set, otherwise just the
        uuid.
        """
        return self.id()

    def fetch_containers(self):
        """Query the server and return a list of container objects"""
        rc = run_daos_cmd(self._server.conf, ['container', 'list', self.uuid], use_json=True)

        data = rc.json

        assert data['status'] == 0, rc
        assert data['error'] is None, rc

        if data['response'] is None:
            print('No containers in pool')
            return []

        containers = []
        for cont in data['response']:
            containers.append(DaosCont(cont['uuid'], cont['label'], pool=self))
        return containers


class DaosCont():
    """Class to store data about daos containers"""

    def __init__(self, cont_uuid, label, pool):
        self.uuid = cont_uuid
        self.label = label
        self.pool = pool
        if pool is not None:
            assert isinstance(self.pool, DaosPool)

    # pylint: disable-next=invalid-name
    def id(self):
        """Return the container ID (label if set; UUID otherwise)"""
        if self.label:
            return self.label
        return self.uuid

    def set_attrs(self, attrs):
        """Set container attributes.

        Args:
            attrs (dict): Dictionary of attributes to set.
        """
        kvs = []
        for key, value in attrs.items():
            kvs.append(f'{key}:{value}')

        cmd = ['container', 'set-attr', self.pool.id(), self.id(), ','.join(kvs)]

        rc = run_daos_cmd(self.pool.conf, cmd, show_stdout=True)
        print(rc)
        assert rc.returncode == 0, rc

    def destroy(self, valgrind=True, log_check=True):
        """Destroy the container

        Args:
            valgrind (bool, optional): Run the command under valgrind. Defaults to True.
            log_check (bool, optional): Run log analysis. Defaults to True.

        Raises:
            NLTestFail: If Pool was not provided when object created.
        """
        destroy_container(self.pool.conf, self.pool.id(), self.id(),
                          valgrind=valgrind, log_check=log_check)


class DaosServer():
    """Manage a DAOS server instance"""

    def __init__(self, conf, test_class=None, valgrind=False, wf=None, fatal_errors=None,
                 enable_fi=False):
        self.running = False
        self._file = __file__.lstrip('./')
        self._sp = None
        self._fi = enable_fi
        self._fi_file = None
        self.wf = wf
        self.fatal_errors = fatal_errors
        self.conf = conf
        if test_class:
            self._test_class = f'Server.{test_class}'
        else:
            self._test_class = None
        self.valgrind = valgrind
        self._agent = None
        self.max_start_time = 120
        self.max_stop_time = 30
        self.stop_sleep_time = 0.5
        self.engines = conf.args.engine_count
        self.sys_ram_rsvd = conf.args.system_ram_reserved
        # pylint: disable=consider-using-with
        self.control_log = tempfile.NamedTemporaryFile(prefix='dnt_control_',
                                                       suffix='.log',
                                                       dir=conf.tmp_dir,
                                                       delete=False)
        self.helper_log = tempfile.NamedTemporaryFile(prefix='dnt_helper_',
                                                      suffix='.log',
                                                      dir=conf.tmp_dir,
                                                      delete=False)
        self.agent_log = tempfile.NamedTemporaryFile(prefix='dnt_agent_',
                                                     suffix='.log',
                                                     dir=conf.tmp_dir,
                                                     delete=False)
        self.server_logs = []
        for engine in range(self.engines):
            prefix = f'dnt_server_{self._test_class}_{engine}_'
            self.server_logs.append(tempfile.NamedTemporaryFile(prefix=prefix,
                                                                suffix='.log',
                                                                dir=conf.tmp_dir,
                                                                delete=False))
        self.__process_name = 'daos_engine'
        if self.valgrind:
            self.__process_name = 'memcheck-amd64-'

        socket_dir = '/tmp/dnt_sockets'
        if not os.path.exists(socket_dir):
            os.mkdir(socket_dir)

        self.agent_dir = tempfile.mkdtemp(prefix='dnt_agent_')

        self._yaml_file = None
        self._io_server_dir = None
        self.test_pool = None
        self.network_interface = None
        self.network_provider = None

        self.fuse_procs = []

    def __enter__(self):
        self.start()
        return self

    def __exit__(self, _type, _value, _traceback):
        rc = self.stop(self.wf)
        if rc != 0 and self.fatal_errors is not None:
            self.fatal_errors.fail()
        return False

    def add_fuse(self, fuse):
        """Register a new fuse instance"""
        self.fuse_procs.append(fuse)

    def remove_fuse(self, fuse):
        """Deregister a fuse instance"""
        self.fuse_procs.remove(fuse)

    def __del__(self):
        if self._agent:
            self._stop_agent()
        try:
            if self.running:
                self.stop(None)
        except NLTestTimeout:
            print('Ignoring timeout on stop')
        server_file = join(self.agent_dir, '.daos_server.active.yml')
        if os.path.exists(server_file):
            os.unlink(server_file)
        for log in self.server_logs:
            if os.path.exists(log.name):
                log_test(self.conf, log.name)
        try:
            os.unlink(join(self.agent_dir, 'nlt_agent.yaml'))
            os.rmdir(self.agent_dir)
        except OSError as error:
            print(os.listdir(self.agent_dir))
            raise error

    def _add_test_case(self, name, failure=None, duration=None):
        """Add a test case to the server instance

        Simply wrapper to automatically add the class
        """
        if not self._test_class:
            return

        self.conf.wf.add_test_case(name, failure=failure, duration=duration,
                                   test_class=self._test_class)

    def _check_timing(self, name, start, max_time):
        elapsed = time.perf_counter() - start
        if elapsed > max_time:
            res = f'{name} failed after {elapsed:.2f}s (max {max_time:.2f}s)'
            self._add_test_case(name, duration=elapsed, failure=res)
            raise NLTestTimeout(res)

    def _check_system_state(self, desired_states):
        """Check the system state for against list

        Return true if all members are in a state specified by the
        desired_states.
        """
        if not isinstance(desired_states, list):
            desired_states = [desired_states]

        rc = self.run_dmg(['system', 'query', '--json'])
        if rc.returncode != 0:
            return False
        data = json.loads(rc.stdout.decode('utf-8'))
        if data['error'] or data['status'] != 0:
            return False
        members = data['response']['members']
        if members is None:
            return False
        if len(members) != self.engines:
            return False

        for member in members:
            if member['state'] not in desired_states:
                return False
        return True

    def start(self):
        """Start a DAOS server"""
        # pylint: disable=consider-using-with
        server_env = get_base_env(clean=True)

        plain_env = os.environ.copy()

        if self.valgrind:
            valgrind_args = ['--fair-sched=yes',
                             '--gen-suppressions=all',
                             '--xml=yes',
                             '--xml-file=dnt.server.%p.memcheck.xml',
                             '--num-callers=10',
                             '--track-origins=yes',
                             '--leak-check=full']
            suppression_file = join('src', 'cart', 'utils', 'memcheck-cart.supp')
            if not os.path.exists(suppression_file):
                suppression_file = join(self.conf['PREFIX'], 'etc', 'memcheck-cart.supp')

            valgrind_args.append(f'--suppressions={os.path.realpath(suppression_file)}')

            self._io_server_dir = tempfile.TemporaryDirectory(prefix='dnt_io_')

            with open(join(self._io_server_dir.name, 'daos_engine'), 'w') as fd:
                fd.write('#!/bin/sh\n')
                fd.write(f"export PATH={join(self.conf['PREFIX'],'bin')}:$PATH\n")
                fd.write(f'exec valgrind {" ".join(valgrind_args)} daos_engine "$@"\n')

            os.chmod(join(self._io_server_dir.name, 'daos_engine'),
                     stat.S_IXUSR | stat.S_IRUSR)

            plain_env['PATH'] = f'{self._io_server_dir.name}:{plain_env["PATH"]}'
            self.max_start_time = 300
            self.max_stop_time = 600
            self.stop_sleep_time = 10

        daos_server = join(self.conf['PREFIX'], 'bin', 'daos_server')

        self_dir = os.path.dirname(os.path.abspath(__file__))

        # Create a server yaml file.  To do this open and copy the
        # nlt_server.yaml file in the current directory, but overwrite
        # the server log file with a temporary file so that multiple
        # server runs do not overwrite each other.
        with open(join(self_dir, 'nlt_server.yaml'), 'r') as scfd:
            scyaml = yaml.safe_load(scfd)
        if self.conf.args.server_debug:
            scyaml['engines'][0]['log_mask'] = self.conf.args.server_debug
        scyaml['control_log_file'] = self.control_log.name
        scyaml['helper_log_file'] = self.helper_log.name

        scyaml['socket_dir'] = self.agent_dir

        if self._fi:
            # Set D_ALLOC to fail, but do not enable it.  This can be changed later via
            # the set_fi() method.
            faults = {'fault_config': [{'id': 0,
                                        'probability_x': 0,
                                        'probability_y': 100}]}

            self._fi_file = tempfile.NamedTemporaryFile(prefix='fi_', suffix='.yaml')

            self._fi_file.write(yaml.dump(faults, encoding='utf=8'))
            self._fi_file.flush()
            server_env['D_FI_CONFIG'] = self._fi_file.name

        for (key, value) in server_env.items():
            # If server log is set via server_debug then do not also set env settings.
            if self.conf.args.server_debug and key in ('DD_MASK', 'DD_SUBSYS', 'D_LOG_MASK'):
                continue
            scyaml['engines'][0]['env_vars'].append(f'{key}={value}')

        if self.sys_ram_rsvd is not None:
            scyaml['system_ram_reserved'] = self.sys_ram_rsvd

        ref_engine = copy.deepcopy(scyaml['engines'][0])
        scyaml['engines'] = []
        server_port_count = int(server_env['FI_UNIVERSE_SIZE'])
        self.network_interface = ref_engine['fabric_iface']
        self.network_provider = scyaml['provider']
        for idx in range(self.engines):
            engine = copy.deepcopy(ref_engine)
            engine['log_file'] = self.server_logs[idx].name
            engine['first_core'] = ref_engine['targets'] * idx
            engine['fabric_iface_port'] += server_port_count * idx
            engine['storage'][0]['scm_mount'] = f'{ref_engine["storage"][0]["scm_mount"]}_{idx}'
            scyaml['engines'].append(engine)
        self._yaml_file = tempfile.NamedTemporaryFile(prefix='nlt-server-config-', suffix='.yaml')
        self._yaml_file.write(yaml.dump(scyaml, encoding='utf-8'))
        self._yaml_file.flush()

        cmd = [daos_server, f'--config={self._yaml_file.name}', 'start', '--insecure']

        if self.conf.args.no_root:
            cmd.append('--recreate-superblocks')

        # pylint: disable=consider-using-with
        self._sp = subprocess.Popen(cmd, env=plain_env)

        agent_config = join(self.agent_dir, 'nlt_agent.yaml')
        with open(agent_config, 'w') as fd:
            agent_data = {
                'access_points': scyaml['access_points'],
                'control_log_mask': 'NOTICE',  # INFO logs every client process connection
            }
            json.dump(agent_data, fd)

        agent_bin = join(self.conf['PREFIX'], 'bin', 'daos_agent')

        agent_cmd = [agent_bin,
                     '--config-path', agent_config,
                     '--insecure',
                     '--runtime_dir', self.agent_dir,
                     '--logfile', self.agent_log.name]

        if not self.conf.args.server_debug and not self.conf.args.client_debug:
            agent_cmd.append('--debug')

        self._agent = subprocess.Popen(agent_cmd)
        self.conf.agent_dir = self.agent_dir

        # Configure the storage.  DAOS wants to mount /mnt/daos itself if not
        # already mounted, so let it do that.
        # This code supports three modes of operation:
        # /mnt/daos is not mounted.  It will be mounted and formatted.
        # /mnt/daos exists and has data in.  It will be used as is.
        # /mnt/daos is mounted but empty.  It will be used-as is.
        # In this last case the --no-root option must be used.
        start = time.perf_counter()

        cmd = ['storage', 'format', '--json']
        start_timeout = 0.5
        while True:
            try:
                rc = self._sp.wait(timeout=start_timeout)
                print(rc)
                res = 'daos server died waiting for start'
                self._add_test_case('format', failure=res)
                raise NLTestFail(res)
            except subprocess.TimeoutExpired:
                pass
            rc = self.run_dmg(cmd)

            data = json.loads(rc.stdout.decode('utf-8'))
            print(f'cmd: {cmd} data: {data}')

            if data['error'] is None:
                break

            if 'running system' in data['error']:
                break

            if start_timeout < 5:
                start_timeout *= 2

            self._check_timing('format', start, self.max_start_time)
        duration = time.perf_counter() - start
        self._add_test_case('format', duration=duration)
        print(f'Format completion in {duration:.2f} seconds')
        self.running = True

        # Now wait until the system is up, basically the format to happen.
        start_timeout = 0.5
        while True:
            time.sleep(start_timeout)
            if self._check_system_state(['ready', 'joined']):
                break

            if start_timeout < 5:
                start_timeout *= 2

            self._check_timing("start", start, self.max_start_time)
        duration = time.perf_counter() - start
        self._add_test_case('start', duration=duration)
        print(f'Server started in {duration:.2f} seconds')
        self.fetch_pools()

    def _stop_agent(self):
        self._agent.send_signal(signal.SIGINT)
        ret = self._agent.wait(timeout=5)
        print(f'rc from agent is {ret}')
        self._agent = None
        try:
            os.unlink(join(self.agent_dir, 'daos_agent.sock'))
        except FileNotFoundError:
            pass

    def stop(self, wf):
        """Stop a previously started DAOS server"""
        for fuse in self.fuse_procs:
            print('Stopping server with running fuse procs, cleaning up')
            self._add_test_case('server-stop-with-running-fuse', failure=str(fuse))
            fuse.stop()

        if self._agent:
            self._stop_agent()

        if not self._sp:
            return 0

        # Check the correct number of processes are still running at this
        # point, in case anything has crashed.  daos_server does not
        # propagate errors, so check this here.
        parent_pid = self._sp.pid
        procs = []
        for proc_id in os.listdir('/proc/'):
            if proc_id == 'self':
                continue
            status_file = f'/proc/{proc_id}/status'
            if not os.path.exists(status_file):
                continue
            with open(status_file, 'r') as fd:
                for line in fd.readlines():
                    try:
                        key, raw = line.split(':', maxsplit=2)
                    except ValueError:
                        continue
                    value = raw.strip()
                    if key == 'Name' and value != self.__process_name:
                        break
                    if key != 'PPid':
                        continue
                    if int(value) == parent_pid:
                        procs.append(proc_id)
                        break

        if len(procs) != self.engines:
            # Mark this as a warning, but not a failure.  This is currently
            # expected when running with preexisting data because the server
            # is calling exec.  Do not mark as a test failure for the same
            # reason.
            entry = {}
            entry['fileName'] = self._file
            # pylint: disable=protected-access
            entry['lineStart'] = sys._getframe().f_lineno
            entry['severity'] = 'NORMAL'
            message = f'Incorrect number of engines running ({len(procs)} vs {self.engines})'
            entry['message'] = message
            self.conf.wf.issues.append(entry)
            self._add_test_case('server_stop', failure=message)
        start = time.perf_counter()
        rc = self.run_dmg(['system', 'stop'])
        if rc.returncode != 0:
            print(rc)
            entry = {}
            entry['fileName'] = self._file
            # pylint: disable=protected-access
            entry['lineStart'] = sys._getframe().f_lineno
            entry['severity'] = 'ERROR'
            msg = f'dmg system stop failed with {rc.returncode}'
            entry['message'] = msg
            self.conf.wf.issues.append(entry)
        if not self.valgrind:
            assert rc.returncode == 0, rc
        while True:
            time.sleep(self.stop_sleep_time)
            if self._check_system_state(['stopped', 'errored']):
                break
            self._check_timing("stop", start, self.max_stop_time)

        duration = time.perf_counter() - start
        self._add_test_case('stop', duration=duration)
        print(f'Server stopped in {duration:.2f} seconds')

        self._sp.send_signal(signal.SIGTERM)
        ret = self._sp.wait(timeout=5)
        print(f'rc from server is {ret}')

        self.conf.compress_file(self.agent_log.name)
        self.conf.compress_file(self.control_log.name)

        for log in self.server_logs:
            log_test(self.conf, log.name, leak_wf=wf, skip_fi=self._fi)
            self.server_logs.remove(log)
        self.running = False
        return ret

    def run_dmg(self, cmd):
        """Run the specified dmg command"""
        exe_cmd = [join(self.conf['PREFIX'], 'bin', 'dmg')]
        exe_cmd.append('--insecure')
        exe_cmd.extend(cmd)

        print(f'running {exe_cmd}')
        return subprocess.run(exe_cmd,
                              stdout=subprocess.PIPE,
                              stderr=subprocess.PIPE,
                              check=False)

    def run_dmg_json(self, cmd):
        """Run the specified dmg command in json mode

        return data as json, or raise exception on failure
        """
        cmd.append('--json')
        rc = self.run_dmg(cmd)
        print(rc)
        assert rc.returncode == 0
        assert rc.stderr == b''
        data = json.loads(rc.stdout.decode('utf-8'))
        assert not data['error']
        assert data['status'] == 0
        assert data['response']['status'] == 0
        return data

    def fetch_pools(self):
        """Query the server and return a list of pool objects"""
        data = self.run_dmg_json(['pool', 'list'])

        # This should exist but might be 'None' so check for that rather than
        # iterating.
        pools = []
        if not data['response']['pools']:
            return pools
        for pool in data['response']['pools']:
            pobj = DaosPool(self, pool['uuid'], pool.get('label', None))
            pools.append(pobj)
            if pobj.label == 'NLT':
                self.test_pool = pobj
        return pools

    def _make_pool(self):
        """Create a DAOS pool"""
        # If running as a small system with tmpfs already mounted then this is likely a docker
        # container so restricted in size.
        if self.conf.args.no_root:
            size = 1024 * 2
        else:
            size = 1024 * 4

        rc = self.run_dmg(['pool', 'create', 'NLT', '--scm-size', f'{size}M'])
        print(rc)
        assert rc.returncode == 0
        self.fetch_pools()

    def get_test_pool_obj(self):
        """Return a pool object to be used for testing

        Create a pool as required
        """
        if self.test_pool is None:
            self._make_pool()

        return self.test_pool

    def run_daos_client_cmd(self, cmd):
        """Run a DAOS client

        Run a command, returning what subprocess.run() would.

        Enable logging, and valgrind for the command.
        """
        valgrind_hdl = ValgrindHelper(self.conf)

        if self.conf.args.memcheck == 'no':
            valgrind_hdl.use_valgrind = False

        exec_cmd = valgrind_hdl.get_cmd_prefix()

        exec_cmd.extend(cmd)

        cmd_env = get_base_env()

        with tempfile.NamedTemporaryFile(prefix=f'dnt_cmd_{get_inc_id()}_',
                                         suffix='.log',
                                         dir=self.conf.tmp_dir,
                                         delete=False) as log_file:
            log_name = log_file.name
            cmd_env['D_LOG_FILE'] = log_name

        cmd_env['DAOS_AGENT_DRPC_DIR'] = self.conf.agent_dir

        rc = subprocess.run(exec_cmd, stdout=subprocess.PIPE, stderr=subprocess.PIPE,
                            env=cmd_env, check=False)

        if rc.stderr != b'':
            print('Stderr from command')
            print(rc.stderr.decode('utf-8').strip())

        if rc.stdout != b'':
            print(rc.stdout.decode('utf-8').strip())

        show_memleaks = True

        # A negative return code means the process exited with a signal so do not
        # check for memory leaks in this case as it adds noise, right when it's
        # least wanted.
        if rc.returncode < 0:
            show_memleaks = False

        rc.fi_loc = log_test(self.conf, log_name, show_memleaks=show_memleaks)
        valgrind_hdl.convert_xml()
        # If there are valgrind errors here then mark them for later reporting but
        # do not abort.  This allows a full-test run to report all valgrind issues
        # in a single test run.
        if valgrind_hdl.use_valgrind and rc.returncode == 42:
            print("Valgrind errors detected")
            print(rc)
            self.conf.wf.add_test_case(' '.join(cmd), failure='valgrind errors', output=rc)
            self.conf.valgrind_errors = True
            rc.returncode = 0
        assert rc.returncode == 0, rc

    def run_daos_client_cmd_pil4dfs(self, cmd, check=True, container=None, report=True):
        """Run a DAOS client with libpil4dfs.so

        Run a command, returning what subprocess.run() would.

        If container is supplied setup the environment to access that container, using a temporary
        directory as a "mount point" and run the command from that directory so that paths can be
        relative.

        Looks like valgrind and libpil4dfs.so do not work together sometime. Disable valgrind at
        this moment. Will revisit this issue later.
        """
        if container is not None:
            assert isinstance(container, DaosCont)

        cmd_env = get_base_env()

        with tempfile.NamedTemporaryFile(prefix=f'dnt_pil4dfs_{cmd[0]}_{get_inc_id()}_',
                                         suffix='.log',
                                         dir=self.conf.tmp_dir,
                                         delete=False) as log_file:
            log_name = log_file.name
            cmd_env['D_LOG_FILE'] = log_name

        cmd_env['DAOS_AGENT_DRPC_DIR'] = self.conf.agent_dir
        if report:
            cmd_env['D_IL_REPORT'] = '1'
        cmd_env['LD_PRELOAD'] = join(self.conf['PREFIX'], 'lib64', 'libpil4dfs.so')
        if container is not None:
            # Create a temporary directory for the mount point, this will be removed as it goes out
            # scope so keep as a local for the rest of the function.
            # pylint: disable-next=consider-using-with
            tmp_dir = tempfile.TemporaryDirectory(prefix='pil4dfs_mount')
            cwd = tmp_dir.name
            cmd_env['DAOS_MOUNT_POINT'] = cwd
            cmd_env['DAOS_POOL'] = container.pool.id()
            cmd_env['DAOS_CONTAINER'] = container.id()
        else:
            cwd = None

        if self.conf.args.client_debug:
            cmd_env['D_LOG_MASK'] = self.conf.args.client_debug

        print('Run command: ')
        print(cmd)
        rc = subprocess.run(cmd, stdout=subprocess.PIPE, stderr=subprocess.PIPE, cwd=cwd,
                            env=cmd_env, check=False)
        print(rc)

        if rc.stderr != b'':
            print('Stderr from command')
            print(rc.stderr.decode('utf-8').strip())

        if rc.stdout != b'':
            print('Stdout from command')
            print(rc.stdout.decode('utf-8').strip())

        # if cwd and os.listdir(tmp_dir.name):
        #    print('Temporary directory is not empty')
        #    print(os.listdir(tmp_dir.name))
        #    assert False, 'Files left in tmp dir by pil4dfs'

        # Run log_test before other checks so this can warn for errors.
        log_test(self.conf, log_name)

        if check:
            assert rc.returncode == 0, rc

        if not report:
            return rc

        # check stderr for interception summary
        search = re.findall(r'\[op_sum\ ]  \d+', rc.stderr.decode('utf-8'))
        if len(search) == 0:
            raise NLTestFail('[op_sum ] is NOT found.')
        num_op = int(search[0][9:])
        if check and num_op == 0:
            raise NLTestFail('op_sum is zero. Unexpected.')
        print(f'DBG> num_op = {num_op}')
        return rc

    def set_fi(self, probability=0):
        """Run the client code to set server params"""
        cmd_env = get_base_env()

        cmd_env['OFI_INTERFACE'] = self.network_interface
        cmd_env['CRT_PHY_ADDR_STR'] = self.network_provider
        valgrind_hdl = ValgrindHelper(self.conf)

        if self.conf.args.memcheck == 'no':
            valgrind_hdl.use_valgrind = False

        system_name = 'daos_server'

        exec_cmd = valgrind_hdl.get_cmd_prefix()

        agent_bin = join(self.conf['PREFIX'], 'bin', 'daos_agent')

        with tempfile.TemporaryDirectory(prefix='dnt_addr_',) as addr_dir:

            addr_file = join(addr_dir, f'{system_name}.attach_info_tmp')

            agent_cmd = [agent_bin,
                         '-i',
                         '-s',
                         self.agent_dir,
                         'dump-attachinfo',
                         '-o',
                         addr_file]

            rc = subprocess.run(agent_cmd, env=cmd_env, check=True)
            print(rc)

            # options here are: fault_id,max_faults,probability,err_code[,argument]
            cmd = ['set_fi_attr',
                   '--cfg_path',
                   addr_dir,
                   '--group-name',
                   'daos_server',
                   '--rank',
                   '0',
                   '--attr',
                   f'0,0,{probability},0,0']

            exec_cmd.append(join(self.conf['PREFIX'], 'bin', 'cart_ctl'))
            exec_cmd.extend(cmd)

            with tempfile.NamedTemporaryFile(prefix=f'dnt_crt_ctl_{get_inc_id()}_',
                                             suffix='.log',
                                             delete=False) as log_file:

                cmd_env['D_LOG_FILE'] = log_file.name
                cmd_env['DAOS_AGENT_DRPC_DIR'] = self.agent_dir

                rc = subprocess.run(exec_cmd,
                                    env=cmd_env,
                                    stdout=subprocess.PIPE,
                                    stderr=subprocess.PIPE,
                                    check=False)
                print(rc)
                valgrind_hdl.convert_xml()
                log_test(self.conf, log_file.name, show_memleaks=False)


class ValgrindHelper():
    """Class for running valgrind commands

    This helps setup the command line required, and
    performs log modification after the fact to assist
    Jenkins in locating the source code.
    """

    def __init__(self, conf, logid=None):

        # Set this to False to disable valgrind, which will run faster.
        self.conf = conf
        self.use_valgrind = True
        self.full_check = True
        self._xml_file = None
        self._logid = logid

        src_dir = os.path.realpath(os.path.dirname(os.path.dirname(os.path.abspath(__file__))))
        self.src_dir = f'{src_dir}/'

    def get_cmd_prefix(self):
        """Return the command line prefix"""
        if not self.use_valgrind:
            return []

        if not self._logid:
            self._logid = get_inc_id()

        with tempfile.NamedTemporaryFile(prefix=f'dnt.{self._logid}.', dir='.',
                                         suffix='.memcheck', delete=False) as log_file:
            self._xml_file = log_file.name

        cmd = ['valgrind',
               f'--xml-file={self._xml_file}',
               '--xml=yes',
               '--fair-sched=yes',
               '--gen-suppressions=all',
               '--error-exitcode=42']

        if self.full_check:
            cmd.extend(['--leak-check=full', '--show-leak-kinds=all'])
        else:
            cmd.append('--leak-check=no')

        src_suppression_file = join('src', 'cart', 'utils', 'memcheck-cart.supp')
        if os.path.exists(src_suppression_file):
            cmd.append(f'--suppressions={src_suppression_file}')
        else:
            cmd.append(f"--suppressions={join(self.conf['PREFIX'], 'etc', 'memcheck-cart.supp')}")

        return cmd

    def convert_xml(self):
        """Modify the xml file"""
        if not self.use_valgrind:
            return
        with open(self._xml_file, 'r') as fd:
            with open(f'{self._xml_file}.xml', 'w') as ofd:
                for line in fd:
                    if self.src_dir in line:
                        ofd.write(line.replace(self.src_dir, ''))
                    else:
                        ofd.write(line)
        os.unlink(self._xml_file)


class DFuse():
    """Manage a dfuse instance"""

    instance_num = 0

    def __init__(self, daos, conf, pool=None, container=None, mount_path=None, uns_path=None,
                 caching=True, wbcache=True, multi_user=False):
        if mount_path:
            self.dir = mount_path
        else:
            self.dir = tempfile.mkdtemp(dir=conf.dfuse_parent_dir, prefix='dfuse_mount.')
        self.pool = pool
        self.uns_path = uns_path
        self.container = container
        if isinstance(pool, DaosPool):
            self.pool = pool.id()
        if isinstance(container, DaosCont):
            self.container = container.id()
            self.pool = container.pool.id()
        self.conf = conf
        self.multi_user = multi_user
        self.cores = 0
        self._daos = daos
        self.caching = caching
        self.wbcache = wbcache
        self.use_valgrind = True
        self._sp = None
        self.log_flush = False
        self.log_mask = None
        self.log_file = None

        self.valgrind = None
        if not os.path.exists(self.dir):
            os.mkdir(self.dir)

    def __str__(self):

        if self._sp:
            running = 'running'
        else:
            running = 'not running'

        return f'DFuse instance at {self.dir} ({running})'

    def start(self, v_hint=None, single_threaded=False, use_oopt=False):
        """Start a dfuse instance"""
        dfuse_bin = join(self.conf['PREFIX'], 'bin', 'dfuse')

        pre_inode = os.stat(self.dir).st_ino

        my_env = get_base_env()

        if self.conf.args.dfuse_debug:
            my_env['D_LOG_MASK'] = self.conf.args.dfuse_debug

        if self.log_flush:
            my_env['D_LOG_FLUSH'] = 'DEBUG'

        if v_hint is None:
            v_hint = get_inc_id()

        prefix = f'dnt_dfuse_{v_hint}_'
        with tempfile.NamedTemporaryFile(prefix=prefix, suffix='.log', delete=False) as log_file:
            self.log_file = log_file.name

        my_env['D_LOG_FILE'] = self.log_file
        my_env['DAOS_AGENT_DRPC_DIR'] = self._daos.agent_dir
        if self.log_mask:
            my_env['D_LOG_MASK'] = self.log_mask
        if self.conf.args.dtx == 'yes':
            my_env['DFS_USE_DTX'] = '1'

        self.valgrind = ValgrindHelper(self.conf, v_hint)
        if self.conf.args.memcheck == 'no':
            self.valgrind.use_valgrind = False

        if not self.use_valgrind:
            self.valgrind.use_valgrind = False

        if self.cores:
            cmd = ['numactl', '--physcpubind', f'0-{self.cores - 1}']
        else:
            cmd = []

        cmd.extend(self.valgrind.get_cmd_prefix())

        cmd.extend([dfuse_bin, '--mountpoint', self.dir, '--foreground'])

        if self.multi_user:
            cmd.append('--multi-user')

        if single_threaded:
            cmd.append('--singlethread')

        if not self.caching:
            cmd.append('--disable-caching')
        else:
            if not self.wbcache:
                cmd.append('--disable-wb-cache')

        if self.uns_path:
            cmd.extend(['--path', self.uns_path])

        if use_oopt:
            if self.pool:
                if self.container:
                    cmd.extend(['-o', f'pool={self.pool},container={self.container}'])
                else:
                    cmd.extend(['-o', f'pool={self.pool}'])

        else:
            if self.pool:
                cmd.extend(['--pool', self.pool])
            if self.container:
                cmd.extend(['--container', self.container])

        print(f"Running {' '.join(cmd)}")
        # pylint: disable-next=consider-using-with
        self._sp = subprocess.Popen(cmd, env=my_env)
        print(f'Started dfuse at {self.dir}')
        print(f'Log file is {self.log_file}')

        total_time = 0
        while os.stat(self.dir).st_ino == pre_inode:
            print('Dfuse not started, waiting...')
            try:
                ret = self._sp.wait(timeout=1)
                print(f'dfuse command exited with {ret}')
                self._sp = None
                if os.path.exists(self.log_file):
                    log_test(self.conf, self.log_file)
                os.rmdir(self.dir)
                raise NLTestFail('dfuse died waiting for start')
            except subprocess.TimeoutExpired:
                pass
            total_time += 1
            if total_time > 60:
                raise NLTestFail('Timeout starting dfuse')

        self._daos.add_fuse(self)

    def _close_files(self):
        work_done = False
        for fname in os.listdir('/proc/self/fd'):
            try:
                tfile = os.readlink(join('/proc/self/fd', fname))
            except FileNotFoundError:
                continue
            if tfile.startswith(self.dir):
                print(f'closing file {tfile}')
                os.close(int(fname))
                work_done = True
        return work_done

    def __del__(self):
        if self._sp:
            self.stop()

    def stop(self, ignore_einval=False):
        """Stop a previously started dfuse instance"""
        fatal_errors = False
        if not self._sp:
            return fatal_errors

        print('Stopping fuse')
        ret = umount(self.dir)
        if ret:
            umount(self.dir, background=True)
            self._close_files()
            time.sleep(2)
            umount(self.dir)

        run_leak_test = True
        try:
            ret = self._sp.wait(timeout=20)
            print(f'rc from dfuse {ret}')
            if ret == 42:
                self.conf.wf.add_test_case(str(self), failure='valgrind errors', output=ret)
                self.conf.valgrind_errors = True
            elif ret != 0:
                fatal_errors = True
        except subprocess.TimeoutExpired:
            print('Timeout stopping dfuse')
            self._sp.send_signal(signal.SIGTERM)
            fatal_errors = True
            run_leak_test = False
        self._sp = None
        log_test(self.conf, self.log_file, show_memleaks=run_leak_test, ignore_einval=ignore_einval)

        # Finally, modify the valgrind xml file to remove the
        # prefix to the src dir.
        self.valgrind.convert_xml()
        os.rmdir(self.dir)
        self._daos.remove_fuse(self)
        return fatal_errors

    def wait_for_exit(self):
        """Wait for dfuse to exit"""
        ret = self._sp.wait()
        print(f'rc from dfuse {ret}')
        self._sp = None
        log_test(self.conf, self.log_file)

        # Finally, modify the valgrind xml file to remove the
        # prefix to the src dir.
        self.valgrind.convert_xml()
        os.rmdir(self.dir)

    def il_cmd(self, cmd, check_read=True, check_write=True, check_fstat=True):
        """Run a command under the interception library

        Do not run valgrind here, not because it's not useful
        but the options needed are different.  Valgrind handles
        linking differently so some memory is wrongly lost that
        would be freed in the _fini() function, and a lot of
        commands do not free all memory anyway.
        """
        my_env = get_base_env()
        prefix = f'dnt_dfuse_il_{get_inc_id()}_'
        with tempfile.NamedTemporaryFile(prefix=prefix, suffix='.log', delete=False) as log_file:
            log_name = log_file.name
        my_env['D_LOG_FILE'] = log_name
        my_env['LD_PRELOAD'] = join(self.conf['PREFIX'], 'lib64', 'libioil.so')
        my_env['DAOS_AGENT_DRPC_DIR'] = self.conf.agent_dir
        my_env['D_IL_REPORT'] = '2'
        if self.conf.args.client_debug:
            my_env['D_LOG_MASK'] = self.conf.args.client_debug
        ret = subprocess.run(cmd, env=my_env, check=False)
        print(f'Logged il to {log_name}')
        print(ret)

        if self.caching:
            check_fstat = False

        try:
            log_test(self.conf, log_name, check_read=check_read, check_write=check_write,
                     check_fstat=check_fstat)
            assert ret.returncode == 0
        except NLTestNoFunction as error:
            command = ' '.join(cmd)
            print(f"ERROR: command '{command}' did not log via {error.function}")
            ret.returncode = 1

        assert ret.returncode == 0, ret
        return ret

    def check_usage(self, ino=None, inodes=None, open_files=None, pools=None, containers=None):
        """Query and verify the dfuse statistics.

        Returns the raw numbers in a dict.
        """
        cmd = ['filesystem', 'query', self.dir]

        if ino is not None:
            cmd.extend(['--inode', str(ino)])
        rc = run_daos_cmd(self.conf, cmd, use_json=True)
        print(rc)
        assert rc.returncode == 0

        if inodes:
            assert rc.json['response']['inodes'] == inodes, rc
        if open_files:
            assert rc.json['response']['open_files'] == open_files, rc
        if pools:
            assert rc.json['response']['pools'] == pools, rc
        if containers:
            assert rc.json['response']['containers'] == containers, rc
        return rc.json['response']

    def _evict_path(self, path):
        """Evict a path from dfuse"""
        cmd = ['filesystem', 'evict', path]
        rc = run_daos_cmd(self.conf, cmd, use_json=True)
        print(rc)
        assert rc.returncode == 0

        return rc.json['response']

    def evict_and_wait(self, paths):
        """Evict a number of paths from dfuse"""
        inodes = []
        for path in paths:
            rc = self._evict_path(path)
            inodes.append(rc['inode'])

        sleeps = 0

        for inode in inodes:
            found = True
            while found:
                rc = self.check_usage(inode)
                print(rc)
                found = rc['resident']
                if not found:
                    sleeps += 1
                    assert sleeps < 10, 'Path still present 10 seconds after eviction'
                    time.sleep(1)


def assert_file_size_fd(fd, size):
    """Verify the file size is as expected"""
    my_stat = os.fstat(fd)
    print(f'Checking file size is {size} {my_stat.st_size}')
    assert my_stat.st_size == size


def assert_file_size(ofd, size):
    """Verify the file size is as expected"""
    assert_file_size_fd(ofd.fileno(), size)


def import_daos(server, conf):
    """Return a handle to the pydaos module"""
    pydir = f'python{sys.version_info.major}.{sys.version_info.minor}'

    sys.path.append(join(conf['PREFIX'], 'lib64', pydir, 'site-packages'))

    os.environ['DD_MASK'] = 'all'
    os.environ['DD_SUBSYS'] = 'all'
    os.environ['D_LOG_MASK'] = 'DEBUG'
    os.environ['FI_UNIVERSE_SIZE'] = '128'
    os.environ['DAOS_AGENT_DRPC_DIR'] = server.agent_dir

    daos = __import__('pydaos')
    return daos


class DaosCmdReturn():
    """Class to enable pretty printing of daos output"""

    def __init__(self):
        self.rc = None
        self.valgrind = []
        self.cmd = []

    def __getattr__(self, item):
        return getattr(self.rc, item)

    def __str__(self):
        if not self.rc:
            return 'daos_command_return, process not yet run'
        command = ' '.join(self.cmd)
        output = f"CompletedDaosCommand(cmd='{command}')"
        output += f'\nReturncode is {self.rc.returncode}'
        if self.valgrind:
            command = ' '.join(self.valgrind)
            output += f"\nProcess ran under valgrind with '{command}'"
        try:
            output += '\njson output:\n' + pprint.PrettyPrinter().pformat(self.rc.json)
        except AttributeError:
            for line in self.rc.stdout.splitlines():
                output += f'\nstdout: {line}'

        for line in self.rc.stderr.splitlines():
            output += f'\nstderr: {line}'
        return output


def run_daos_cmd(conf,
                 cmd,
                 show_stdout=False,
                 valgrind=True,
                 log_check=True,
                 ignore_busy=False,
                 use_json=False,
                 cwd=None):
    """Run a DAOS command

    Run a command, returning what subprocess.run() would.

    Enable logging, and valgrind for the command.
    """
    dcr = DaosCmdReturn()
    valgrind_hdl = ValgrindHelper(conf)

    if conf.args.memcheck == 'no':
        valgrind = False

    if not valgrind:
        valgrind_hdl.use_valgrind = False

    exec_cmd = valgrind_hdl.get_cmd_prefix()
    dcr.valgrind = list(exec_cmd)
    daos_cmd = [join(conf['PREFIX'], 'bin', 'daos')]
    if use_json:
        daos_cmd.append('--json')
    daos_cmd.extend(cmd)
    dcr.cmd = daos_cmd
    exec_cmd.extend(daos_cmd)

    cmd_env = get_base_env()

    if conf.args.client_debug:
        cmd_env['D_LOG_MASK'] = conf.args.client_debug

    if not log_check:
        del cmd_env['DD_MASK']
        del cmd_env['DD_SUBSYS']
        del cmd_env['D_LOG_MASK']

    with tempfile.NamedTemporaryFile(prefix=f'dnt_cmd_{get_inc_id()}_',
                                     suffix='.log',
                                     dir=conf.tmp_dir,
                                     delete=False) as log_file:
        log_name = log_file.name
        cmd_env['D_LOG_FILE'] = log_name

    cmd_env['DAOS_AGENT_DRPC_DIR'] = conf.agent_dir

    rc = subprocess.run(exec_cmd, stdout=subprocess.PIPE, stderr=subprocess.PIPE,
                        env=cmd_env, check=False, cwd=cwd)

    if rc.stderr != b'':
        print('Stderr from command')
        print(rc.stderr.decode('utf-8').strip())

    if show_stdout and rc.stdout != b'':
        print(rc.stdout.decode('utf-8').strip())

    show_memleaks = True

    # A negative return code means the process exited with a signal so do not
    # check for memory leaks in this case as it adds noise, right when it's
    # least wanted.
    if rc.returncode < 0:
        show_memleaks = False

    rc.fi_loc = log_test(conf, log_name, show_memleaks=show_memleaks, ignore_busy=ignore_busy)
    valgrind_hdl.convert_xml()
    # If there are valgrind errors here then mark them for later reporting but
    # do not abort.  This allows a full-test run to report all valgrind issues
    # in a single test run.
    if valgrind_hdl.use_valgrind and rc.returncode == 42:
        print("Valgrind errors detected")
        print(rc)
        conf.wf.add_test_case(' '.join(cmd), failure='valgrind errors', output=rc)
        conf.valgrind_errors = True
        rc.returncode = 0
    if use_json:
        rc.json = json.loads(rc.stdout.decode('utf-8'))
    dcr.rc = rc
    return dcr


# pylint: disable-next=too-many-arguments
def create_cont(conf, pool=None, ctype=None, label=None, path=None, oclass=None, dir_oclass=None,
                file_oclass=None, hints=None, valgrind=False, log_check=True, cwd=None):
    """Use 'daos' command to create a new container.

    Args:
        conf (NLTConf): NLT configuration object.
        pool (DaosPool or str, optional): Pool to create container in.
              Not required when path is set.
        ctype (str, optional): Container type.
        label (str, optional): Container label.
        path (str, optional): Path to use when creating container.
        oclass (str, optional): object class to use.
        dir_oclass (str, optional): directory object class to use.
        file_oclass (str, optional): file object class to use.
        hints (str, optional): Container hints.
        valgrind (bool, optional): Whether to run command under valgrind.  Defaults to True.
        log_check (bool, optional): Whether to run log analysis to check for leaks.
        cwd (str, optional): Path to run daos command from.

    Returns:
        DaosCont: Newly created container as DaosCont object.
    """
    cmd = ['container', 'create']

    if not path:
        assert isinstance(pool, DaosPool)

    if pool:
        cmd.append(pool.id())

    if label:
        cmd.append(label)

    if path:
        cmd.extend(['--path', path])
        ctype = 'POSIX'

    if ctype:
        cmd.extend(['--type', ctype])

    if oclass:
        cmd.extend(['--oclass', oclass])

    if dir_oclass:
        cmd.extend(['--dir-oclass', dir_oclass])

    if file_oclass:
        cmd.extend(['--file-oclass', file_oclass])

    if hints:
        cmd.extend(['--hints', hints])

    def _create_cont():
        """Helper function for create_cont"""
        rc = run_daos_cmd(conf, cmd, use_json=True, log_check=log_check, valgrind=valgrind,
                          cwd=cwd)
        print(rc)
        return rc

    rc = _create_cont()

    if rc.returncode == 1 and \
       rc.json['error'] == 'failed to create container: DER_EXIST(-1004): Entity already exists':

        # If a path is set DER_EXIST may refer to the path, not a container so do not attempt to
        # remove and retry in this case.
        if path is None:
            destroy_container(conf, pool, label)
            rc = _create_cont()

    assert rc.returncode == 0, rc
    if label:
        assert label == rc.json['response']['container_label']
    else:
        assert 'container_label' not in rc.json['response'].keys()
    return DaosCont(rc.json['response']['container_uuid'], label, pool=pool)


def destroy_container(conf, pool, container, valgrind=True, log_check=True):
    """Destroy a container"""
    if isinstance(pool, DaosPool):
        pool = pool.id()
    if isinstance(container, DaosCont):
        container = container.id()
    cmd = ['container', 'destroy', pool, container]
    rc = run_daos_cmd(conf, cmd, valgrind=valgrind, use_json=True, log_check=log_check)
    print(rc)
    if rc.returncode == 1 and rc.json['status'] == -1012:
        # This shouldn't happen but can on unclean shutdown, file it as a test failure so it does
        # not get lost, however destroy the container and attempt to continue.
        # DAOS-8860
        conf.wf.add_test_case(f'destroy_container_{pool}/{container}',
                              failure='Failed to destroy container',
                              output=rc)
        cmd = ['container', 'destroy', '--force', pool, container]
        rc = run_daos_cmd(conf, cmd, valgrind=valgrind, use_json=True)
        print(rc)
    assert rc.returncode == 0, rc


def check_dfs_tool_output(output, oclass, csize):
    """Verify daos fs tool output"""
    line = output.splitlines()
    dfs_attr = line[0].split()[-1]
    if oclass is not None:
        if dfs_attr != oclass:
            return False
    dfs_attr = line[1].split()[-1]
    if csize is not None:
        if dfs_attr != csize:
            return False
    return True


def needs_dfuse(method):
    """Decorator function for starting dfuse under posix_tests class

    Runs every test twice, once with caching enabled, and once with
    caching disabled.
    """
    @functools.wraps(method)
    def _helper(self):
        if self.call_index == 0:
            caching = True
            self.needs_more = True
            self.test_name = f'{method.__name__}_with_caching'
        else:
            caching = False

        self.dfuse = DFuse(self.server,
                           self.conf,
                           caching=caching,
                           container=self.container)
        self.dfuse.start(v_hint=self.test_name)
        try:
            rc = method(self)
        finally:
            if self.dfuse.stop():
                self.fatal_errors = True
        return rc

    return _helper


# pylint: disable-next=invalid-name
class needs_dfuse_with_opt():
    """Decorator class for starting dfuse under posix_tests class

    By default runs the method twice, once with caching and once without, however can be
    configured to behave differently.  Interacts with the run_posix_tests._run_test() method
    to achieve this.
    """

    # pylint: disable=too-few-public-methods

    def __init__(self, caching=None, wbcache=True, single_threaded=False):
        self.caching = caching
        self.wbcache = wbcache
        self.single_threaded = single_threaded

    def __call__(self, method):
        """Wrapper function"""
        @functools.wraps(method)
        def _helper(obj):

            caching = self.caching
            if caching is None:
                if obj.call_index == 0:
                    caching = True
                    obj.needs_more = True
                    obj.test_name = f'{method.__name__}_with_caching'
                else:
                    caching = False

            obj.dfuse = DFuse(obj.server,
                              obj.conf,
                              caching=caching,
                              wbcache=self.wbcache,
                              container=obj.container)
            obj.dfuse.start(v_hint=method.__name__, single_threaded=self.single_threaded)
            try:
                rc = method(obj)
            finally:
                if obj.dfuse.stop():
                    obj.fatal_errors = True
            return rc
        return _helper


class PrintStat():
    """Class for nicely showing file 'stat' data, similar to ls -l"""

    headers = ['uid', 'gid', 'size', 'mode', 'filename']

    def __init__(self, filename=None):
        # Setup the object, and maybe add some data to it.
        self._stats = []
        self.count = 0
        if filename:
            self.add(filename)

    def dir_add(self, dirname):
        """Add a directory contents

        This differs from .add(dirname, show_dir=True) as it does not add the dir itself and the
        result can be compared across mounts.
        """
        with os.scandir(dirname) as dirfd:
            for entry in dirfd:
                self.add(entry.name, attr=os.stat(join(dirname, entry.name)))

    def add(self, filename, attr=None, show_dir=False):
        """Add an entry to be displayed"""
        if attr is None:
            attr = os.stat(filename)

        self._stats.append([attr.st_uid,
                            attr.st_gid,
                            attr.st_size,
                            stat.filemode(attr.st_mode),
                            filename])
        self.count += 1

        if show_dir:
            tab = '.' * len(filename)
            for fname in os.listdir(filename):
                self.add(join(tab, fname), attr=os.stat(join(filename, fname)))

    def __str__(self):
        return tabulate.tabulate(self._stats, self.headers)

    def __eq__(self, other):
        return self._stats == other._stats


# This is test code where methods are tests, so we want to have lots of them.
class PosixTests():
    """Class for adding standalone unit tests"""

    # pylint: disable=too-many-public-methods
    def __init__(self, server, conf, pool=None):
        self.server = server
        self.conf = conf
        self.pool = pool
        self.container = None
        self.container_label = None
        self.dfuse = None
        self.fatal_errors = False

        # Ability to invoke each method multiple times, call_index is set to
        # 0 for each test method, if the method requires invoking a second time
        # (for example to re-run with caching) then it should set needs_more
        # to true, and it will be invoked with a greater value for call_index
        # self.test_name will be set automatically, but can be modified by
        # constructors, see @needs_dfuse for where this is used.
        self.call_index = 0
        self.needs_more = False
        self.test_name = ''

    @staticmethod
    def fail():
        """Mark a test method as failed"""
        raise NLTestFail

    @staticmethod
    def _check_dirs_equal(expected, dir_name):
        """Verify that the directory contents are as expected

        Takes a list of expected files, and a directory name.
        """
        files = sorted(os.listdir(dir_name))

        expected = sorted(expected)

        print(f'Comparing real vs expected contents of {dir_name}')
        exp = ','.join(expected)
        print(f'expected: "{exp}"')
        act = ','.join(files)
        print(f'actual:   "{act}"')

        assert files == expected

    def test_cont_list(self):
        """Test daos container list"""
        rc = run_daos_cmd(self.conf, ['container', 'list', self.pool.id()])
        print(rc)
        assert rc.returncode == 0, rc

        rc = run_daos_cmd(self.conf, ['container', 'list', self.pool.id()], use_json=True)
        print(rc)
        assert rc.returncode == 0, rc

    @needs_dfuse_with_opt(caching=False)
    def test_oclass(self):
        """Test container object class options"""
        container = create_cont(self.conf, self.pool, ctype="POSIX", label='oclass_test',
                                oclass='S1', dir_oclass='S2', file_oclass='S4')
        run_daos_cmd(self.conf,
                     ['container', 'query',
                      self.pool.id(), container.id()],
                     show_stdout=True)

        dfuse = DFuse(self.server, self.conf, container=container)
        dfuse.use_valgrind = False
        dfuse.start()

        dir1 = join(dfuse.dir, 'd1')
        os.mkdir(dir1)
        file1 = join(dir1, 'f1')
        with open(file1, 'w') as ofd:
            ofd.write('hello')

        cmd = ['fs', 'get-attr', '--path', dir1]
        print('get-attr of ' + dir1)
        rc = run_daos_cmd(self.conf, cmd)
        assert rc.returncode == 0
        print(rc)
        output = rc.stdout.decode('utf-8')
        assert check_dfs_tool_output(output, 'S2', '1048576')

        cmd = ['fs', 'get-attr', '--path', file1]
        print('get-attr of ' + file1)
        rc = run_daos_cmd(self.conf, cmd)
        assert rc.returncode == 0
        print(rc)
        output = rc.stdout.decode('utf-8')
        assert check_dfs_tool_output(output, 'S4', '1048576')

        if dfuse.stop():
            self.fatal_errors = True

        container.destroy()

    def test_cache(self):
        """Test with caching enabled"""
        run_daos_cmd(self.conf,
                     ['container', 'query',
                      self.pool.id(), self.container.id()],
                     show_stdout=True)

        cont_attrs = {'dfuse-attr-time': 2,
                      'dfuse-dentry-time': '100s',
                      'dfuse-dentry-dir-time': '100s',
                      'dfuse-ndentry-time': '100s'}
        self.container.set_attrs(cont_attrs)

        run_daos_cmd(self.conf,
                     ['container', 'get-attr',
                      self.pool.id(), self.container.id()],
                     show_stdout=True)

        dfuse = DFuse(self.server, self.conf, container=self.container)
        dfuse.start()

        print(os.listdir(dfuse.dir))

        if dfuse.stop():
            self.fatal_errors = True

    @needs_dfuse
    def test_truncate(self):
        """Test file read after truncate"""
        filename = join(self.dfuse.dir, 'myfile')

        with open(filename, 'w') as fd:
            fd.write('hello')

        os.truncate(filename, 1024 * 1024 * 4)
        with open(filename, 'r') as fd:
            data = fd.read(5)
            print(f'_{data}_')
            assert data == 'hello'

    @needs_dfuse
    def test_cont_info(self):
        """Check that daos container info and fs get-attr works on container roots"""

        def _check_cmd(check_path):
            rc = run_daos_cmd(self.conf,
                              ['container', 'query', '--path', check_path],
                              use_json=True)
            print(rc)
            assert rc.returncode == 0, rc
            rc = run_daos_cmd(self.conf,
                              ['fs', 'get-attr', '--path', check_path],
                              use_json=True)
            print(rc)
            assert rc.returncode == 0, rc

        child_path = join(self.dfuse.dir, 'new_cont')
        new_cont1 = create_cont(self.conf, self.pool, path=child_path)
        print(new_cont1)

        # Check that cont create works with relative paths where there is no directory part,
        # this is important as duns inspects the path and tries to access the parent directory.
        child_path_cwd = join(self.dfuse.dir, 'new_cont_2')
        new_cont_cwd = create_cont(self.conf, self.pool, path='new_cont_2', cwd=self.dfuse.dir)
        print(new_cont_cwd)

        _check_cmd(child_path)
        _check_cmd(child_path_cwd)
        _check_cmd(self.dfuse.dir)

        # Now evict the new containers

        self.dfuse.evict_and_wait([child_path, child_path_cwd])
        # Destroy the new containers at this point as dfuse will have dropped references.
        new_cont1.destroy()
        new_cont_cwd.destroy()

    @needs_dfuse
    def test_read(self):
        """Test a basic read.

        Write to a file, then read from it.  With caching on dfuse won't see the read, with caching
        off dfuse will see one truncated read, then another at EOF which will return zero bytes.
        """
        file_name = join(self.dfuse.dir, 'file')
        with open(file_name, 'w') as fd:
            fd.write('test')

        with open(file_name, 'r') as fd:
            data = fd.read(16)  # Pass in a buffer size here or python will only read file size.
        print(data)
        assert data == 'test'

    def test_two_mounts(self):
        """Create two mounts, and check that a file created in one can be read from the other"""
        dfuse0 = DFuse(self.server,
                       self.conf,
                       caching=False,
                       container=self.container)
        dfuse0.start(v_hint='two_0')

        dfuse1 = DFuse(self.server,
                       self.conf,
                       caching=True,
                       container=self.container)
        dfuse1.start(v_hint='two_1')

        file0 = join(dfuse0.dir, 'file')
        with open(file0, 'w') as fd:
            fd.write('test')

        with open(join(dfuse1.dir, 'file'), 'r') as fd:
            data = fd.read()
        print(data)
        assert data == 'test'

        with open(file0, 'w') as fd:
            fd.write('test')

        if dfuse0.stop():
            self.fatal_errors = True
        if dfuse1.stop():
            self.fatal_errors = True

    def test_cache_expire(self):
        """Check that data and readdir cache expire correctly

        Crete two mount points on the same container, one for testing, the second for
        oob-modifications.

        Populate directory, read files in it (simulating ls -l).

        oob remove some files, create some more and write to others.

        re-read directory contents, this should appear unchanged.

        Wait for expiry time to pass

        re-read directory contents again, now this should be up to date.
        """
        cache_time = 20

        cont_attrs = {'dfuse-data-cache': False,
                      'dfuse-attr-time': cache_time,
                      'dfuse-dentry-time': cache_time,
                      'dfuse-ndentry-time': cache_time}
        self.container.set_attrs(cont_attrs)

        dfuse0 = DFuse(self.server,
                       self.conf,
                       caching=True,
                       wbcache=False,
                       container=self.container)
        dfuse0.start(v_hint='expire_0')

        dfuse1 = DFuse(self.server,
                       self.conf,
                       caching=False,
                       container=self.container)
        dfuse1.start(v_hint='expire_1')

        # Create ten files.
        for idx in range(10):
            with open(join(dfuse0.dir, f'batch0.{idx}'), 'w') as ofd:
                ofd.write('hello')

        start = time.perf_counter()

        stat_log = PrintStat()
        stat_log.dir_add(dfuse0.dir)
        print(stat_log)

        # Create ten more.
        for idx in range(10, 20):
            with open(join(dfuse1.dir, f'batch1.{idx}'), 'w') as ofd:
                ofd.write('hello')

        # Update some of the original ten.
        for idx in range(3):
            with open(join(dfuse1.dir, f'batch0.{idx}'), 'w') as ofd:
                ofd.write('hello world')

        # Remove some of the original ten.
        for idx in range(3, 6):
            os.unlink(join(dfuse1.dir, f'batch0.{idx}'))

        stat_log_oob = PrintStat()
        stat_log_oob.dir_add(dfuse1.dir)
        print(stat_log_oob)

        stat_log1 = PrintStat()
        stat_log1.dir_add(dfuse0.dir)
        print(stat_log1)

        elapsed = time.perf_counter() - start

        assert elapsed < cache_time / 2, f'Test ran to slow, increase timeout {elapsed}'

        # Now wait for cache timeout, allowing for the readdir calls above to repopulate it.
        time.sleep(cache_time + 2)

        stat_log2 = PrintStat()
        stat_log2.dir_add(dfuse0.dir)
        print(stat_log2)

        if dfuse0.stop():
            self.fatal_errors = True
        if dfuse1.stop():
            self.fatal_errors = True

        assert stat_log == stat_log1, 'Contents changed within timeout'
        assert stat_log != stat_log2, 'Contents did not change after timeout'

        assert stat_log.count == 10, 'Incorrect initial file count'
        assert stat_log2.count == 17, 'Incorrect file count after timeout'

        assert stat_log2 == stat_log_oob, 'Contents not correct after timeout'

    @needs_dfuse
    def test_readdir_basic(self):
        """Basic readdir test.

        Call readdir on a empty directory, then populate it and call it again
        """
        dir_name = tempfile.mkdtemp(dir=self.dfuse.dir)
        files = os.listdir(dir_name)
        assert len(files) == 0

        count = 40

        for idx in range(count):
            with open(join(dir_name, f'file_{idx}'), 'w'):
                pass

        files = os.listdir(dir_name)
        assert len(files) == count

    @needs_dfuse
    def test_readdir_30(self):
        """Test reading a directory with 30 entries"""
        self.readdir_test(30)

    def readdir_test(self, count, test_all=False):
        """Run a rudimentary readdir test"""
        wide_dir = tempfile.mkdtemp(dir=self.dfuse.dir)
        start = time.perf_counter()
        for idx in range(count):
            with open(join(wide_dir, f'file_{idx}'), 'w'):
                pass
            if test_all:
                files = os.listdir(wide_dir)
                assert len(files) == idx + 1
        duration = time.perf_counter() - start
        rate = count / duration
        print(f'Created {count} files in {duration:.1f} seconds rate {rate:.1f}')
        print('Listing dir contents')
        start = time.perf_counter()
        files = os.listdir(wide_dir)
        duration = time.perf_counter() - start
        rate = count / duration
        print(f'Listed {count} files in {duration:.1f} seconds rate {rate:.1f}')
        print(files)
        print(len(files))
        assert len(files) == count
        print('Listing dir contents again')
        start = time.perf_counter()
        files = os.listdir(wide_dir)
        duration = time.perf_counter() - start
        print(f'Listed {count} files in {duration:.1f} seconds rate {count / duration:.1f}')
        print(files)
        print(len(files))
        assert len(files) == count
        files = []
        start = time.perf_counter()
        with os.scandir(wide_dir) as entries:
            for entry in entries:
                files.append(entry.name)
        duration = time.perf_counter() - start
        print(f'Scanned {count} files in {duration:.1f} seconds rate {count / duration:.1f}')
        print(files)
        print(len(files))
        assert len(files) == count

        files = []
        files2 = []
        start = time.perf_counter()
        with os.scandir(wide_dir) as entries:
            with os.scandir(wide_dir) as second:
                for entry in entries:
                    files.append(entry.name)
                for entry in second:
                    files2.append(entry.name)
        duration = time.perf_counter() - start
        print(f'Double scanned {count} files in {duration:.1f} seconds rate {count / duration:.1f}')
        print(files)
        print(len(files))
        assert len(files) == count
        print(files2)
        print(len(files2))
        assert len(files2) == count

    @needs_dfuse
    def test_readdir_hard(self):
        """Run a parallel readdir test.

        Open a directory twice, read from the 1st one once, then read the entire directory from
        the second handle.  This tests dfuse in-memory caching.
        """
        test_dir = join(self.dfuse.dir, 'test_dir')
        os.mkdir(test_dir)
        count = 140
        src_files = set()
        for idx in range(count):
            fname = f'file_{idx}'
            src_files.add(fname)
            with open(join(test_dir, fname), 'w'):
                pass

        files = []
        files2 = []
        with os.scandir(test_dir) as entries:
            with os.scandir(test_dir) as second:
                files2.append(next(second).name)
                for entry in entries:
                    files.append(entry.name)
                    assert len(files) < count + 2
                for entry in second:
                    files2.append(entry.name)
                    assert len(files2) < count + 2

        print('Reads are from list 2, 1, 1, 2.')
        print(files)
        print(files2)
        assert files == files2, 'inconsistent file names'
        assert len(files) == count, 'incoorect file count'
        assert set(files) == src_files, 'incorrect file names'

    @needs_dfuse
    def test_readdir_cache_short(self):
        """Run a parallel readdir test.

        This differs from readdir_hard in that the directory is smaller so dfuse will return
        it in one go.  The memory management in dfuse is different in this case so add another
        test for memory leaks.
        """
        test_dir = join(self.dfuse.dir, 'test_dir')
        os.mkdir(test_dir)
        count = 5
        for idx in range(count):
            with open(join(test_dir, f'file_{idx}'), 'w'):
                pass

        files = []
        files2 = []
        with os.scandir(test_dir) as entries:
            with os.scandir(test_dir) as second:
                files2.append(next(second).name)
                for entry in entries:
                    files.append(entry.name)
                for entry in second:
                    files2.append(entry.name)

        print('Reads are from list 2, 1, 1, 2.')
        print(files)
        print(files2)
        assert files == files2
        assert len(files) == count

    @needs_dfuse
    def test_readdir_unlink(self):
        """Test readdir where a entry is removed mid read

        Populate a directory, read the contents to know the order, then unlink a file and re-read
        to verify the file is missing.  If doing the unlink during read then the kernel cache
        will include the unlinked file so do not check for this behavior.
        """
        test_dir = join(self.dfuse.dir, 'test_dir')
        os.mkdir(test_dir)
        count = 50
        for idx in range(count):
            with open(join(test_dir, f'file_{idx}'), 'w'):
                pass

        files = []
        with os.scandir(test_dir) as entries:
            for entry in entries:
                files.append(entry.name)

        os.unlink(join(test_dir, files[-2]))

        post_files = []
        with os.scandir(test_dir) as entries:
            for entry in entries:
                post_files.append(entry.name)

        print(files)
        print(post_files)
        assert len(files) == count
        assert len(post_files) == len(files) - 1
        assert post_files == files[:-2] + [files[-1]]

    @needs_dfuse_with_opt(single_threaded=True, caching=True)
    def test_single_threaded(self):
        """Test single-threaded mode"""
        self.readdir_test(10)

    @needs_dfuse
    def test_open_replaced(self):
        """Test that fstat works on file clobbered by rename"""
        fname = join(self.dfuse.dir, 'unlinked')
        newfile = join(self.dfuse.dir, 'unlinked2')
        with open(fname, 'w') as ofd:
            with open(newfile, 'w') as nfd:
                nfd.write('hello')
            print(os.fstat(ofd.fileno()))
            os.rename(newfile, fname)
            print(os.fstat(ofd.fileno()))
            ofd.close()

    @needs_dfuse
    def test_open_rename(self):
        """Check that fstat() on renamed files works as expected"""
        fname = join(self.dfuse.dir, 'unlinked')
        newfile = join(self.dfuse.dir, 'unlinked2')
        with open(fname, 'w') as ofd:
            pre = os.fstat(ofd.fileno())
            print(pre)
            os.rename(fname, newfile)
            print(os.fstat(ofd.fileno()))
            os.stat(newfile)
            post = os.fstat(ofd.fileno())
            print(post)
            assert pre.st_ino == post.st_ino

    @needs_dfuse
    def test_open_unlinked(self):
        """Test that fstat works on unlinked file"""
        fname = join(self.dfuse.dir, 'unlinked')
        with open(fname, 'w') as ofd:
            print(os.fstat(ofd.fileno()))
            os.unlink(fname)
            print(os.fstat(ofd.fileno()))

    @needs_dfuse
    def test_chown_self(self):
        """Test that a file can be chowned to the current user, but not to other users"""
        fname = join(self.dfuse.dir, 'new_file')
        with open(fname, 'w') as fd:
            os.chown(fd.fileno(), os.getuid(), -1)
            os.chown(fd.fileno(), -1, os.getgid())

            # Chgrp to root, should fail but will likely be refused by the kernel.
            try:
                os.chown(fd.fileno(), -1, 1)
                assert False
            except PermissionError:
                pass
            except OSError as error:
                if error.errno != errno.ENOTSUP:
                    raise

            # Chgrp to another group which this process is in, should work for all groups.
            groups = os.getgroups()
            print(groups)
            for group in groups:
                os.chown(fd.fileno(), -1, group)

    @needs_dfuse
    def test_symlink_broken(self):
        """Check that broken symlinks work"""
        src_link = join(self.dfuse.dir, 'source')

        os.symlink('target', src_link)
        entry = os.listdir(self.dfuse.dir)
        print(entry)
        assert len(entry) == 1
        assert entry[0] == 'source'
        os.lstat(src_link)

        try:
            os.stat(src_link)
            assert False
        except FileNotFoundError:
            pass

    @needs_dfuse
    def test_symlink_rel(self):
        """Check that relative symlinks work"""
        src_link = join(self.dfuse.dir, 'source')

        os.symlink('../target', src_link)
        entry = os.listdir(self.dfuse.dir)
        print(entry)
        assert len(entry) == 1
        assert entry[0] == 'source'
        os.lstat(src_link)

        try:
            os.stat(src_link)
            assert False
        except FileNotFoundError:
            pass

    @needs_dfuse
    def test_il_cat(self):
        """Quick check for the interception library"""
        fname = join(self.dfuse.dir, 'file')
        with open(fname, 'w'):
            pass

        check_fstat = True
        if self.dfuse.caching:
            check_fstat = False

        self.dfuse.il_cmd(['cat', fname], check_write=False, check_fstat=check_fstat)

    @needs_dfuse_with_opt(caching=False)
    def test_il(self):
        """Run a basic interception library test"""
        # Sometimes the write can be cached in the kernel and the cp will not read any data so
        # do not run this test with caching on.

        create_and_read_via_il(self.dfuse, self.dfuse.dir)

        sub_cont_dir = join(self.dfuse.dir, 'child')
        create_cont(self.conf, path=sub_cont_dir)

        # Create a file natively.
        file = join(self.dfuse.dir, 'file')
        with open(file, 'w') as fd:
            fd.write('Hello')
        # Copy it across containers.
        self.dfuse.il_cmd(['cp', file, sub_cont_dir])

        # Copy it within the container.
        child_dir = join(self.dfuse.dir, 'new_dir')
        os.mkdir(child_dir)
        self.dfuse.il_cmd(['cp', file, child_dir])
        # Copy something into a container
        self.dfuse.il_cmd(['cp', '/bin/bash', sub_cont_dir], check_read=False)
        # Read it from within a container
        self.dfuse.il_cmd(['md5sum', join(sub_cont_dir, 'bash')],
                          check_read=False, check_write=False, check_fstat=False)
        self.dfuse.il_cmd(['dd',
                           f'if={join(sub_cont_dir, "bash")}',
                           f'of={join(sub_cont_dir, "bash_copy")}',
                           'iflag=direct',
                           'oflag=direct',
                           'bs=128k'],
                          check_fstat=False)

    @needs_dfuse
    def test_xattr(self):
        """Perform basic tests with extended attributes"""
        new_file = join(self.dfuse.dir, 'attr_file')
        with open(new_file, 'w') as fd:

            xattr.set(fd, 'user.mine', 'init_value')
            # This should fail as a security test.
            try:
                xattr.set(fd, 'user.dfuse.ids', b'other_value')
                assert False
            except PermissionError:
                pass

            try:
                xattr.set(fd, 'user.dfuse', b'other_value')
                assert False
            except PermissionError:
                pass

            xattr.set(fd, 'user.Xfuse.ids', b'other_value')
            for (key, value) in xattr.get_all(fd):
                print(f'xattr is {key}:{value}')

    @needs_dfuse
    def test_evict(self):
        """Evict a file from dfuse"""
        new_file = join(self.dfuse.dir, 'e_file')
        with open(new_file, 'w'):
            pass

        rc = run_daos_cmd(self.conf, ['filesystem', 'evict', new_file])
        print(rc)
        assert rc.returncode == 0, rc
        time.sleep(5)

        rc = run_daos_cmd(self.conf, ['filesystem', 'evict', self.dfuse.dir])
        print(rc)
        assert rc.returncode == 0, rc
        time.sleep(5)

    @needs_dfuse
    def test_list_xattr(self):
        """Perform tests with listing extended attributes.

        Ensure that the user.daos command can be read, and is included in the list.
        xattrs are all byte strings.
        """
        expected_keys = {b'user.daos', b'user.dummy'}
        root_xattr = xattr.getxattr(self.dfuse.dir, "user.daos")
        print(f'The root xattr is {root_xattr}')

        xattr.set(self.dfuse.dir, 'user.dummy', 'short string')

        for (key, value) in xattr.get_all(self.dfuse.dir):
            expected_keys.remove(key)
            print(f'xattr is {key}:{value}')

        # Leave this out for now to avoid adding attr as a new rpm dependency.
        # rc = subprocess.run(['getfattr', '-n', 'user.daos', self.dfuse.dir], check=False)
        # print(rc)
        # assert rc.returncode == 0, rc

        assert len(expected_keys) == 0, 'Expected key not found'

    @needs_dfuse_with_opt(wbcache=True, caching=True)
    def test_stat_before_open(self):
        """Run open/close in a loop on the same file

        This only runs a reproducer, it does not trawl the logs to ensure the feature is working
        """
        test_file = join(self.dfuse.dir, 'test_file')
        with open(test_file, 'w'):
            pass

        for _ in range(100):
            with open(test_file, 'r'):
                pass

    @needs_dfuse
    def test_chmod(self):
        """Test that chmod works on file"""
        fname = join(self.dfuse.dir, 'testfile')
        with open(fname, 'w'):
            pass

        modes = [stat.S_IRUSR | stat.S_IWUSR | stat.S_IXUSR,
                 stat.S_IRUSR]

        for mode in modes:
            os.chmod(fname, mode)
            attr = os.stat(fname)
            assert stat.S_IMODE(attr.st_mode) == mode

    @needs_dfuse
    def test_fchmod_replaced(self):
        """Test that fchmod works on file clobbered by rename"""
        fname = join(self.dfuse.dir, 'unlinked')
        newfile = join(self.dfuse.dir, 'unlinked2')
        e_mode = stat.S_IRUSR | stat.S_IWUSR | stat.S_IXUSR
        with open(fname, 'w') as ofd:
            with open(newfile, 'w') as nfd:
                nfd.write('hello')
            print(os.stat(fname))
            print(os.stat(newfile))
            os.chmod(fname, stat.S_IRUSR | stat.S_IWUSR)
            os.chmod(newfile, e_mode)
            print(os.stat(fname))
            print(os.stat(newfile))
            os.rename(newfile, fname)
            # This should fail, because the file has been deleted.
            try:
                os.fchmod(ofd.fileno(), stat.S_IRUSR)
                print(os.fstat(ofd.fileno()))
                self.fail()
            except FileNotFoundError:
                print('Failed to fchmod() replaced file')
        new_file = os.stat(fname)
        assert stat.S_IMODE(new_file.st_mode) == e_mode

    @needs_dfuse
    def test_uns_create(self):
        """Simple test to create a container using a path in dfuse"""
        path = join(self.dfuse.dir, 'mycont')
        create_cont(self.conf, path=path)
        stbuf = os.stat(path)
        print(stbuf)
        assert stbuf.st_ino < 100
        print(os.listdir(path))
        rc = run_daos_cmd(self.conf, ['filesystem', 'query', self.dfuse.dir])
        print(rc)
        assert rc.returncode == 0
        rc = run_daos_cmd(self.conf, ['filesystem', 'query', self.dfuse.dir], use_json=True)
        print(rc)
        assert rc.returncode == 0

    @needs_dfuse
    def test_uns_link(self):
        """Simple test to create a container then create a path for it in dfuse"""
        container1 = create_cont(self.conf, self.pool, ctype="POSIX", label='mycont_uns_link1')
        cmd = ['cont', 'query', self.pool.id(), container1.id()]
        rc = run_daos_cmd(self.conf, cmd)
        assert rc.returncode == 0

        container2 = create_cont(self.conf, self.pool, ctype="POSIX", label='mycont_uns_link2')
        cmd = ['cont', 'query', self.pool.id(), container2.id()]
        rc = run_daos_cmd(self.conf, cmd)
        assert rc.returncode == 0

        path = join(self.dfuse.dir, 'uns_link1')
        cmd = ['cont', 'link', self.pool.id(), 'mycont_uns_link1', '--path', path]
        rc = run_daos_cmd(self.conf, cmd)
        assert rc.returncode == 0
        stbuf = os.stat(path)
        print(stbuf)
        assert stbuf.st_ino < 100
        print(os.listdir(path))
        cmd = ['cont', 'destroy', '--path', path]
        rc = run_daos_cmd(self.conf, cmd)

        path = join(self.dfuse.dir, 'uns_link2')
        cmd = ['cont', 'link', self.pool.id(), container2.id(), '--path', path]
        rc = run_daos_cmd(self.conf, cmd)
        assert rc.returncode == 0
        stbuf = os.stat(path)
        print(stbuf)
        assert stbuf.st_ino < 100
        print(os.listdir(path))
        self.dfuse.check_usage(inodes=2, open_files=1, containers=2, pools=1)
        cmd = ['cont', 'destroy', '--path', path]
        rc = run_daos_cmd(self.conf, cmd)
        assert rc.returncode == 0
        rc = self.dfuse.check_usage(inodes=1, open_files=1, containers=1, pools=1)

    @needs_dfuse
    def test_rename_clobber(self):
        """Test that rename clobbers files correctly

        use rename to delete a file, but where the kernel is aware of a different file.
        Create a filename to be clobbered and stat it.
        Create a file to copy over.
        Start a second dfuse instance and overwrite the original file with a new name.
        Perform a rename on the first dfuse.

        This should clobber a file, but not the one that the kernel is expecting, although it will
        do a lookup of the destination filename before the rename.

        Inspection of the logs is required to verify what is happening here which is beyond the
        scope of this test, however this does execute the code-paths and ensures that all refs
        are correctly updated.

        """
        # Create all three files in the dfuse instance we're checking.
        for index in range(3):
            with open(join(self.dfuse.dir, f'file.{index}'), 'w') as fd:
                fd.write('test')

        # Start another dfuse instance to move the files around without the kernel knowing.
        dfuse = DFuse(self.server,
                      self.conf,
                      container=self.container,
                      caching=False)
        dfuse.start(v_hint='rename_other')

        print(os.listdir(self.dfuse.dir))
        print(os.listdir(dfuse.dir))

        # Rename file 1 to file 2 in the background, this will remove file 2
        os.rename(join(dfuse.dir, 'file.1'), join(dfuse.dir, 'file.2'))

        # Rename file 0 to file 2 in the test dfuse.  Here the kernel thinks it's clobbering
        # file 2 but it's really clobbering file 1, although it will stat() file 2 before the
        # operation so may have the correct data.
        # Dfuse should return file 1 for the details of what has been deleted.
        os.rename(join(self.dfuse.dir, 'file.0'), join(self.dfuse.dir, 'file.2'))

        if dfuse.stop():
            self.fatal_errors = True

    @needs_dfuse
    def test_rename(self):
        """Test that tries various rename scenarios"""

        def _go(root):
            dfd = os.open(root, os.O_RDONLY)

            try:
                # Test renaming a file into a directory.
                pre_fname = join(root, 'file')
                with open(pre_fname, 'w') as fd:
                    fd.write('test')
                dname = join(root, 'dir')
                os.mkdir(dname)
                post_fname = join(dname, 'file')
                # os.rename and 'mv' have different semantics, use mv here which will put the file
                # in the directory.
                subprocess.run(['mv', pre_fname, dname], check=True)
                self._check_dirs_equal(['file'], dname)

                os.unlink(post_fname)
                os.rmdir('dir', dir_fd=dfd)

                # Test renaming a file over a directory.
                pre_fname = join(root, 'file')
                with open(pre_fname, 'w') as fd:
                    fd.write('test')
                dname = join(root, 'dir')
                os.mkdir(dname)
                post_fname = join(dname, 'file')
                # Try os.rename here, which we expect to fail.
                try:
                    os.rename(pre_fname, dname)
                    self.fail()
                except IsADirectoryError:
                    pass
                os.unlink(pre_fname)
                os.rmdir('dir', dir_fd=dfd)

                # Check renaming a file over a file.
                for index in range(2):
                    with open(join(root, f'file.{index}'), 'w') as fd:
                        fd.write('test')

                print(os.listdir(dfd))
                os.rename('file.0', 'file.1', src_dir_fd=dfd, dst_dir_fd=dfd)

                self._check_dirs_equal(['file.1'], root)
                os.unlink('file.1', dir_fd=dfd)

                # dir onto file.
                dname = join(root, 'dir')
                os.mkdir(dname)
                fname = join(root, 'file')
                with open(fname, 'w') as fd:
                    fd.write('test')
                try:
                    os.rename(dname, fname)
                    self.fail()
                except NotADirectoryError:
                    pass
                os.unlink('file', dir_fd=dfd)
                os.rmdir('dir', dir_fd=dfd)

                # Now check for dir rename into other dir though mv.
                src_dir = join(root, 'src')
                dst_dir = join(root, 'dst')
                os.mkdir(src_dir)
                os.mkdir(dst_dir)
                subprocess.run(['mv', src_dir, dst_dir], check=True)
                self._check_dirs_equal(['dst'], root)
                self._check_dirs_equal(['src'], join(root, 'dst'))
                os.rmdir(join(dst_dir, 'src'))
                os.rmdir(dst_dir)

                # Check for dir rename over other dir though python, in this case it should clobber
                # the target directory.
                for index in range(2):
                    os.mkdir(join(root, f'dir.{index}'))
                os.rename('dir.0', 'dir.1', src_dir_fd=dfd, dst_dir_fd=dfd)
                self._check_dirs_equal(['dir.1'], root)
                self._check_dirs_equal([], join(root, 'dir.1'))
                os.rmdir(join(root, 'dir.1'))
                for index in range(2):
                    with open(join(root, f'file.{index}'), 'w') as fd:
                        fd.write('test')
                os.rename('file.0', 'file.1', src_dir_fd=dfd, dst_dir_fd=dfd)
                self._check_dirs_equal(['file.1'], root)
                os.unlink('file.1', dir_fd=dfd)

                # Rename a dir over another, where the target is not empty.
                dst_dir = join(root, 'ddir')
                dst_file = join(dst_dir, 'file')
                os.mkdir('sdir', dir_fd=dfd)
                os.mkdir(dst_dir)
                with open(dst_file, 'w') as fd:
                    fd.write('test')
                # According to the man page this can return ENOTEMPTY or EEXIST, and /tmp is
                # returning one and dfuse the other so catch both.
                try:
                    os.rename('sdir', dst_dir, src_dir_fd=dfd)
                    self.fail()
                except FileExistsError:
                    pass
                except OSError as error:
                    assert error.errno == errno.ENOTEMPTY
                os.rmdir('sdir', dir_fd=dfd)
                os.unlink(dst_file)
                os.rmdir(dst_dir)

            finally:
                os.close(dfd)

        # Firstly validate the check
        with tempfile.TemporaryDirectory(prefix='rename_test_ref_dir.') as tmp_dir:
            _go(tmp_dir)

        _go(self.dfuse.dir)

    @needs_dfuse
    def test_complex_unlink(self):
        """Test that unlink clears file data correctly.

        Create two files, exchange them in the back-end then unlink the one.

        The kernel will be unlinking what it thinks is file 1 but it will actually be file 0.
        """
        # pylint: disable=consider-using-with

        fds = []

        # Create both files in the dfuse instance we're checking.  These files are created in
        # binary mode with buffering off so the writes are sent direct to the kernel.
        for index in range(2):
            fd = open(join(self.dfuse.dir, f'file.{index}'), 'wb', buffering=0)
            fd.write(b'test')
            fds.append(fd)

        # Start another dfuse instance to move the files around without the kernel knowing.
        dfuse = DFuse(self.server,
                      self.conf,
                      container=self.container,
                      caching=False)
        dfuse.start(v_hint='unlink')

        print(os.listdir(self.dfuse.dir))
        print(os.listdir(dfuse.dir))

        # Rename file 0 to file 0 in the background, this will remove file 1
        os.rename(join(dfuse.dir, 'file.0'), join(dfuse.dir, 'file.1'))

        # Perform the unlink, this will unlink the other file.
        os.unlink(join(self.dfuse.dir, 'file.1'))

        if dfuse.stop():
            self.fatal_errors = True

        # Finally, perform some more I/O so we can tell from the dfuse logs where the test ends and
        # dfuse teardown starts.  At this point file 1 and file 2 have been deleted.
        time.sleep(1)
        print(os.statvfs(self.dfuse.dir))

        for fd in fds:
            fd.close()

    def test_cont_rw(self):
        """Test write access to another users container"""
        dfuse = DFuse(self.server,
                      self.conf,
                      container=self.container,
                      caching=False)

        dfuse.start(v_hint='cont_rw_1')

        stat_log = PrintStat(dfuse.dir)
        testfile = join(dfuse.dir, 'testfile')
        with open(testfile, 'w') as fd:
            stat_log.add(testfile, attr=os.fstat(fd.fileno()))

        dirname = join(dfuse.dir, 'rw_dir')
        os.mkdir(dirname)

        stat_log.add(dirname)

        dir_perms = os.stat(dirname).st_mode
        base_perms = stat.S_IMODE(dir_perms)

        os.chmod(dirname, base_perms | stat.S_IWGRP | stat.S_IXGRP | stat.S_IXOTH | stat.S_IWOTH)
        stat_log.add(dirname)
        print(stat_log)

        if dfuse.stop():
            self.fatal_errors = True

        # Update container ACLs so current user has rw permissions only, the minimum required.
        rc = run_daos_cmd(self.conf, ['container',
                                      'update-acl',
                                      self.pool.id(),
                                      self.container.id(),
                                      '--entry',
                                      f'A::{os.getlogin()}@:rwta'])
        print(rc)

        # Assign the container to someone else.
        rc = run_daos_cmd(self.conf, ['container',
                                      'set-owner',
                                      self.pool.id(),
                                      self.container.id(),
                                      '--user',
                                      'root@',
                                      '--group',
                                      'root@'])
        print(rc)

        # Now start dfuse and access the container, see who the file is owned by.
        dfuse = DFuse(self.server,
                      self.conf,
                      container=self.container,
                      caching=False)
        dfuse.start(v_hint='cont_rw_2')

        stat_log = PrintStat()
        stat_log.add(dfuse.dir, show_dir=True)

        with open(join(dfuse.dir, 'testfile'), 'r') as fd:
            stat_log.add(join(dfuse.dir, 'testfile'), os.fstat(fd.fileno()))

        dirname = join(dfuse.dir, 'rw_dir')
        testfile = join(dirname, 'new_file')
        fd = os.open(testfile, os.O_RDWR | os.O_CREAT, mode=int('600', base=8))
        os.write(fd, b'read-only-data')
        stat_log.add(testfile, attr=os.fstat(fd))
        os.close(fd)
        print(stat_log)

        fd = os.open(testfile, os.O_RDONLY)
        # previous code was using stream/file methods and it appears that
        # file.read() (no size) is doing a fstat() and reads size + 1
        fstat_fd = os.fstat(fd)
        raw_bytes = os.read(fd, fstat_fd.st_size + 1)
        # pylint: disable=wrong-spelling-in-comment
        # Due to DAOS-9671 garbage can be read from still unknown reason.
        # So remove asserts and do not run Unicode codec to avoid
        # exceptions for now ... This allows to continue testing permissions.
        if raw_bytes != b'read-only-data':
            print('Check kernel data')
        # data = raw_bytes.decode('utf-8', 'ignore')
        # assert data == 'read-only-data'
        # print(data)
        os.close(fd)

        if dfuse.stop():
            self.fatal_errors = True

    @needs_dfuse
    def test_complex_rename(self):
        """Test for rename semantics

        Check that that rename is correctly updating the dfuse data for the moved file.

        # Create a file, read/write to it.
        # Check fstat works.
        # Rename it from the back-end
        # Check fstat - it should not work.
        # Rename the file into a new directory, this should allow the kernel to 'find' the file
        # again and update the name/parent.
        # check fstat works.
        """
        fname = join(self.dfuse.dir, 'file')
        with open(fname, 'w') as ofd:
            print(os.fstat(ofd.fileno()))

            dfuse = DFuse(self.server,
                          self.conf,
                          container=self.container,
                          caching=False)
            dfuse.start(v_hint='rename')

            os.mkdir(join(dfuse.dir, 'step_dir'))
            os.mkdir(join(dfuse.dir, 'new_dir'))
            os.rename(join(dfuse.dir, 'file'), join(dfuse.dir, 'step_dir', 'file-new'))

            # This should fail, because the file has been deleted.
            try:
                print(os.fstat(ofd.fileno()))
                self.fail()
            except FileNotFoundError:
                print('Failed to fstat() replaced file')

            os.rename(join(self.dfuse.dir, 'step_dir', 'file-new'),
                      join(self.dfuse.dir, 'new_dir', 'my-file'))

            print(os.fstat(ofd.fileno()))

        if dfuse.stop():
            self.fatal_errors = True

    def test_cont_ro(self):
        """Test access to a read-only container"""
        # Update container ACLs so current user has 'rta' permissions only, the minimum required.
        rc = run_daos_cmd(self.conf, ['container',
                                      'update-acl',
                                      self.pool.id(),
                                      self.container.id(),
                                      '--entry',
                                      f'A::{os.getlogin()}@:rta'])
        print(rc)
        assert rc.returncode == 0

        # Assign the container to someone else.
        rc = run_daos_cmd(self.conf, ['container',
                                      'set-owner',
                                      self.pool.id(),
                                      self.container.id(),
                                      '--user',
                                      'root@'])
        print(rc)
        assert rc.returncode == 0

        # Now start dfuse and access the container, this should require read-only opening.
        dfuse = DFuse(self.server,
                      self.conf,
                      pool=self.pool.id(),
                      container=self.container,
                      caching=False)
        dfuse.start(v_hint='cont_ro')
        print(os.listdir(dfuse.dir))

        try:
            with open(join(dfuse.dir, 'testfile'), 'w') as fd:
                print(fd)
            assert False
        except PermissionError:
            pass

        if dfuse.stop():
            self.fatal_errors = True

    @needs_dfuse
    def test_chmod_ro(self):
        """Test that chmod and fchmod work correctly with files created read-only

        DAOS-6238
        """
        path = self.dfuse.dir
        fname = join(path, 'test_file1')
        ofd = os.open(fname, os.O_CREAT | os.O_RDONLY | os.O_EXCL)
        print(os.stat(fname))
        os.close(ofd)
        os.chmod(fname, stat.S_IRUSR)
        new_stat = os.stat(fname)
        print(new_stat)
        assert stat.S_IMODE(new_stat.st_mode) == stat.S_IRUSR

        fname = join(path, 'test_file2')
        ofd = os.open(fname, os.O_CREAT | os.O_RDONLY | os.O_EXCL)
        print(os.stat(fname))
        os.fchmod(ofd, stat.S_IRUSR)
        os.close(ofd)
        new_stat = os.stat(fname)
        print(new_stat)
        assert stat.S_IMODE(new_stat.st_mode) == stat.S_IRUSR

    def test_with_path(self):
        """Test that dfuse starts with path option."""
        tmp_dir = tempfile.mkdtemp()

        cont_path = join(tmp_dir, 'my-cont')
        create_cont(self.conf, self.pool, path=cont_path)

        dfuse = DFuse(self.server,
                      self.conf,
                      caching=True,
                      uns_path=cont_path)
        dfuse.start(v_hint='with_path')

        # Simply write a file.  This will fail if dfuse isn't backed via
        # a container.
        file = join(dfuse.dir, 'file')
        with open(file, 'w') as fd:
            fd.write('test')

        if dfuse.stop():
            self.fatal_errors = True

    def test_uns_basic(self):
        """Create a UNS entry point and access it via both entry point and path"""
        pool = self.pool.uuid
        container = self.container
        server = self.server
        conf = self.conf

        # Start dfuse on the container.
        dfuse = DFuse(server, conf, container=container, caching=False)
        dfuse.start('uns-0')

        # Create a new container within it using UNS
        uns_path = join(dfuse.dir, 'ep0')
        print('Inserting entry point')
        uns_container = create_cont(conf, pool=self.pool, path=uns_path)
        print(os.stat(uns_path))
        print(os.listdir(dfuse.dir))

        # Verify that it exists.
        run_container_query(conf, uns_path)

        # Make a directory in the new container itself, and query that.
        child_path = join(uns_path, 'child')
        os.mkdir(child_path)
        run_container_query(conf, child_path)
        if dfuse.stop():
            self.fatal_errors = True

        print('Trying UNS')
        dfuse = DFuse(server, conf, caching=False)
        dfuse.start('uns-1')

        # List the root container.
        print(os.listdir(join(dfuse.dir, pool, container.uuid)))

        # Now create a UNS link from the 2nd container to a 3rd one.
        uns_path = join(dfuse.dir, pool, container.uuid, 'ep0', 'ep')
        second_path = join(dfuse.dir, pool, uns_container.uuid)

        # Make a link within the new container.
        print('Inserting entry point')
        uns_container_2 = create_cont(conf, pool=self.pool, path=uns_path)

        # List the root container again.
        print(os.listdir(join(dfuse.dir, pool, container.uuid)))

        # List the 2nd container.
        files = os.listdir(second_path)
        print(files)
        # List the target container through UNS.
        print(os.listdir(uns_path))
        direct_stat = os.stat(join(second_path, 'ep'))
        uns_stat = os.stat(uns_path)
        print(direct_stat)
        print(uns_stat)
        assert uns_stat.st_ino == direct_stat.st_ino

        third_path = join(dfuse.dir, pool, uns_container_2.uuid)
        third_stat = os.stat(third_path)
        print(third_stat)
        assert third_stat.st_ino == direct_stat.st_ino

        if dfuse.stop():
            self.fatal_errors = True
        print('Trying UNS with previous cont')
        dfuse = DFuse(server, conf, caching=False)
        dfuse.start('uns-3')

        second_path = join(dfuse.dir, pool, uns_container.uuid)
        uns_path = join(dfuse.dir, pool, container.uuid, 'ep0', 'ep')
        files = os.listdir(second_path)
        print(files)
        print(os.listdir(uns_path))

        direct_stat = os.stat(join(second_path, 'ep'))
        uns_stat = os.stat(uns_path)
        print(direct_stat)
        print(uns_stat)
        assert uns_stat.st_ino == direct_stat.st_ino
        if dfuse.stop():
            self.fatal_errors = True

    def test_dfuse_dio_off(self):
        """Test for dfuse with no caching options, but direct-io disabled"""
        self.container.set_attrs({'dfuse-direct-io-disable': 'on'})
        dfuse = DFuse(self.server,
                      self.conf,
                      caching=True,
                      container=self.container)

        dfuse.start(v_hint='dio_off')

        print(os.listdir(dfuse.dir))

        fname = join(dfuse.dir, 'test_file3')
        with open(fname, 'w') as ofd:
            ofd.write('hello')

        if dfuse.stop():
            self.fatal_errors = True

    def test_dfuse_oopt(self):
        """Test dfuse with -opool=,container= options as used by fstab"""
        dfuse = DFuse(self.server, self.conf, container=self.container)

        dfuse.start(use_oopt=True)

        if dfuse.stop():
            self.fatal_errors = True

        dfuse = DFuse(self.server, self.conf, pool=self.pool.uuid)

        dfuse.start(use_oopt=True)

        if dfuse.stop():
            self.fatal_errors = True

        dfuse = DFuse(self.server, self.conf, pool=self.pool.label)

        dfuse.start(use_oopt=True)

        if dfuse.stop():
            self.fatal_errors = True

        dfuse = DFuse(self.server, self.conf)

        dfuse.start(use_oopt=True)

        if dfuse.stop():
            self.fatal_errors = True

    @needs_dfuse_with_opt(caching=False)
    def test_daos_fs_tool(self):
        """Create a UNS entry point"""
        dfuse = self.dfuse
        pool = self.pool.uuid
        conf = self.conf

        # Create a new container within it using UNS
        uns_path = join(dfuse.dir, 'ep1')
        print('Inserting entry point')
        uns_container = create_cont(conf, pool=self.pool, path=uns_path)

        print(os.stat(uns_path))
        print(os.listdir(dfuse.dir))

        # Verify that it exists.
        run_container_query(conf, uns_path)

        # Make a directory in the new container itself, and query that.
        dir1 = join(uns_path, 'd1')
        os.mkdir(dir1)
        run_container_query(conf, dir1)

        # Create a file in dir1
        file1 = join(dir1, 'f1')
        with open(file1, 'w'):
            pass

        # Run a command to get attr of new dir and file
        cmd = ['fs', 'get-attr', '--path', dir1]
        print('get-attr of d1')
        rc = run_daos_cmd(conf, cmd)
        assert rc.returncode == 0
        print(f'rc is {rc}')
        output = rc.stdout.decode('utf-8')
        assert check_dfs_tool_output(output, 'S1', '1048576')

        # run same command using pool, container, dfs-path, and dfs-prefix
        cmd = ['fs', 'get-attr', pool, uns_container.id(), '--dfs-path', dir1,
               '--dfs-prefix', uns_path]
        print('get-attr of d1')
        rc = run_daos_cmd(conf, cmd)
        assert rc.returncode == 0
        print(f'rc is {rc}')
        output = rc.stdout.decode('utf-8')
        assert check_dfs_tool_output(output, 'S1', '1048576')

        # run same command using pool, container, dfs-path
        cmd = ['fs', 'get-attr', pool, uns_container.id(), '--dfs-path', '/d1']
        print('get-attr of d1')
        rc = run_daos_cmd(conf, cmd)
        assert rc.returncode == 0
        print(f'rc is {rc}')
        output = rc.stdout.decode('utf-8')
        assert check_dfs_tool_output(output, 'S1', '1048576')

        cmd = ['fs', 'get-attr', '--path', file1]
        print('get-attr of d1/f1')
        rc = run_daos_cmd(conf, cmd)
        assert rc.returncode == 0
        print(f'rc is {rc}')
        output = rc.stdout.decode('utf-8')
        # SX is not deterministic, so don't check it here
        assert check_dfs_tool_output(output, None, '1048576')

        # Run a command to change attr of dir1
        cmd = ['fs', 'set-attr', '--path', dir1, '--oclass', 'S2',
               '--chunk-size', '16']
        print('set-attr of d1')
        rc = run_daos_cmd(conf, cmd)
        assert rc.returncode == 0
        print(f'rc is {rc}')

        # Run a command to change attr of file1, should fail
        cmd = ['fs', 'set-attr', '--path', file1, '--oclass', 'S2',
               '--chunk-size', '16']
        print('set-attr of f1')
        rc = run_daos_cmd(conf, cmd)
        print(f'rc is {rc}')
        assert rc.returncode != 0

        # Run a command to create new file with set-attr
        file2 = join(dir1, 'f2')
        cmd = ['fs', 'set-attr', '--path', file2, '--oclass', 'S1']
        print('set-attr of f2')
        rc = run_daos_cmd(conf, cmd)
        assert rc.returncode == 0
        print(f'rc is {rc}')

        # Run a command to get attr of dir and file2
        cmd = ['fs', 'get-attr', '--path', dir1]
        print('get-attr of d1')
        rc = run_daos_cmd(conf, cmd)
        assert rc.returncode == 0
        print(f'rc is {rc}')
        output = rc.stdout.decode('utf-8')
        assert check_dfs_tool_output(output, 'S2', '16')

        cmd = ['fs', 'get-attr', '--path', file2]
        print('get-attr of d1/f2')
        rc = run_daos_cmd(conf, cmd)
        assert rc.returncode == 0
        print(f'rc is {rc}')
        output = rc.stdout.decode('utf-8')
        assert check_dfs_tool_output(output, 'S1', '16')

    def test_cont_copy(self):
        """Verify that copying into a container works"""
        # pylint: disable=consider-using-with

        # Create a temporary directory, with one file into it and copy it into
        # the container.  Check the return-code only, do not verify the data.
        # tempfile() will remove the directory on completion.
        src_dir = tempfile.TemporaryDirectory(prefix='copy_src_',)
        with open(join(src_dir.name, 'file'), 'w') as ofd:
            ofd.write('hello')
        os.symlink('file', join(src_dir.name, 'file_s'))
        cmd = ['filesystem',
               'copy',
               '--src',
               src_dir.name,
               '--dst',
               f'daos://{self.pool.uuid}/{self.container}']
        rc = run_daos_cmd(self.conf, cmd, use_json=True)
        print(rc)

        data = rc.json
        assert data['status'] == 0, rc
        assert data['error'] is None, rc
        assert data['response'] is not None, rc
        assert data['response']['copy_stats']['num_dirs'] == 1
        assert data['response']['copy_stats']['num_files'] == 1
        assert data['response']['copy_stats']['num_links'] == 1

    def test_cont_clone(self):
        """Verify that cloning a container works

        This extends cont_copy, to also clone it afterwards.
        """
        # pylint: disable=consider-using-with

        # Create a temporary directory, with one file into it and copy it into
        # the container.  Check the return code only, do not verify the data.
        # tempfile() will remove the directory on completion.
        src_dir = tempfile.TemporaryDirectory(prefix='copy_src_',)
        with open(join(src_dir.name, 'file'), 'w') as ofd:
            ofd.write('hello')

        cmd = ['filesystem',
               'copy',
               '--src',
               src_dir.name,
               '--dst',
               f'daos://{self.pool.uuid}/{self.container.id()}']
        rc = run_daos_cmd(self.conf, cmd, use_json=True)
        print(rc)

        data = rc.json
        assert data['status'] == 0, rc
        assert data['error'] is None, rc
        assert data['response'] is not None, rc

        # Now create a container uuid and do an object based copy.
        # The daos command will create the target container on demand.
        cmd = ['container',
               'clone',
               '--src',
               f'daos://{self.pool.uuid}/{self.container.id()}',
               '--dst',
               f'daos://{self.pool.uuid}/']
        rc = run_daos_cmd(self.conf, cmd, use_json=True)
        print(rc)

        data = rc.json
        assert data['status'] == 0, rc
        assert data['error'] is None, rc
        assert data['response'] is not None, rc

        destroy_container(self.conf, self.pool.id(), data['response']['dst_cont'])

    def test_dfuse_perms(self):
        """Test permissions caching for DAOS-12577"""
        cache_time = 10

        cont_attrs = {'dfuse-data-cache': False,
                      'dfuse-attr-time': cache_time,
                      'dfuse-dentry-time': cache_time,
                      'dfuse-ndentry-time': cache_time}
        self.container.set_attrs(cont_attrs)

        dfuse = DFuse(self.server, self.conf, container=self.container, wbcache=False)

        side_dfuse = DFuse(self.server, self.conf, container=self.container, wbcache=False)

        dfuse.start(v_hint='perms')
        side_dfuse.start(v_hint='perms_side')

        test_file = join(dfuse.dir, 'test-file')
        side_test_file = join(side_dfuse.dir, 'test-file')

        # Create a file.
        with open(test_file, 'w', encoding='ascii', errors='ignore') as fd:
            fd.write('data')

        # Read it through both.
        with open(test_file, 'r', encoding='ascii', errors='ignore') as fd:
            data = fd.read()
            if data != 'data':
                print('Check kernel data')
        with open(side_test_file, 'r', encoding='ascii', errors='ignore') as fd:
            data = fd.read()
            if data != 'data':
                print('Check kernel data')

        # Remove all permissions on the file.
        print(os.stat(side_test_file))
        os.chmod(side_test_file, 0)
        print(os.stat(side_test_file))

        # Read it through the second channel.
        try:
            with open(side_test_file, 'r', encoding='ascii', errors='ignore') as fd:
                data = fd.read()
                assert False
        except PermissionError:
            pass

        # Read it through first instance, this should work as the contents are cached.
        with open(test_file, 'r', encoding='ascii', errors='ignore') as fd:
            data = fd.read()
            if data != 'data':
                print('Check kernel data')

        # Let the cache expire.
        time.sleep(cache_time * 2)

        try:
            with open(side_test_file, 'r', encoding='ascii', errors='ignore') as fd:
                data = fd.read()
                assert False
        except PermissionError:
            pass

        # Read it through the first dfuse, this should now fail as the cache has expired.
        try:
            with open(test_file, 'r', encoding='ascii', errors='ignore') as fd:
                data = fd.read()
                assert False
        except PermissionError:
            pass

        if dfuse.stop():
            self.fatal_errors = True

        if side_dfuse.stop():
            self.fatal_errors = True

    def test_daos_fs_check(self):
        """Test DAOS FS Checker"""
        # pylint: disable=too-many-branches
        # pylint: disable=too-many-statements
        dfuse = DFuse(self.server,
                      self.conf,
                      pool=self.pool.id(),
                      container=self.container,
                      caching=False)
        dfuse.start(v_hint='fs_check_test')
        path = dfuse.dir
        dirname = join(path, 'test_dir')
        os.mkdir(dirname)
        fname = join(dirname, 'f1')
        with open(fname, 'w') as fd:
            fd.write('test1')

        dirname = join(path, 'test_dir/1d1/')
        os.mkdir(dirname)
        fname = join(dirname, 'f2')
        with open(fname, 'w') as fd:
            fd.write('test2')
        dirname = join(path, 'test_dir/1d2/')
        os.mkdir(dirname)
        fname = join(dirname, 'f3')
        with open(fname, 'w') as fd:
            fd.write('test3')
        dirname = join(path, 'test_dir/1d3/')
        os.mkdir(dirname)
        fname = join(dirname, 'f4')
        with open(fname, 'w') as fd:
            fd.write('test4')

        dirname = join(path, 'test_dir/1d1/2d1/')
        os.mkdir(dirname)
        fname = join(dirname, 'f5')
        with open(fname, 'w') as fd:
            fd.write('test5')
        dirname = join(path, 'test_dir/1d1/2d2/')
        os.mkdir(dirname)
        fname = join(dirname, 'f6')
        with open(fname, 'w') as fd:
            fd.write('test6')
        dirname = join(path, 'test_dir/1d1/2d3/')
        os.mkdir(dirname)
        fname = join(dirname, 'f7')
        with open(fname, 'w') as fd:
            fd.write('test7')

        dirname = join(path, 'test_dir/1d2/2d4/')
        os.mkdir(dirname)
        fname = join(dirname, 'f8')
        with open(fname, 'w') as fd:
            fd.write('test8')
        dirname = join(path, 'test_dir/1d2/2d5/')
        os.mkdir(dirname)
        fname = join(dirname, 'f9')
        with open(fname, 'w') as fd:
            fd.write('test9')
        dirname = join(path, 'test_dir/1d2/2d6/')
        os.mkdir(dirname)
        fname = join(dirname, 'f10')
        with open(fname, 'w') as fd:
            fd.write('test10')

        dirname = join(path, 'test_dir/1d3/2d7/')
        os.mkdir(dirname)
        fname = join(dirname, 'f11')
        with open(fname, 'w') as fd:
            fd.write('test11')
        dirname = join(path, 'test_dir/1d3/2d8/')
        os.mkdir(dirname)
        fname = join(dirname, 'f12')
        with open(fname, 'w') as fd:
            fd.write('test12')
        dirname = join(path, 'test_dir/1d3/2d9/')
        os.mkdir(dirname)
        fname = join(dirname, 'f13')
        with open(fname, 'w') as fd:
            fd.write('test13')

        dirname2 = join(path, 'test_dir2')
        dirname = join(path, 'test_dir')
        shutil.copytree(dirname, dirname2)

        # punch a few directories and files
        daos_mw_fi = join(self.conf['PREFIX'], 'lib/daos/TESTING/tests/', 'daos_mw_fi')
        cmd_env = get_base_env()
        cmd_env['DAOS_AGENT_DRPC_DIR'] = self.conf.agent_dir

        dir1 = join(path, 'test_dir/')
        dir_list = os.listdir(dir1)
        nr_entries = len(dir_list)
        if nr_entries != 4:
            raise NLTestFail('Wrong number of entries')

        cmd = [daos_mw_fi, self.pool.id(), self.container.id(), "punch_entry", "/test_dir/1d1/"]
        self.server.run_daos_client_cmd(cmd)

        dir_list = os.listdir(dir1)
        nr_entries = len(dir_list)
        if nr_entries != 3:
            raise NLTestFail('Wrong number of entries')

        cmd = [daos_mw_fi, self.pool.id(), self.container.id(), "punch_entry", "/test_dir"]
        self.server.run_daos_client_cmd(cmd)

        # run the checker while dfuse is still mounted (should fail - EX open)
        cmd = ['fs', 'check', self.pool.id(), self.container.id(), '--flags', 'print', '--dir-name',
               'lf1']
        rc = run_daos_cmd(self.conf, cmd, ignore_busy=True)
        print(rc)
        assert rc.returncode != 0
        output = rc.stderr.decode('utf-8')
        line = output.splitlines()
        if line[-1] != 'ERROR: daos: failed fs check: errno 16 (Device or resource busy)':
            raise NLTestFail('daos fs check should fail with EBUSY')

        # stop dfuse
        if dfuse.stop():
            self.fatal_errors = True

        # fs check with relink should find the 2 leaked directories.
        # Everything under them should be relinked but not reported as leaked.
        cmd = ['fs', 'check', self.pool.id(), self.container.id(), '--flags', 'print,relink',
               '--dir-name', 'lf1']
        rc = run_daos_cmd(self.conf, cmd)
        print(rc)
        assert rc.returncode == 0
        output = rc.stdout.decode('utf-8')
        line = output.splitlines()
        if line[-1] != 'DFS checker: Number of leaked OIDs in namespace = 2':
            raise NLTestFail('Wrong number of Leaked OIDs')

        # run again to check nothing is detected
        cmd = ['fs', 'check', self.pool.id(), self.container.id(), '--flags', 'print,relink']
        rc = run_daos_cmd(self.conf, cmd)
        print(rc)
        assert rc.returncode == 0
        output = rc.stdout.decode('utf-8')
        line = output.splitlines()
        if line[-1] != 'DFS checker: Number of leaked OIDs in namespace = 0':
            raise NLTestFail('Wrong number of Leaked OIDs')

        # remount dfuse
        dfuse = DFuse(self.server,
                      self.conf,
                      pool=self.pool.id(),
                      container=self.container,
                      caching=False)
        dfuse.start(v_hint='fs_check_test')
        path = dfuse.dir

        dir1 = join(path, 'lost+found/lf1/')
        dir_list = os.listdir(dir1)
        nr_entries = len(dir_list)
        if nr_entries != 2:
            raise NLTestFail('Wrong number of entries')
        nr_entries = 0
        file_nr = 0
        dir_nr = 0
        for entry in dir_list:
            if os.path.isdir(os.path.join(dir1, entry)):
                nr_entries += 1
                for root, dirs, files in os.walk(os.path.join(dir1, entry)):
                    for name in files:
                        print(os.path.join(root, name))
                        file_nr += 1
                    for name in dirs:
                        print(os.path.join(root, name))
                        dir_nr += 1
        if nr_entries != 2:
            raise NLTestFail('Wrong number of leaked directory OIDS')
        if file_nr != 13:
            raise NLTestFail('Wrong number of sub-files in lost+found')
        if dir_nr != 11:
            raise NLTestFail('Wrong number of sub-directories in lost+found')

        # punch the test_dir2 object.
        # this makes test_dir2 an empty dir (leaking everything under it)
        cmd = [daos_mw_fi, self.pool.id(), self.container.id(), "punch_obj", "/test_dir2"]
        self.server.run_daos_client_cmd(cmd)

        # stop dfuse
        if dfuse.stop():
            self.fatal_errors = True

        # fs check with relink should find 3 leaked dirs and 1 leaked file that were directly under
        # test_dir2. Everything under those leaked dirs are relinked but not reported as leaked.
        cmd = ['fs', 'check', self.pool.id(), self.container.id(), '--flags', 'print,relink',
               '--dir-name', 'lf2']
        rc = run_daos_cmd(self.conf, cmd)
        print(rc)
        assert rc.returncode == 0
        output = rc.stdout.decode('utf-8')
        line = output.splitlines()
        if line[-1] != 'DFS checker: Number of leaked OIDs in namespace = 4':
            raise NLTestFail('Wrong number of Leaked OIDs')

        # run again to check nothing is detected
        cmd = ['fs', 'check', self.pool.id(), self.container.id(), '--flags', 'print,relink']
        rc = run_daos_cmd(self.conf, cmd)
        print(rc)
        assert rc.returncode == 0
        output = rc.stdout.decode('utf-8')
        line = output.splitlines()
        if line[-1] != 'DFS checker: Number of leaked OIDs in namespace = 0':
            raise NLTestFail('Wrong number of Leaked OIDs')

        # remount dfuse
        dfuse = DFuse(self.server,
                      self.conf,
                      pool=self.pool.id(),
                      container=self.container,
                      caching=False)
        dfuse.start(v_hint='fs_check_test')
        path = dfuse.dir

        dir2 = join(path, 'lost+found/lf2/')
        dir_list = os.listdir(dir2)
        nr_entries = len(dir_list)
        if nr_entries != 4:
            raise NLTestFail('Wrong number of entries')
        file_nr = 0
        dir_nr = 0
        for root, dirs, files in os.walk(dir2):
            for name in files:
                print(os.path.join(root, name))
                file_nr += 1
            for name in dirs:
                print(os.path.join(root, name))
                dir_nr += 1
        if file_nr != 13:
            raise NLTestFail('Wrong number of sub-files in lost+found')
        if dir_nr != 12:
            raise NLTestFail('Wrong number of sub-directories in lost+found')

        # stop dfuse
        if dfuse.stop():
            self.fatal_errors = True

    def test_daos_fs_fix(self):
        """Test DAOS FS Fix Tool"""
        dfuse = DFuse(self.server,
                      self.conf,
                      pool=self.pool.id(),
                      container=self.container,
                      caching=False)
        dfuse.start(v_hint='fs_fix_test')
        path = dfuse.dir
        dirname = join(path, 'test_dir')
        os.mkdir(dirname)

        fname1 = join(dirname, 'f1')
        with open(fname1, 'w', encoding='ascii') as fd:
            fd.write('test1')
        fname2 = join(dirname, 'f2')
        with open(fname2, 'w') as fd:
            fd.write('test2')

        dirname1 = join(path, 'test_dir/1d1/')
        os.mkdir(dirname1)
        fname3 = join(dirname1, 'f3')
        with open(fname3, 'w', encoding='ascii') as fd:
            fd.write('test3')
        dirname2 = join(path, 'test_dir/1d2/')
        os.mkdir(dirname2)
        fname4 = join(dirname2, 'f4')
        with open(fname4, 'w') as fd:
            fd.write('test4')

        # start corrupting things
        daos_mw_fi = join(self.conf['PREFIX'], 'lib/daos/TESTING/tests/', 'daos_mw_fi')
        cmd_env = get_base_env()
        cmd_env['DAOS_AGENT_DRPC_DIR'] = self.conf.agent_dir
        cmd = [daos_mw_fi, self.pool.id(), self.container.id(), "corrupt_entry", "/test_dir/f1"]
        self.server.run_daos_client_cmd(cmd)
        cmd = [daos_mw_fi, self.pool.id(), self.container.id(), "corrupt_entry", "/test_dir/1d1/f3"]
        self.server.run_daos_client_cmd(cmd)
        cmd = [daos_mw_fi, self.pool.id(), self.container.id(), "corrupt_entry", "/test_dir/1d2"]
        self.server.run_daos_client_cmd(cmd)

        # try to read from corrupted entries. all should fail
        try:
            with open(fname1, 'r'):
                assert False
        except OSError as error:
            assert error.errno == errno.EINVAL

        try:
            with open(fname3, 'r'):
                assert False
        except OSError as error:
            assert error.errno == errno.EINVAL

        try:
            dir_list = os.listdir(dirname2)
            assert False
        except OSError as error:
            assert error.errno == errno.EINVAL

        # fix corrupted entries while dfuse is running - should fail
        cmd = ['fs', 'fix-entry', self.pool.id(), self.container.id(), '--dfs-path', '/test_dir/f1',
               '--type', '--chunk-size', '1048576']
        rc = run_daos_cmd(self.conf, cmd, ignore_busy=True)
        print(rc)
        assert rc.returncode != 0
        output = rc.stderr.decode('utf-8')
        line = output.splitlines()
        if line[-1] != 'ERROR: daos: failed fs fix-entry: DER_BUSY(-1012): Device or resource busy':
            raise NLTestFail('daos fs fix-entry /test_dir/f1')

        # stop dfuse
        if dfuse.stop(ignore_einval=True):
            self.fatal_errors = True

        # fix corrupted entries
        cmd = ['fs', 'fix-entry', self.pool.id(), self.container.id(), '--dfs-path', '/test_dir/f1',
               '--type', '--chunk-size', '1048576']
        rc = run_daos_cmd(self.conf, cmd)
        print(rc)
        assert rc.returncode == 0
        output = rc.stdout.decode('utf-8')
        line = output.splitlines()
        if line[-1] != 'Adjusting chunk size of /test_dir/f1 to 1048576':
            raise NLTestFail('daos fs fix-entry /test_dir/f1')

        cmd = ['fs', 'fix-entry', self.pool.id(), self.container.id(), '--dfs-path',
               '/test_dir/1d1/f3', '--type', '--chunk-size', '1048576']
        rc = run_daos_cmd(self.conf, cmd)
        print(rc)
        assert rc.returncode == 0
        output = rc.stdout.decode('utf-8')
        line = output.splitlines()
        if line[-1] != 'Adjusting chunk size of /test_dir/1d1/f3 to 1048576':
            raise NLTestFail('daos fs fix-entry /test_dir/1d1/f3')

        cmd = ['fs', 'fix-entry', self.pool.id(), self.container.id(), '--dfs-path',
               '/test_dir/1d2', '--type']
        rc = run_daos_cmd(self.conf, cmd)
        print(rc)
        assert rc.returncode == 0
        output = rc.stdout.decode('utf-8')
        line = output.splitlines()
        if line[-1] != 'Setting entry type to S_IFDIR':
            raise NLTestFail('daos fs fix-entry /test_dir/1d2')

        # remount dfuse
        dfuse = DFuse(self.server,
                      self.conf,
                      pool=self.pool.id(),
                      container=self.container,
                      caching=False)
        dfuse.start(v_hint='fs_fix_test')
        path = dfuse.dir
        dirname = join(path, 'test_dir')
        dirname1 = join(path, 'test_dir/1d1/')
        fname1 = join(dirname, 'f1')
        fname3 = join(dirname1, 'f3')
        dirname2 = join(path, 'test_dir/1d2/')

        # Check entries after fixing
        cmd = ['fs', 'get-attr', '--path', fname1]
        rc = run_daos_cmd(self.conf, cmd)
        assert rc.returncode == 0
        print(f'rc is {rc}')
        output = rc.stdout.decode('utf-8')
        assert check_dfs_tool_output(output, None, '1048576')
        with open(fname1, 'r', encoding='ascii', errors='ignore') as fd:
            data = fd.read()
            if data != 'test1':
                print('/test_dir/f1 data is corrupted')

        cmd = ['fs', 'get-attr', '--path', fname3]
        rc = run_daos_cmd(self.conf, cmd)
        assert rc.returncode == 0
        print(f'rc is {rc}')
        output = rc.stdout.decode('utf-8')
        assert check_dfs_tool_output(output, None, '1048576')
        with open(fname3, 'r', encoding='ascii', errors='ignore') as fd:
            data = fd.read()
            if data != 'test3':
                print('/test_dir/1d1/f3 data is corrupted')

        dir_list = os.listdir(dirname2)
        nr_entries = len(dir_list)
        if nr_entries != 1:
            raise NLTestFail('Wrong number of entries')

        if dfuse.stop():
            self.fatal_errors = True

    def test_pil4dfs_no_dfuse(self):
        """Test pil4dfs with no fuse instance"""
        self.server.run_daos_client_cmd_pil4dfs(['cp', '/bin/sh', '.'], container=self.container)
        rc = self.server.run_daos_client_cmd_pil4dfs(['ls'], container=self.container)
        print(rc.stdout)
        assert rc.stdout == b'sh\n', rc

    @needs_dfuse
    def test_pil4dfs(self):
        """Test interception library libpil4dfs.so"""
        path = self.dfuse.dir

        # Create a file natively.
        file1 = join(path, 'file1')
        with open(file1, 'w') as fd:
            fd.write('Hello World!')

        # Copy a file.
        file2 = join(path, 'file2')
        self.server.run_daos_client_cmd_pil4dfs(['cp', file1, file2])

        # Read a file with cat.
        self.server.run_daos_client_cmd_pil4dfs(['cat', file2])

        # touch a file.
        file3 = join(path, 'file3')
        self.server.run_daos_client_cmd_pil4dfs(['touch', file3])

        # cat a filename where a directory in the path is a file, should fail.
        nop_file = join(file3, 'new_file which will not exist...')
        rc = self.server.run_daos_client_cmd_pil4dfs(['cat', nop_file], check=False)
        assert rc.returncode == 1, rc

        # create a dir.
        dir1 = join(path, 'dir1')
        self.server.run_daos_client_cmd_pil4dfs(['mkdir', dir1])

        # create multiple levels dirs
        dirabcd = join(path, 'dira/dirb/dirc/dird')
        self.server.run_daos_client_cmd_pil4dfs(['mkdir', '-p', dirabcd])

        # find to list all files/dirs.
        self.server.run_daos_client_cmd_pil4dfs(['find', path])

        # remove a file.
        self.server.run_daos_client_cmd_pil4dfs(['rm', file3])

        # rm a dir with a file and a symlink
        file4 = join(path, 'dir1/file4')
        self.server.run_daos_client_cmd_pil4dfs(['touch', file4])
        link1 = join(path, 'dir1/link1')
        self.server.run_daos_client_cmd_pil4dfs(['ln', '-s', file4, link1])
        self.server.run_daos_client_cmd_pil4dfs(['rm', '-Rf', dir1])

        # dd to write a file
        file5 = join(path, 'newfile')
        self.server.run_daos_client_cmd_pil4dfs(['dd', 'if=/dev/zero', f'of={file5}', 'bs=1',
                                                'count=1'])


class NltStdoutWrapper():
    """Class for capturing stdout from threads"""

    def __init__(self):
        self._stdout = sys.stdout
        self._outputs = {}
        sys.stdout = self

    def write(self, value):
        """Print to stdout.  If this is the main thread then print it, always save it"""
        thread = threading.current_thread()
        if not thread.daemon:
            self._stdout.write(value)
        thread_id = thread.ident
        try:
            self._outputs[thread_id] += value
        except KeyError:
            self._outputs[thread_id] = value

    def sprint(self, value):
        """Really print something to stdout"""
        self._stdout.write(value + '\n')

    def get_thread_output(self):
        """Return the stdout by the calling thread, and reset for next time"""
        thread_id = threading.get_ident()
        try:
            data = self._outputs[thread_id]
            del self._outputs[thread_id]
            return data
        except KeyError:
            return None

    def flush(self):
        """Flush"""
        self._stdout.flush()

    def __del__(self):
        sys.stdout = self._stdout


class NltStderrWrapper():
    """Class for capturing stderr from threads"""

    def __init__(self):
        self._stderr = sys.stderr
        self._outputs = {}
        sys.stderr = self

    def write(self, value):
        """Print to stderr.  Always print it, always save it"""
        thread = threading.current_thread()
        self._stderr.write(value)
        thread_id = thread.ident
        try:
            self._outputs[thread_id] += value
        except KeyError:
            self._outputs[thread_id] = value

    def get_thread_err(self):
        """Return the stderr by the calling thread, and reset for next time"""
        thread_id = threading.get_ident()
        try:
            data = self._outputs[thread_id]
            del self._outputs[thread_id]
            return data
        except KeyError:
            return None

    def flush(self):
        """Flush"""
        self._stderr.flush()

    def __del__(self):
        sys.stderr = self._stderr


def run_posix_tests(server, conf, test=None):
    """Run one or all posix tests

    Create a new container per test, to ensure that every test is
    isolated from others.
    """

    def _run_test(ptl=None, function=None, test_cb=None):
        ptl.call_index = 0
        while True:
            ptl.needs_more = False
            ptl.test_name = function
            start = time.perf_counter()
            out_wrapper.sprint(f'Calling {function}')
            print(f'Calling {function}')

            # Do this with valgrind disabled as this code is run often and valgrind has a big
            # performance impact.  There are other tests that run with valgrind enabled so this
            # should not reduce coverage.
            try:
                ptl.container = create_cont(conf,
                                            pool,
                                            ctype="POSIX",
                                            valgrind=False,
                                            log_check=False,
                                            label=function)
                ptl.container_label = function
                test_cb()
                ptl.container.destroy(valgrind=False, log_check=False)
                ptl.container = None
            except Exception as inst:
                trace = ''.join(traceback.format_tb(inst.__traceback__))
                duration = time.perf_counter() - start
                out_wrapper.sprint(f'{ptl.test_name} Failed')
                conf.wf.add_test_case(ptl.test_name,
                                      repr(inst),
                                      stdout=out_wrapper.get_thread_output(),
                                      stderr=err_wrapper.get_thread_err(),
                                      output=trace,
                                      test_class='test',
                                      duration=duration)
                raise
            duration = time.perf_counter() - start
            out_wrapper.sprint(f'Test {ptl.test_name} took {duration:.1f} seconds')
            conf.wf.add_test_case(ptl.test_name,
                                  stdout=out_wrapper.get_thread_output(),
                                  stderr=err_wrapper.get_thread_err(),
                                  test_class='test',
                                  duration=duration)
            if not ptl.needs_more:
                break
            ptl.call_index = ptl.call_index + 1

        if ptl.fatal_errors:
            pto.fatal_errors = True

    pool = server.get_test_pool_obj()

    out_wrapper = NltStdoutWrapper()
    err_wrapper = NltStderrWrapper()

    pto = PosixTests(server, conf, pool=pool)
    if test:
        function = f'test_{test}'
        obj = getattr(pto, function)

        _run_test(ptl=pto, test_cb=obj, function=function)
    else:

        threads = []

        slow_tests = ['test_readdir_25', 'test_uns_basic', 'test_daos_fs_tool']

        tests = dir(pto)
        tests.sort(key=lambda x: x not in slow_tests)

        for function in tests:
            if not function.startswith('test_'):
                continue

            ptl = PosixTests(server, conf, pool=pool)
            obj = getattr(ptl, function)
            if not callable(obj):
                continue

            thread = threading.Thread(None,
                                      target=_run_test,
                                      name=f'test {function}',
                                      kwargs={'ptl': ptl, 'test_cb': obj, 'function': function},
                                      daemon=True)
            thread.start()
            threads.append(thread)

            # Limit the number of concurrent tests, but poll all active threads so there's no
            # expectation for them to complete in order.  At the minute we only have a handful of
            # long-running tests which dominate the time, so whilst a higher value here would
            # work there's no benefit in rushing to finish the quicker tests.  The long-running
            # tests are started first.
            while len(threads) > 4:
                for thread_id in threads:
                    thread_id.join(timeout=0)
                    if thread_id.is_alive():
                        continue
                    threads.remove(thread_id)

        for thread_id in threads:
            thread_id.join()

    # Now check for running dfuse instances, there should be none at this point as all tests have
    # completed.  It's not possible to do this check as each test finishes due to the fact that
    # the tests are running in parallel.  We could revise this so there's a dfuse method on
    # posix_tests class itself if required.
    for fuse in server.fuse_procs:
        conf.wf.add_test_case('fuse leak in tests',
                              f'Test leaked dfuse instance at {fuse}',
                              test_class='test',)

    out_wrapper = None
    err_wrapper = None

    return pto.fatal_errors


def run_tests(dfuse):
    """Run some tests"""
    # pylint: disable=consider-using-with
    path = dfuse.dir

    fname = join(path, 'test_file3')

    rc = subprocess.run(['dd', 'if=/dev/zero', 'bs=16k', 'count=64',  # nosec
                         f'of={join(path, "dd_file")}'],
                        check=True)
    print(rc)
    ofd = open(fname, 'w')
    ofd.write('hello')
    print(os.fstat(ofd.fileno()))
    ofd.flush()
    print(os.stat(fname))
    assert_file_size(ofd, 5)
    ofd.truncate(0)
    assert_file_size(ofd, 0)
    ofd.truncate(1024 * 1024)
    assert_file_size(ofd, 1024 * 1024)
    ofd.truncate(0)
    ofd.seek(0)
    ofd.write('simple file contents\n')
    ofd.flush()
    assert_file_size(ofd, 21)
    print(os.fstat(ofd.fileno()))
    ofd.close()
    dfuse.il_cmd(['cat', fname], check_write=False)
    ofd = os.open(fname, os.O_TRUNC)
    assert_file_size_fd(ofd, 0)
    os.close(ofd)
    symlink_name = join(path, 'symlink_src')
    symlink_dest = 'missing_dest'
    os.symlink(symlink_dest, symlink_name)
    assert symlink_dest == os.readlink(symlink_name)

    # Note that this doesn't test dfs because fuse will do a
    # lookup to check if the file exists rather than just trying
    # to create it.
    fname = join(path, 'test_file5')
    fd = os.open(fname, os.O_CREAT | os.O_EXCL)
    os.close(fd)
    try:
        fd = os.open(fname, os.O_CREAT | os.O_EXCL)
        os.close(fd)
        assert False
    except FileExistsError:
        pass
    os.unlink(fname)


def stat_and_check(dfuse, pre_stat):
    """Check that dfuse started"""
    post_stat = os.stat(dfuse.dir)
    if pre_stat.st_dev == post_stat.st_dev:
        raise NLTestFail('Device # unchanged')
    if post_stat.st_ino != 1:
        raise NLTestFail('Unexpected inode number')


def check_no_file(dfuse):
    """Check that a non-existent file doesn't exist"""
    try:
        os.stat(join(dfuse.dir, 'no-file'))
        raise NLTestFail('file exists')
    except FileNotFoundError:
        pass


nlt_lp = None  # pylint: disable=invalid-name
nlt_lt = None  # pylint: disable=invalid-name
<<<<<<< HEAD
nlt_lc = None  # pylint: disable=invalid-name
=======
nlt_ct = None  # pylint: disable=invalid-name
>>>>>>> c30848e8


def setup_log_test(conf):
    """Setup and import the log tracing code"""
    # Try and pick this up from the src tree if possible.
    file_self = os.path.dirname(os.path.abspath(__file__))
    logparse_dir = join(file_self, '../src/tests/ftest/cart/util')
    crt_mod_dir = os.path.realpath(logparse_dir)
    if crt_mod_dir not in sys.path:
        sys.path.append(crt_mod_dir)

    # Or back off to the install dir if not.
    logparse_dir = join(conf['PREFIX'], 'lib/daos/TESTING/ftest/cart')
    crt_mod_dir = os.path.realpath(logparse_dir)
    if crt_mod_dir not in sys.path:
        sys.path.append(crt_mod_dir)

    global nlt_lp  # pylint: disable=invalid-name
    global nlt_lt  # pylint: disable=invalid-name
<<<<<<< HEAD
    global nlt_lc  # pylint: disable=invalid-name

    nlt_lp = __import__('cart_logparse')
    nlt_lt = __import__('cart_logtest')
    nlt_lc = __import__('cart_logchecks')
=======
    global nlt_ct  # pylint: disable=invalid-name

    nlt_lp = __import__('cart_logparse')
    nlt_lt = __import__('cart_logtest')
    ct_mod = __import__('cart_logusage')

    nlt_ct = ct_mod.UsageTracer()

    if conf.args.log_usage_import:
        if os.path.exists(conf.args.log_usage_import):
            nlt_ct.load(conf.args.log_usage_import)
        else:
            print(f'Unable to load log-usage input file {conf.args.log_usage_import}')
>>>>>>> c30848e8

    nlt_lt.wf = conf.wf


def close_log_test(conf):
    """Close down the log tracing"""
    conf.flush_bz2()

    if conf.args.log_usage_save:
        nlt_ct.report_all(conf.args.log_usage_save)

    if conf.args.log_usage_export:
        nlt_ct.save(conf.args.log_usage_export)


def log_timer(func):
    """Wrapper around the log_test function to measure how long it takes"""

    def log_timer_wrapper(*args, **kwargs):
        """Do the actual wrapping"""
        conf = args[0]
        conf.log_timer.start()
        rc = None
        try:
            rc = func(*args, **kwargs)
        finally:
            conf.log_timer.stop()
        return rc

    return log_timer_wrapper


@log_timer
def log_test(conf,
             filename,
             show_memleaks=True,
             quiet=False,
             skip_fi=False,
             leak_wf=None,
             ignore_einval=False,
             ignore_busy=False,
             check_read=False,
             check_write=False,
             check_fstat=False):
    """Run the log checker on filename, logging to stdout"""
    # pylint: disable=too-many-arguments

    # Check if the log file has wrapped, if it has then log parsing checks do
    # not work correctly.

    # https://stackoverflow.com/questions/1094841/get-human-readable-version-of-file-size
    def sizeof_fmt(num, suffix='B'):
        """Return size as a human readable string"""
        # pylint: disable=consider-using-f-string
        for unit in ['', 'Ki', 'Mi', 'Gi', 'Ti', 'Pi', 'Ei', 'Zi']:
            if abs(num) < 1024.0:
                return "%3.1f%s%s" % (num, unit, suffix)
            num /= 1024.0
        return "%.1f%s%s" % (num, 'Yi', suffix)

    if os.path.exists(f'{filename}.old'):
        raise NLTestFail('Log file exceeded max size')
    fstat = os.stat(filename)
    if fstat.st_size == 0:
        os.unlink(filename)
        return None
    if not quiet:
        print(f'Running log_test on {filename} {sizeof_fmt(fstat.st_size)}')

    log_iter = nlt_lp.LogIter(filename)

    # LogIter will have opened the file and seek through it as required, so start a background
    # process to compress it in parallel with the log tracing.
    conf.compress_file(filename)

    lto = nlt_lt.LogTest(log_iter, quiet=quiet)

<<<<<<< HEAD
    if not quiet:
        lto.add_tracer(nlt_lc.new, ('dfuse'))
=======
    # Add the code coverage tracer.
    lto.add_tracer(nlt_ct, None)
>>>>>>> c30848e8

    lto.hide_fi_calls = skip_fi

    if ignore_einval:
        lto.skip_suffixes.append(': 22 (Invalid argument)')

    if ignore_busy:
        lto.skip_suffixes.append(" DER_BUSY(-1012): 'Device or resource busy'")

    try:
        lto.check_log_file(abort_on_warning=True,
                           show_memleaks=show_memleaks,
                           leak_wf=leak_wf)
    except nlt_lt.LogCheckError:
        pass

    if skip_fi:
        if not lto.fi_triggered:
            raise NLTestNoFi

    functions = set()

    if check_read or check_write or check_fstat:
        for line in log_iter.new_iter():
            functions.add(line.function)

    if check_read and 'dfuse_read' not in functions:
        raise NLTestNoFunction('dfuse_read')

    if check_write and 'dfuse_write' not in functions:
        raise NLTestNoFunction('dfuse_write')

    if check_fstat and 'dfuse___fxstat' not in functions:
        raise NLTestNoFunction('dfuse___fxstat')

    if conf.max_log_size and fstat.st_size > conf.max_log_size:
        message = (f'Max log size exceeded, {sizeof_fmt(fstat.st_size)} > '
                   + sizeof_fmt(conf.max_log_size))
        conf.wf.add_test_case('logfile_size', failure=message)

    return lto.fi_location


def create_and_read_via_il(dfuse, path):
    """Create file in dir, write to and read through the interception library"""
    fname = join(path, 'test_file')
    with open(fname, 'w') as ofd:
        ofd.write('hello ')
        ofd.write('world\n')
        ofd.flush()
        assert_file_size(ofd, 12)
        print(os.fstat(ofd.fileno()))
    dfuse.il_cmd(['cat', fname], check_write=False)


def run_container_query(conf, path):
    """Query a path to extract container information"""
    cmd = ['container', 'query', '--path', path]

    rc = run_daos_cmd(conf, cmd)

    assert rc.returncode == 0

    print(rc)
    output = rc.stdout.decode('utf-8')
    for line in output.splitlines():
        print(line)


def run_duns_overlay_test(server, conf):
    """Create a DUNS entry point, and then start fuse over it

    Fuse should use the pool/container IDs from the entry point,
    and expose the container.
    """
    # pylint: disable=consider-using-with

    parent_dir = tempfile.TemporaryDirectory(dir=conf.dfuse_parent_dir, prefix='dnt_uns_')

    uns_dir = join(parent_dir.name, 'uns_ep')

    create_cont(conf, pool=server.get_test_pool_obj(), path=uns_dir)

    dfuse = DFuse(server, conf, mount_path=uns_dir, caching=False)

    dfuse.start(v_hint='uns-overlay')
    # To show the contents.
    # getfattr -d <file>

    # This should work now if the container was correctly found
    create_and_read_via_il(dfuse, uns_dir)

    return dfuse.stop()


def run_dfuse(server, conf):
    """Run several dfuse instances"""
    fatal_errors = BoolRatchet()

    pool = server.get_test_pool_obj()

    dfuse = DFuse(server, conf, caching=False)
    try:
        pre_stat = os.stat(dfuse.dir)
    except OSError:
        umount(dfuse.dir)
        raise
    dfuse.start(v_hint='no_pool')
    print(os.statvfs(dfuse.dir))
    subprocess.run(['df', '-h'], check=True)  # nosec
    subprocess.run(['df', '-i', dfuse.dir], check=True)  # nosec
    print('Running dfuse with nothing')
    stat_and_check(dfuse, pre_stat)
    check_no_file(dfuse)

    pool_stat = os.stat(join(dfuse.dir, pool.uuid))
    print(f'stat for {pool}')
    print(pool_stat)
    container = create_cont(server.conf, pool, ctype="POSIX")
    cdir = join(dfuse.dir, pool.uuid, container.uuid)
    fatal_errors.add_result(dfuse.stop())

    dfuse = DFuse(server, conf, pool=pool, caching=False)
    pre_stat = os.stat(dfuse.dir)
    dfuse.start(v_hint='pool_only')
    print('Running dfuse with pool only')
    stat_and_check(dfuse, pre_stat)
    check_no_file(dfuse)
    container2 = create_cont(server.conf, pool, ctype="POSIX")
    cpath = join(dfuse.dir, container2.id())
    print(os.listdir(cpath))
    cdir = join(dfuse.dir, container.id())
    create_and_read_via_il(dfuse, cdir)

    fatal_errors.add_result(dfuse.stop())

    dfuse = DFuse(server, conf, container=container, caching=False)
    dfuse.cores = 2
    pre_stat = os.stat(dfuse.dir)
    dfuse.start(v_hint='pool_and_cont')
    print('Running fuse with both')

    stat_and_check(dfuse, pre_stat)

    create_and_read_via_il(dfuse, dfuse.dir)

    run_tests(dfuse)

    fatal_errors.add_result(dfuse.stop())

    if fatal_errors.errors:
        print('Errors from dfuse')
    else:
        print('Reached the end, no errors')
    return fatal_errors.errors


def run_in_fg(server, conf, args):
    """Run dfuse in the foreground.

    Block until Control-C is pressed.
    """
    pool = server.get_test_pool_obj()
    label = 'foreground_cont'
    container = None

    conts = pool.fetch_containers()
    for cont in conts:
        if cont.label == label:
            container = cont.uuid
            break

    if not container:
        container = create_cont(conf, pool, label=label, ctype="POSIX")

        # Only set the container cache attributes when the container is initially created so they
        # can be modified later.
        cont_attrs = {'dfuse-data-cache': False,
                      'dfuse-attr-time': 60,
                      'dfuse-dentry-time': 60,
                      'dfuse-ndentry-time': 60,
                      'dfuse-direct-io-disable': False}
        container.set_attrs(cont_attrs)
        container = container.uuid

    dfuse = DFuse(server,
                  conf,
                  pool=pool.uuid,
                  caching=True,
                  wbcache=False,
                  multi_user=args.multi_user)

    dfuse.log_flush = True
    dfuse.start()

    t_dir = join(dfuse.dir, container)

    print(f'Running at {t_dir}')
    print(f'export PATH={join(conf["PREFIX"], "bin")}:$PATH')
    print(f'export LD_PRELOAD={join(conf["PREFIX"], "lib64", "libioil.so")}')
    print(f'export DAOS_AGENT_DRPC_DIR={conf.agent_dir}')
    print('export D_IL_REPORT=-1')
    if args.multi_user:
        print(f'dmg pool --insecure update-acl -e A::root@:rw {pool.id()}')
    print(f'daos container create --type POSIX --path {t_dir}/uns-link')
    print(f'daos container destroy --path {t_dir}/uns-link')
    print(f'daos cont list {pool.label}')

    try:
        if args.launch_cmd:
            start = time.perf_counter()
            # Set the PATH and agent dir.
            agent_env = os.environ.copy()
            agent_env['DAOS_AGENT_DRPC_DIR'] = conf.agent_dir
            agent_env['PATH'] = f'{join(conf["PREFIX"], "bin")}:{agent_env["PATH"]}'
            rc = subprocess.run(args.launch_cmd, check=False, cwd=t_dir, env=agent_env)
            elapsed = time.perf_counter() - start
            dfuse.stop()
            (minutes, seconds) = divmod(elapsed, 60)
            print(f'Completed in {int(minutes):d}:{int(seconds):02d}')
            print(rc)
        else:
            dfuse.wait_for_exit()
    except KeyboardInterrupt:
        pass


def check_readdir_perf(server, conf):
    """Check and report on readdir performance

    Loop over number of files, measuring the time taken to
    populate a directory, and to read the directory contents,
    measure both files and directories as contents, and
    readdir both with and without stat, restarting dfuse
    between each test to avoid cache effects.

    Continue testing until five minutes have passed, and print
    a table of results.
    """
    headers = ['count', 'create\ndirs', 'create\nfiles']
    headers.extend(['dirs', 'files', 'dirs\nwith stat', 'files\nwith stat'])
    headers.extend(['caching\n1st', 'caching\n2nd'])

    results = []

    def make_dirs(parent, count):
        """Populate the test directory"""
        print(f'Populating to {count}')
        dir_dir = join(parent, f'dirs.{count}.in')
        t_dir = join(parent, f'dirs.{count}')
        file_dir = join(parent, f'files.{count}.in')
        t_file = join(parent, f'files.{count}')

        start_all = time.perf_counter()
        if not os.path.exists(t_dir):
            try:
                os.mkdir(dir_dir)
            except FileExistsError:
                pass
            for idx in range(count):
                try:
                    os.mkdir(join(dir_dir, str(idx)))
                except FileExistsError:
                    pass
            dir_time = time.perf_counter() - start_all
            print(f'Creating {count} dirs took {dir_time:.2f}')
            os.rename(dir_dir, t_dir)

        if not os.path.exists(t_file):
            try:
                os.mkdir(file_dir)
            except FileExistsError:
                pass
            start = time.perf_counter()
            for idx in range(count):
                with open(join(file_dir, str(idx)), 'w'):
                    pass
            file_time = time.perf_counter() - start
            print(f'Creating {count} files took {file_time:.2f}')
            os.rename(file_dir, t_file)

        return [dir_time, file_time]

    def print_results():
        """Display the results"""
        print(tabulate.tabulate(results, headers=headers, floatfmt=".2f"))

    pool = server.get_test_pool_obj().uuid

    container = str(uuid.uuid4())

    dfuse = DFuse(server, conf, pool=pool)

    print('Creating container and populating')
    count = 1024
    dfuse.start()
    parent = join(dfuse.dir, container)
    try:
        os.mkdir(parent)
    except FileExistsError:
        pass
    create_times = make_dirs(parent, count)
    dfuse.stop()

    all_start = time.perf_counter()

    while True:

        row = [count]
        row.extend(create_times)
        dfuse = DFuse(server, conf, pool=pool, container=container,
                      caching=False)
        dir_dir = join(dfuse.dir, f'dirs.{count}')
        file_dir = join(dfuse.dir, f'files.{count}')
        dfuse.start()
        start = time.perf_counter()
        subprocess.run(['/bin/ls', dir_dir], stdout=subprocess.PIPE, check=True)
        elapsed = time.perf_counter() - start
        print(f'processed {count} dirs in {elapsed:.2f} seconds')
        row.append(elapsed)
        dfuse.stop()
        dfuse = DFuse(server, conf, pool=pool, container=container,
                      caching=False)
        dfuse.start()
        start = time.perf_counter()
        subprocess.run(['/bin/ls', file_dir], stdout=subprocess.PIPE,
                       check=True)
        elapsed = time.perf_counter() - start
        print(f'processed {count} dirs in {elapsed:.2f} seconds')
        row.append(elapsed)
        dfuse.stop()

        dfuse = DFuse(server, conf, pool=pool, container=container,
                      caching=False)
        dfuse.start()
        start = time.perf_counter()
        subprocess.run(['/bin/ls', '-t', dir_dir], stdout=subprocess.PIPE,
                       check=True)
        elapsed = time.perf_counter() - start
        print(f'processed {count} dirs in {elapsed:.2f} seconds')
        row.append(elapsed)
        dfuse.stop()
        dfuse = DFuse(server, conf, pool=pool, container=container,
                      caching=False)
        dfuse.start()
        start = time.perf_counter()
        # Use sort by time here so ls calls stat, if you run ls -l then it will
        # also call getxattr twice which skews the figures.
        subprocess.run(['/bin/ls', '-t', file_dir], stdout=subprocess.PIPE,
                       check=True)
        elapsed = time.perf_counter() - start
        print(f'processed {count} dirs in {elapsed:.2f} seconds')
        row.append(elapsed)
        dfuse.stop()

        # Test with caching enabled.  Check the file directory, and do it twice
        # without restarting, to see the effect of populating the cache, and
        # reading from the cache.
        dfuse = DFuse(server,
                      conf,
                      pool=pool,
                      container=container,
                      caching=True)
        dfuse.start()
        start = time.perf_counter()
        subprocess.run(['/bin/ls', '-t', file_dir], stdout=subprocess.PIPE,
                       check=True)
        elapsed = time.perf_counter() - start
        print(f'processed {count} dirs in {elapsed:.2f} seconds')
        row.append(elapsed)
        start = time.perf_counter()
        subprocess.run(['/bin/ls', '-t', file_dir], stdout=subprocess.PIPE,
                       check=True)
        elapsed = time.perf_counter() - start
        print(f'processed {count} dirs in {elapsed:.2f} seconds')
        row.append(elapsed)
        results.append(row)

        elapsed = time.perf_counter() - all_start
        if elapsed > 5 * 60:
            dfuse.stop()
            break

        print_results()
        count *= 2
        create_times = make_dirs(dfuse.dir, count)
        dfuse.stop()

    run_daos_cmd(conf, ['container',
                        'destroy',
                        pool,
                        container])
    print_results()


def test_pydaos_kv(server, conf):
    """Test the KV interface"""
    # pylint: disable=consider-using-with

    pydaos_log_file = tempfile.NamedTemporaryFile(prefix='dnt_pydaos_',
                                                  suffix='.log',
                                                  delete=False)

    os.environ['D_LOG_FILE'] = pydaos_log_file.name
    daos = import_daos(server, conf)

    pool = server.get_test_pool_obj()

    cont = create_cont(conf, pool, ctype="PYTHON", label="PYDAOS_NLT")

    container = daos.DCont(pool.uuid, cont.uuid)

    kv = container.dict('my_test_kv')
    kv['a'] = 'a'
    kv['b'] = 'b'
    kv['list'] = pickle.dumps(list(range(1, 100000)))
    for key in range(1, 100):
        kv[str(key)] = pickle.dumps(list(range(1, 10)))
    print(type(kv))
    print(kv)
    print(kv['a'])

    print("First iteration")
    data = {}
    for key in kv:
        print(f'key is {key}, len {len(kv[key])}')
        print(type(kv[key]))
        data[key] = None

    print("Bulk loading")

    data['no-key'] = None

    kv.value_size = 32
    kv.bget(data, value_size=16)
    print("Default get value size %d", kv.value_size)
    print("Second iteration")
    failed = False
    for key, value in data.items():
        if value:
            print(f'key is {key}, len {len(value)}')
        elif key == 'no-key':
            pass
        else:
            failed = True
            print(f'Key is None {key}')

    if failed:
        print("That's not good")

    del kv
    del container

    print('Running PyDAOS container checker')
    daos.check(pool.label, "PYDAOS_NLT")
    # pylint: disable=protected-access
    daos._cleanup()
    log_test(conf, pydaos_log_file.name)


def test_pydaos_kv_obj_class(server, conf):
    """Test the predefined object class works with KV"""
    with tempfile.NamedTemporaryFile(prefix='kv_objclass_pydaos_',
                                     suffix='.log',
                                     delete=False) as tmp_file:
        log_name = tmp_file.name
        os.environ['D_LOG_FILE'] = log_name

    daos = import_daos(server, conf)

    pool = server.get_test_pool_obj()

    cont = create_cont(conf, pool, ctype="PYTHON", label='pydaos_cont')

    container = daos.DCont(pool.label, cont.label)
    failed = False
    # Write kv1 dictionary with OC_S2 object type
    kv1 = container.dict('object1', {"Monday": "1"}, "OC_S2")
    if len(kv1) != 1:
        failed = True
        print(f'Expected length of kv object is 1 but got {len(kv1)}')

    # Write kv2 dictionary without any object type,
    # so in this case we have 4 targets so default object type should be S4
    kv2 = container.dict('object2', {"Monday": "1", "Tuesday": "2"})
    if len(kv2) != 2:
        failed = True
        print(f'Expected length of kv object is 2 but got {len(kv2)}')

    # Run a command to list the objects
    cmd = ['cont', 'list-objects', pool.label, cont.label]
    print('list the objects from container')
    rc = run_daos_cmd(conf, cmd, use_json=True)

    data = rc.json
    assert data['status'] == 0, rc
    assert data['error'] is None, rc
    assert data['response'] is not None, rc

    # Run a command to get the object layout
    print('query the object layout')
    actual_obj_layout = []
    for obj in data['response']:
        cmd = ['object', 'query', pool.label, cont.label, obj]
        rc = run_daos_cmd(conf, cmd, use_json=True)

        query_data = rc.json
        assert query_data['status'] == 0, rc
        assert query_data['error'] is None, rc
        assert query_data['response'] is not None, rc
        actual_obj_layout.append(query_data['response']['class'])

    # Verify the object has the correct layout used during kv dictionary creation.
    expected_obj_layout = ['S2', 'S4']
    for obj in expected_obj_layout:
        if obj not in actual_obj_layout:
            failed = True
            print(f'Expected obj {obj} not found in all {actual_obj_layout}')

    if failed:
        conf.wf.add_test_case('pydaos kv object test', failure='test failed')
    else:
        conf.wf.add_test_case('pydaos kv object test')

    # pylint: disable=protected-access
    del kv1
    del kv2
    del container
    daos._cleanup()
    log_test(conf, log_name)

# Fault injection testing.
#
# This runs two different commands under fault injection, although it allows
# for more to be added.  The command is defined, then run in a loop with
# different locations enabled, essentially failing each call to
# D_ALLOC() in turn.  This iterates for all memory allocations in the command
# which is around 1300 each command so this takes a while.
#
# In order to improve response times the different locations are run in
# parallel, although the results are processed in order.
#
# Each location is checked for memory leaks according to the log file
# (D_ALLOC/D_FREE not matching), that it didn't crash and some checks are run
# on stdout/stderr as well.
#
# If a particular location caused the command to exit with a signal then that
# location is re-run at the end under valgrind to get better diagnostics.
#


class AllocFailTestRun():
    """Class to run a fault injection command with a single fault"""

    def __init__(self, aft, cmd, env, loc, cwd):

        # The return from subprocess.poll
        self.ret = None
        self.fault_injected = None
        self.loc = loc
        # The valgrind handle
        self.valgrind_hdl = None

        self.dir_handle = None
        self.stdout = None
        self.returncode = None

        # Set this to disable memory leak checking if the command outputs a DER_BUSY message.  This
        # is to allow tests to leak memory if there are errors during shutdown.
        self.ignore_busy = False

        # The subprocess handle and other private data.
        self._sp = None
        self._cmd = cmd
        self._env = env
        self._aft = aft
        self._fi_file = None
        self._stderr = None
        self._fi_loc = None
        self._cwd = cwd

        if loc:
            prefix = f'dnt_{loc:04d}_'
        else:
            prefix = 'dnt_reference_'
        with tempfile.NamedTemporaryFile(prefix=prefix,
                                         suffix='.log',
                                         dir=self._aft.log_dir,
                                         delete=False) as log_file:
            self.log_file = log_file.name
            self._env['D_LOG_FILE'] = self.log_file

    def __str__(self):
        cmd_text = ' '.join(self._cmd)
        res = f"Fault injection test of '{cmd_text}'\n"
        res += f'Fault injection location {self.loc}\n'
        if self.valgrind_hdl:
            res += 'Valgrind enabled for this test\n'
        if self.returncode is None:
            res += 'Process not completed'
        else:
            res += f'Returncode was {self.returncode}'

        if self.stdout:
            res += f'\nSTDOUT:{self.stdout.decode("utf-8").strip()}'

        if self._stderr:
            res += f'\nSTDERR:{self._stderr.decode("utf-8").strip()}'
        return res

    def start(self):
        """Start the command"""
        faults = {}

        faults['fault_config'] = [{'id': 100,
                                   'probability_x': 1,
                                   'probability_y': 1}]

        if self.loc:
            faults['fault_config'].append({'id': 0,
                                           'probability_x': 1,
                                           'probability_y': 1,
                                           'interval': self.loc,
                                           'max_faults': 1})

            if self._aft.skip_daos_init:
                faults['fault_config'].append({'id': 101, 'probability_x': 1})

        # pylint: disable=consider-using-with
        self._fi_file = tempfile.NamedTemporaryFile(prefix='fi_', suffix='.yaml')

        self._fi_file.write(yaml.dump(faults, encoding='utf=8'))
        self._fi_file.flush()

        self._env['D_FI_CONFIG'] = self._fi_file.name

        if self.valgrind_hdl:
            exec_cmd = self.valgrind_hdl.get_cmd_prefix()
            exec_cmd.extend(self._cmd)
        else:
            exec_cmd = self._cmd

        self._sp = subprocess.Popen(exec_cmd,
                                    env=self._env,
                                    cwd=self._cwd,
                                    stdin=subprocess.PIPE,
                                    stdout=subprocess.PIPE,
                                    stderr=subprocess.PIPE)

    def has_finished(self):
        """Check if the command has completed"""
        if self.returncode is not None:
            return True

        rc = self._sp.poll()
        if rc is None:
            return False
        self._post(rc)
        return True

    def wait(self):
        """Wait for the command to complete"""
        if self.returncode is not None:
            return

        self._post(self._sp.wait())

    def _post(self, rc):
        """Helper function, called once after command is complete.

        This is where all the checks are performed.
        """
        def _explain():

            if self._aft.conf.tmp_dir:
                log_dir = self._aft.conf.tmp_dir
            else:
                log_dir = '/tmp'

            short_log_file = self.log_file

            if short_log_file.startswith(self.log_file):
                short_log_file = short_log_file[len(log_dir) + 1:]

            self._aft.wf.explain(self._fi_loc, short_log_file, fi_signal)
            self._aft.conf.wf.explain(self._fi_loc, short_log_file, fi_signal)
        # Put in a new-line.
        print()
        self.returncode = rc
        self.stdout = self._sp.stdout.read()
        self._stderr = self._sp.stderr.read()

        show_memleaks = True

        fi_signal = None
        # A negative return code means the process exited with a signal so do
        # not check for memory leaks in this case as it adds noise, right when
        # it's least wanted.
        if rc < 0:
            show_memleaks = False
            fi_signal = -rc

        if self._aft.ignore_busy and self._aft.check_daos_stderr:
            stderr = self._stderr.decode('utf-8').rstrip()
            for line in stderr.splitlines():
                if line.endswith(': Device or resource busy (-1012)'):
                    show_memleaks = False

        try:
            if self.loc:
                wf = self._aft.wf
            else:
                wf = None

            self._fi_loc = log_test(self._aft.conf,
                                    self.log_file,
                                    show_memleaks=show_memleaks,
                                    ignore_busy=self._aft.ignore_busy,
                                    quiet=True,
                                    skip_fi=True,
                                    leak_wf=wf)
            self.fault_injected = True
            assert self._fi_loc
        except NLTestNoFi:
            # If a fault wasn't injected then check output is as expected.
            # It's not possible to log these as warnings, because there is
            # no src line to log them against, so simply assert.
            assert self.returncode == 0, self

            if self._aft.check_post_stdout:
                assert self._stderr == b''
                if self._aft.expected_stdout is not None:
                    assert self.stdout == self._aft.expected_stdout
            self.fault_injected = False
        if self.valgrind_hdl:
            self.valgrind_hdl.convert_xml()
        if not self.fault_injected:
            _explain()
            return

        # Check stderr from a daos command.
        # These should mostly be from the DH_PERROR_SYS or DH_PERROR_DER macros so check for
        # this format.  There may be multiple lines and the two styles may be mixed.
        # These checks will report an error against the line of code that introduced the "leak"
        # which may well only have a loose correlation to where the error was reported.
        if self._aft.check_daos_stderr:

            # The go code will report a stacktrace in some cases on segfault or double-free
            # and these will obviously not be the expected output but are obviously an error,
            # to avoid filling the results with lots of warnings about stderr just include one
            # to say the check is disabled.
            if rc in (-6, -11):
                self._aft.wf.add(self._fi_loc,
                                 'NORMAL',
                                 f"Unable to check stderr because of exit code '{rc}'",
                                 mtype='Crash preventing check')
                _explain()
                return

            stderr = self._stderr.decode('utf-8').rstrip()
            for line in stderr.splitlines():

                # This is what the go code uses.
                if line.endswith(': DER_NOMEM(-1009): Out of memory'):
                    continue

                # This is what the go code uses for system errors.
                if line.endswith(': errno 12 (Cannot allocate memory)'):
                    continue

                # This is what DH_PERROR_DER uses
                if line.endswith(': Out of memory (-1009)'):
                    continue

                # This is what DH_PERROR_SYS uses
                if line.endswith(': Cannot allocate memory (12)'):
                    continue

                if self._aft.ignore_busy and line.endswith(': Device or resource busy (-1012)'):
                    continue

                if 'DER_UNKNOWN' in line:
                    self._aft.wf.add(self._fi_loc,
                                     'HIGH',
                                     f"Incorrect stderr '{line}'",
                                     mtype='Invalid error code used')
                    continue

                self._aft.wf.add(self._fi_loc,
                                 'NORMAL',
                                 f"Malformed stderr '{line}'",
                                 mtype='Malformed stderr')
            _explain()
            return

        if self.returncode == 0 and self._aft.check_post_stdout:
            if self.stdout != self._aft.expected_stdout:
                self._aft.wf.add(self._fi_loc,
                                 'NORMAL',
                                 f"Incorrect stdout '{self.stdout}'",
                                 mtype='Out of memory caused zero exit code with incorrect output')

        if self._aft.check_stderr:
            stderr = self._stderr.decode('utf-8').rstrip()
            if stderr != '' and not stderr.endswith('(-1009): Out of memory') and \
                not stderr.endswith(': errno 12 (Cannot allocate memory)') and \
               'error parsing command line arguments' not in stderr and \
               self.stdout != self._aft.expected_stdout:
                if self.stdout != b'':
                    print(self._aft.expected_stdout)
                    print()
                    print(self.stdout)
                    print()
                self._aft.wf.add(self._fi_loc,
                                 'NORMAL',
                                 f"Incorrect stderr '{stderr}'",
                                 mtype='Out of memory not reported correctly via stderr')
        _explain()


class AllocFailTest():
    # pylint: disable=too-few-public-methods
    """Class to describe fault injection command"""

    def __init__(self, conf, desc, cmd):
        self.conf = conf
        self.cmd = cmd
        self.description = desc
        self.prefix = True
        # Check stdout/error from commands where faults were not injected
        self.check_post_stdout = True
        # Check stderr conforms to daos_hdlr.c style
        self.check_daos_stderr = False
        self.check_stderr = True
        self.expected_stdout = None
        self.ignore_busy = False
        self.single_process = False
        self.use_il = False
        self._use_pil4dfs = None
        self.wf = conf.wf
        # Instruct the fault injection code to skip daos_init().
        self.skip_daos_init = True
        log_dir = f'dnt_fi_{self.description}_logs'
        if conf.tmp_dir:
            self.log_dir = join(conf.tmp_dir, log_dir)
        else:
            self.log_dir = join('/tmp', log_dir)
        try:
            os.mkdir(self.log_dir)
        except FileExistsError:
            pass

    def use_pil4dfs(self, container):
        """Mark test to use pil4dfs and set container"""
        self._use_pil4dfs = container
        self.check_stderr = False

    def launch(self):
        """Run all tests for this command"""

        def _prep(self):
            rc = self._run_cmd(None)
            rc.wait()
            self.expected_stdout = rc.stdout
            assert not rc.fault_injected

        # Prep what the expected stdout is by running once without faults
        # enabled.
        _prep(self)

        print('Expected stdout is')
        print(self.expected_stdout)

        # pylint: disable-next=no-member
        num_cores = len(os.sched_getaffinity(0))

        if num_cores < 20:
            max_child = 1
        else:
            max_child = int(num_cores / 4 * 3)

        if self.single_process:
            max_child = 1

        print(f'Maximum number of spawned tests will be {max_child}')

        active = []
        fid = 2
        max_count = 0
        finished = False

        # List of fault identifiers to re-run under valgrind.
        to_rerun = []

        fatal_errors = False

        # Now run all iterations in parallel up to max_child.  Iterations will be launched
        # in order but may not finish in order, rather they are processed in the order they
        # finish.  After each repetition completes then check for re-launch new processes
        # to keep the pipeline full.
        while not finished or active:

            if not finished:
                while len(active) < max_child:
                    active.append(self._run_cmd(fid))
                    fid += 1

                    if len(active) > max_count:
                        max_count = len(active)

            # Now complete as many as have finished.
            for ret in active:
                if not ret.has_finished():
                    continue
                active.remove(ret)
                print()
                print(ret)
                if ret.returncode < 0:
                    fatal_errors = True
                    to_rerun.append(ret.loc)

                if not ret.fault_injected:
                    print('Fault injection did not trigger, stopping')
                    finished = True
                break

        print(f'Completed, fid {fid}')
        print(f'Max in flight {max_count}')
        if to_rerun:
            print(f'Number of indexes to re-run {len(to_rerun)}')

        for fid in to_rerun:
            rerun = self._run_cmd(fid, valgrind=True)
            print(rerun)
            rerun.wait()

        return fatal_errors

    def _run_cmd(self, loc, valgrind=False):
        """Run the test with fault injection enabled"""
        cmd_env = get_base_env()

        # Debug flags to enable all memory allocation logging, but as little else as possible.
        # This improves run-time but makes debugging any issues found harder.
        # cmd_env['D_LOG_MASK'] = 'DEBUG'
        # cmd_env['DD_MASK'] = 'mem'
        # del cmd_env['DD_SUBSYS']

        if self.use_il:
            cmd_env['LD_PRELOAD'] = join(self.conf['PREFIX'], 'lib64', 'libioil.so')

        cwd = None
        tmp_dir = None

        if self._use_pil4dfs is not None:
            # pylint: disable-next=consider-using-with
            tmp_dir = tempfile.TemporaryDirectory(prefix='pil4dfs_mount')
            cwd = tmp_dir.name
            cmd_env['DAOS_MOUNT_POINT'] = cwd
            cmd_env['LD_PRELOAD'] = join(self.conf['PREFIX'], 'lib64', 'libpil4dfs.so')
            cmd_env['DAOS_POOL'] = self._use_pil4dfs.pool.id()
            cmd_env['DAOS_CONTAINER'] = self._use_pil4dfs.id()

        cmd_env['DAOS_AGENT_DRPC_DIR'] = self.conf.agent_dir

        if callable(self.cmd):
            cmd = self.cmd(loc)
        else:
            # Take a copy of cmd as it might be modified and we only want that to happen once.
            cmd = list(self.cmd)

        # Disable logging to stderr from the daos tool, the two streams are both checked already
        # but have different formats.
        if cmd[0] == 'daos':
            cmd_env['DD_STDERR'] = 'CRIT'
            cmd[0] = join(self.conf['PREFIX'], 'bin', 'daos')

        aftf = AllocFailTestRun(self, cmd, cmd_env, loc, cwd)
        if valgrind:
            aftf.valgrind_hdl = ValgrindHelper(self.conf, logid=f'fi_{self.description}_{loc}')
            # Turn off leak checking in this case, as we're just interested in why it crashed.
            aftf.valgrind_hdl.full_check = False

        aftf.dir_handle = tmp_dir
        aftf.start()

        return aftf


def test_dfuse_start(server, conf, wf):
    """Start dfuse under fault injection

    This test will check error paths for faults that can occur whilst starting
    dfuse.  To do this it injects a fault into dfuse just before dfuse_session_mount
    so that it always returns immediately rather than registering with the kernel
    and then it runs dfuse up to this point checking the error paths.
    """
    pool = server.get_test_pool_obj()

    container = create_cont(conf, pool, ctype='POSIX')

    mount_point = join(conf.dfuse_parent_dir, 'fi-mount')

    os.mkdir(mount_point)

    cmd = [join(conf['PREFIX'], 'bin', 'dfuse'),
           '--mountpoint', mount_point,
           '--pool', pool.id(), '--cont', container.id(), '--foreground', '--singlethread']

    test_cmd = AllocFailTest(conf, 'dfuse', cmd)
    test_cmd.wf = wf
    test_cmd.skip_daos_init = False
    test_cmd.check_daos_stderr = True
    test_cmd.check_post_stdout = False  # Checked.

    rc = test_cmd.launch()
    os.rmdir(mount_point)
    return rc


def test_alloc_fail_copy(server, conf, wf):
    """Run container (filesystem) copy under fault injection.

    This test will create a new uuid per iteration, and the test will then try to create a matching
    container so this is potentially resource intensive.

    Create an initial container to copy from so this is testing reading as well as writing

    see also test_alloc_fail_copy_trunc() which is similar but truncates existing files.
    """

    def get_cmd(cont_id):
        return ['daos',
                'filesystem',
                'copy',
                '--src',
                f'daos://{pool.id()}/aft_base',
                '--dst',
                f'daos://{pool.id()}/container_{cont_id}']

    pool = server.get_test_pool_obj()
    with tempfile.TemporaryDirectory(prefix='copy_src_',) as src_dir:
        sub_dir = join(src_dir, 'new_dir')
        os.mkdir(sub_dir)

        for idx in range(5):
            with open(join(sub_dir, f'file.{idx}'), 'w') as ofd:
                ofd.write('hello')

        os.symlink('broken', join(sub_dir, 'broken_s'))
        os.symlink('file.0', join(sub_dir, 'link'))

        rc = run_daos_cmd(conf, ['filesystem', 'copy', '--src', sub_dir,
                                 '--dst', f'daos://{pool.id()}/aft_base'])
        assert rc.returncode == 0, rc

    test_cmd = AllocFailTest(conf, 'filesystem-copy', get_cmd)
    test_cmd.wf = wf
    test_cmd.check_daos_stderr = True
    test_cmd.check_post_stdout = False
    # Set the ignore_busy flag so that memory leaks on shutdown are ignored in some cases.
    test_cmd.ignore_busy = True

    return test_cmd.launch()


def test_alloc_fail_copy_trunc(server, conf, wf):
    """Run container (filesystem) copy under fault injection.

    Use filesystem copy to truncate a file.

    Create an initial container to modify, pre-populate it with a number of files of known length
    then have each iteration of the test truncate one file.
    """
    # The number of files to pre-create.  This just needs to be bigger than the iteration count
    # however too many will consume extra resources.
    files_needed = 4000

    def get_cmd(_):
        cmd = ['daos', 'filesystem', 'copy', '--src', src_file.name,
               '--dst', f'daos://{pool.id()}/aftc/new_dir/file.{get_cmd.idx}']
        get_cmd.idx += 1
        assert get_cmd.idx <= files_needed
        return cmd

    get_cmd.idx = 0  # pylint: disable=invalid-name

    pool = server.get_test_pool_obj()
    with tempfile.TemporaryDirectory(prefix='copy_src_',) as src_dir:
        sub_dir = join(src_dir, 'new_dir')
        os.mkdir(sub_dir)

        for idx in range(files_needed):
            with open(join(sub_dir, f'file.{idx}'), 'w') as ofd:
                ofd.write('hello')

        rc = run_daos_cmd(conf, ['filesystem', 'copy', '--src', sub_dir,
                                 '--dst', f'daos://{pool.id()}/aftc'])
        assert rc.returncode == 0, rc

    with tempfile.NamedTemporaryFile() as src_file:

        test_cmd = AllocFailTest(conf, 'filesystem-copy-trunc', get_cmd)
        test_cmd.wf = wf
        test_cmd.check_daos_stderr = True
        test_cmd.check_post_stdout = False
        # Set the ignore_busy flag so that memory leaks on shutdown are ignored in some cases.
        test_cmd.ignore_busy = True

        return test_cmd.launch()


def test_alloc_pil4dfs_ls(server, conf, wf):
    """Run pil4dfs under fault injection

    Create a pool and populate a subdir with a number of entries, files, symlink (broken and not)
    and another subdir.  Run 'ls' on this to see the output.
    """
    pool = server.get_test_pool_obj()

    container = create_cont(conf, pool, ctype='POSIX', label='pil4dfs_fi')

    with tempfile.TemporaryDirectory(prefix='pil4_src_',) as src_dir:
        sub_dir = join(src_dir, 'new_dir')
        os.mkdir(sub_dir)

        for idx in range(5):
            with open(join(sub_dir, f'file.{idx}'), 'w') as ofd:
                ofd.write('hello')

        os.mkdir(join(sub_dir, 'new_dir'))
        os.symlink('broken', join(sub_dir, 'broken_s'))
        os.symlink('file.0', join(sub_dir, 'link'))

        rc = run_daos_cmd(conf, ['filesystem', 'copy', '--src', f'{src_dir}/new_dir',
                                 '--dst', f'daos://{pool.id()}/{container.id()}'])
        print(rc)
        assert rc.returncode == 0, rc

    test_cmd = AllocFailTest(conf, 'pil4dfs-ls', ['ls', '-l', 'new_dir/'])
    test_cmd.wf = wf
    test_cmd.use_pil4dfs(container)
    test_cmd.check_daos_stderr = False
    test_cmd.check_post_stdout = False

    return test_cmd.launch()


def test_alloc_cont_create(server, conf, wf):
    """Run container creation under fault injection.

    This test will create a new uuid per iteration, and the test will then try to create a matching
    container so this is potentially resource intensive.
    """
    pool = server.get_test_pool_obj()

    def get_cmd(cont_id):
        return ['daos',
                'container',
                'create',
                pool.id(),
                '--properties',
                f'srv_cksum:on,label:{cont_id}']

    test_cmd = AllocFailTest(conf, 'cont-create', get_cmd)
    test_cmd.wf = wf
    test_cmd.check_post_stdout = False

    return test_cmd.launch()


def test_alloc_fail_cont_create(server, conf):
    """Run container create --path under fault injection."""
    pool = server.get_test_pool_obj()
    container = create_cont(conf, pool, ctype='POSIX', label='parent_cont')

    dfuse = DFuse(server, conf, container=container)
    dfuse.use_valgrind = False
    dfuse.start()

    def get_cmd(cont_id):
        return ['daos',
                'container',
                'create',
                '--type',
                'POSIX',
                '--path',
                join(dfuse.dir, f'container_{cont_id}')]

    test_cmd = AllocFailTest(conf, 'cont-create', get_cmd)
    test_cmd.check_post_stdout = False

    rc = test_cmd.launch()
    dfuse.stop()
    return rc


def test_alloc_fail_cat(server, conf):
    """Run the Interception library with fault injection

    Start dfuse for this test, and do not do output checking on the command
    itself yet.
    """
    pool = server.get_test_pool_obj()
    container = create_cont(conf, pool, ctype='POSIX', label='fault_inject')

    dfuse = DFuse(server, conf, container=container)
    dfuse.use_valgrind = False
    dfuse.start()

    target_file = join(dfuse.dir, 'test_file')

    with open(target_file, 'w') as fd:
        fd.write('Hello there')

    test_cmd = AllocFailTest(conf, 'il-cat', ['cat', target_file])
    test_cmd.use_il = True
    test_cmd.wf = conf.wf

    rc = test_cmd.launch()
    dfuse.stop()
    return rc


def test_alloc_fail_il_cp(server, conf):
    """Run the Interception library with fault injection

    Start dfuse for this test, and do not do output checking on the command itself yet.
    """
    pool = server.get_test_pool_obj()
    container = create_cont(conf, pool, ctype='POSIX', label='il_cp')

    dfuse = DFuse(server, conf, container=container)
    dfuse.use_valgrind = False
    dfuse.start()

    test_dir = join(dfuse.dir, 'test_dir')

    os.mkdir(test_dir)

    cmd = ['fs', 'set-attr', '--path', test_dir, '--oclass', 'S4', '--chunk-size', '8']

    rc = run_daos_cmd(conf, cmd)
    print(rc)

    src_file = join(test_dir, 'src_file')

    with open(src_file, 'w') as fd:
        fd.write('Some raw test data that spans over at least two targets and possibly more.')

    def get_cmd(loc):
        return ['cp', src_file, join(test_dir, f'test_{loc}')]

    test_cmd = AllocFailTest(conf, 'il-cp', get_cmd)
    test_cmd.use_il = True
    test_cmd.wf = conf.wf

    rc = test_cmd.launch()
    dfuse.stop()
    container.destroy()
    return rc


def test_fi_list_attr(server, conf, wf):
    """Run daos cont list-attr with fault injection"""
    pool = server.get_test_pool_obj()

    container = create_cont(conf, pool)

    container.set_attrs({'my-test-attr-1': 'some-value',
                        'my-test-attr-2': 'some-other-value'})

    cmd = ['daos',
           'container',
           'list-attrs',
           pool.id(),
           container.id()]

    test_cmd = AllocFailTest(conf, 'cont-list-attr', cmd)
    test_cmd.wf = wf

    rc = test_cmd.launch()
    container.destroy()
    return rc


def test_fi_get_prop(server, conf, wf):
    """Run daos cont get-prop with fault injection"""
    pool = server.get_test_pool_obj()

    container = create_cont(conf, pool, ctype='POSIX')

    cmd = ['daos',
           'container',
           'get-prop',
           pool.id(),
           container.id()]

    test_cmd = AllocFailTest(conf, 'cont-get-prop', cmd)
    test_cmd.wf = wf
    test_cmd.check_post_stdout = False  # Checked.

    rc = test_cmd.launch()
    container.destroy()
    return rc


def test_fi_get_attr(server, conf, wf):
    """Run daos cont get-attr with fault injection"""
    pool = server.get_test_pool_obj()

    container = create_cont(conf, pool)

    attr_name = 'my-test-attr'

    container.set_attrs({attr_name: 'value'})

    cmd = ['daos',
           'container',
           'get-attr',
           pool.id(),
           container.id(),
           attr_name]

    test_cmd = AllocFailTest(conf, 'cont-get-attr', cmd)
    test_cmd.wf = wf

    test_cmd.check_daos_stderr = True
    test_cmd.check_post_stdout = False

    rc = test_cmd.launch()
    container.destroy()
    return rc


def test_fi_cont_query(server, conf, wf):
    """Run daos cont query with fault injection"""
    pool = server.get_test_pool_obj()

    container = create_cont(conf, pool, ctype='POSIX')

    cmd = ['daos',
           'container',
           'query',
           pool.id(),
           container.id()]

    test_cmd = AllocFailTest(conf, 'cont-query', cmd)
    test_cmd.wf = wf

    test_cmd.check_daos_stderr = True
    test_cmd.check_post_stdout = False

    rc = test_cmd.launch()
    container.destroy()
    return rc


def test_fi_cont_check(server, conf, wf):
    """Run daos cont check with fault injection"""
    pool = server.get_test_pool_obj()

    container = create_cont(conf, pool)

    cmd = ['daos',
           'container',
           'check',
           pool.id(),
           container.id()]

    test_cmd = AllocFailTest(conf, 'cont-check', cmd)
    test_cmd.wf = wf

    test_cmd.check_daos_stderr = True
    test_cmd.check_post_stdout = False

    rc = test_cmd.launch()
    container.destroy()
    return rc


def test_alloc_fail(server, conf):
    """Run 'daos' client binary with fault injection"""
    pool = server.get_test_pool_obj()

    cmd = ['daos',
           'cont',
           'list',
           pool.id()]
    test_cmd = AllocFailTest(conf, 'pool-list-containers', cmd)

    # Create at least one container, and record what the output should be when
    # the command works.
    container = create_cont(conf, pool)

    rc = test_cmd.launch()
    container.destroy()
    return rc


def test_dfs_check(server, conf, wf):
    """Run filesystem check.

    Create a pool and populate a subdir with a number of entries, files, symlink (broken and not)
    and another subdir.  Run 'daos filesystem check' on this to see the output.
    """
    pool = server.get_test_pool_obj()

    container = create_cont(conf, pool, ctype='POSIX', label='fsck')

    with tempfile.TemporaryDirectory(prefix='fsck_src_',) as src_dir:
        sub_dir = join(src_dir, 'new_dir')
        os.mkdir(sub_dir)

        for idx in range(5):
            with open(join(sub_dir, f'file.{idx}'), 'w') as ofd:
                ofd.write('hello')

        os.mkdir(join(sub_dir, 'new_dir'))
        # os.symlink('broken', join(sub_dir, 'broken_s'))
        os.symlink('file.0', join(sub_dir, 'link'))

        rc = run_daos_cmd(conf, ['filesystem', 'copy', '--src', f'{src_dir}/new_dir',
                                 '--dst', f'daos://{pool.id()}/{container.id()}'])
        print(rc)
        assert rc.returncode == 0, rc

    test_cmd = AllocFailTest(
        conf, 'fs-check', ['daos', 'filesystem', 'check', pool.id(), container.id()])
    test_cmd.wf = wf
    test_cmd.single_process = True
    test_cmd.check_daos_stderr = True
    test_cmd.check_post_stdout = False

    return test_cmd.launch()


def server_fi(args):
    """Run the server under fault injection.

    Start the server, create a container, enable periodic failing of D_ALLOC() and then perform
    I/O.  At some point this could be extended to checking the client also behaves properly but
    for now just check the server logs.

    This is not run in CI yet so needs to run manually.  As it's probabilistic then it can be
    expected to find more issues based on how often it's run so it is not suitable for PRs
    but should be run for long periods of time.
    """
    conf = load_conf(args)

    wf = WarningsFactory('nlt-errors.json', post_error=True, check='Server FI testing')

    args.dfuse_debug = 'INFO'
    args.client_debug = 'INFO'
    args.memcheck = 'no'

    conf.set_wf(wf)
    conf.set_args(args)
    setup_log_test(conf)

    with DaosServer(conf, wf=wf, test_class='server-fi', enable_fi=True) as server:

        pool = server.get_test_pool_obj()
        cont = create_cont(conf, pool=pool, ctype='POSIX', label='server_test')

        # Instruct the server to fail a % of allocations.
        server.set_fi(probability=1)

        for idx in range(100):
            server.run_daos_client_cmd_pil4dfs(
                ['touch', f'file.{idx}'], container=cont, check=False, report=False)
            server.run_daos_client_cmd_pil4dfs(
                ['dd', 'if=/dev/zero', f'of=file.{idx}', 'bs=1', 'count=1024'],
                container=cont, check=False, report=False)
            server.run_daos_client_cmd_pil4dfs(
                ['rm', '-f', f'file.{idx}'], container=cont, check=False, report=False)

        # Turn off fault injection again to assist in server shutdown.
        server.set_fi(probability=0)
        server.set_fi(probability=0)


def run(wf, args):
    """Main entry point"""
    # pylint: disable=too-many-branches
    conf = load_conf(args)

    wf_server = WarningsFactory('nlt-server-leaks.json', post=True, check='Server leak checking')

    conf.set_wf(wf)
    conf.set_args(args)
    setup_log_test(conf)

    fi_test = False
    fi_test_dfuse = False

    fatal_errors = BoolRatchet()

    if args.mode == 'fi':
        fi_test = True
    else:
        with DaosServer(conf, test_class='first', wf=wf_server,
                        fatal_errors=fatal_errors) as server:
            if args.mode == 'launch':
                run_in_fg(server, conf, args)
            elif args.mode == 'overlay':
                fatal_errors.add_result(run_duns_overlay_test(server, conf))
            elif args.mode == 'set-fi':
                fatal_errors.add_result(server.set_fi())
            elif args.mode == 'all':
                fi_test_dfuse = True
                fatal_errors.add_result(run_posix_tests(server, conf))
                fatal_errors.add_result(run_dfuse(server, conf))
                fatal_errors.add_result(run_duns_overlay_test(server, conf))
                test_pydaos_kv(server, conf)
                test_pydaos_kv_obj_class(server, conf)
                fatal_errors.add_result(server.set_fi())
            elif args.test == 'all':
                fatal_errors.add_result(run_posix_tests(server, conf))
            elif args.test:
                fatal_errors.add_result(run_posix_tests(server, conf, args.test))
            else:
                fatal_errors.add_result(run_posix_tests(server, conf))
                fatal_errors.add_result(run_dfuse(server, conf))
                fatal_errors.add_result(server.set_fi())

    if args.mode == 'all':
        with DaosServer(conf, test_class='restart', wf=wf_server,
                        fatal_errors=fatal_errors) as server:
            pass

    # If running all tests then restart the server under valgrind.
    # This is really, really slow so just do cont list, then
    # exit again.
    if args.server_valgrind:
        with DaosServer(conf, test_class='valgrind', wf=wf_server, valgrind=True,
                        fatal_errors=fatal_errors) as server:
            pools = server.fetch_pools()
            for pool in pools:
                cmd = ['pool', 'query', pool.id()]
                rc = run_daos_cmd(conf, cmd, valgrind=False)
                print(rc)
                time.sleep(5)
                cmd = ['cont', 'list', pool.id()]
                run_daos_cmd(conf, cmd, valgrind=False)
            time.sleep(20)

    # If the perf-check option is given then re-start everything without much
    # debugging enabled and run some micro-benchmarks to give numbers for use
    # as a comparison against other builds.
    if args.perf_check or fi_test or fi_test_dfuse:
        args.server_debug = 'INFO'
        args.memcheck = 'no'
        args.dfuse_debug = 'WARN'
        with DaosServer(conf, test_class='no-debug', wf=wf_server,
                        fatal_errors=fatal_errors) as server:
            if fi_test:
                # Most of the fault injection tests go here, they are then run on docker containers
                # so can be performed in parallel.

                wf_client = WarningsFactory('nlt-client-leaks.json')

                # dfuse start-up, uses custom fault to force exit if no other faults injected.
                fatal_errors.add_result(test_dfuse_start(server, conf, wf_client))

                # list-container test.
                fatal_errors.add_result(test_alloc_fail(server, conf))

                # Container query test.
                fatal_errors.add_result(test_fi_cont_query(server, conf, wf_client))

                fatal_errors.add_result(test_fi_cont_check(server, conf, wf_client))

                # Container attribute tests
                fatal_errors.add_result(test_fi_get_attr(server, conf, wf_client))
                fatal_errors.add_result(test_fi_list_attr(server, conf, wf_client))

                fatal_errors.add_result(test_fi_get_prop(server, conf, wf_client))

                # filesystem copy tests.
                fatal_errors.add_result(test_alloc_fail_copy(server, conf, wf_client))
                fatal_errors.add_result(test_alloc_fail_copy_trunc(server, conf, wf_client))

                # container create with properties test.
                fatal_errors.add_result(test_alloc_cont_create(server, conf, wf_client))

                # Disabled for now because of errors
                # fatal_errors.add_result(test_alloc_pil4dfs_ls(server, conf, wf_client))

                # This test is disabled by default, it takes ~4 hours to run and can fill Jenkins
                # available space, no not enable in CI.
                # fatal_errors.add_result(test_dfs_check(server, conf, wf_client))

                wf_client.close()

            if fi_test_dfuse:
                # We cannot yet run dfuse inside docker containers and some of the failure modes
                # aren't well handled so continue to run the dfuse fault injection test on real
                # hardware.

                fatal_errors.add_result(test_alloc_fail_cont_create(server, conf))

                # Read-via-IL test, requires dfuse.
                fatal_errors.add_result(test_alloc_fail_cat(server, conf))

                # Copy (read/write) via IL, requires dfuse.
                fatal_errors.add_result(test_alloc_fail_il_cp(server, conf))

            if args.perf_check:
                check_readdir_perf(server, conf)

    if fatal_errors.errors:
        wf.add_test_case('Errors', 'Significant errors encountered')
    else:
        wf.add_test_case('Errors')

    if conf.valgrind_errors:
        wf.add_test_case('Errors', 'Valgrind errors encountered')
        print("Valgrind errors detected during execution")

    wf_server.close()
    close_log_test(conf)
    print(f'Total time in log analysis: {conf.log_timer.total:.2f} seconds')
    print(f'Total time in log compression: {conf.compress_timer.total:.2f} seconds')
    return fatal_errors


def main():
    """Wrap the core function, and catch/report any exceptions

    This allows the junit results to show at least a stack trace and assertion message for
    any failure, regardless of if it's from a test case or not.
    """
    parser = argparse.ArgumentParser(description='Run DAOS client on local node')
    parser.add_argument('--server-debug', default=None)
    parser.add_argument('--dfuse-debug', default=None)
    parser.add_argument('--client-debug', default=None)
    parser.add_argument('--class-name', default=None, help='class name to use for junit')
    parser.add_argument('--memcheck', default='some', choices=['yes', 'no', 'some'])
    parser.add_argument('--server-valgrind', action='store_true')
    parser.add_argument('--server-fi', action='store_true', help='Run server fault injection test')
    parser.add_argument('--multi-user', action='store_true')
    parser.add_argument('--no-root', action='store_true')
    parser.add_argument('--max-log-size', default=None)
    parser.add_argument('--engine-count', type=int, default=1, help='Number of daos engines to run')
    parser.add_argument('--system-ram-reserved', type=int, default=None, help='GiB reserved RAM')
    parser.add_argument('--dfuse-dir', default='/tmp', help='parent directory for all dfuse mounts')
    parser.add_argument('--perf-check', action='store_true')
    parser.add_argument('--log-usage-import')
    parser.add_argument('--log-usage-export')
    parser.add_argument('--log-usage-save')
    parser.add_argument('--dtx', action='store_true')
    parser.add_argument('--test', help="Use '--test list' for list")
    parser.add_argument('mode', nargs='*')
    args = parser.parse_args()

    if args.server_fi:
        server_fi(args)
        return

    if args.mode:
        mode_list = args.mode
        args.mode = mode_list.pop(0)

        if args.mode != 'launch' and mode_list:
            print(f"unrecognized arguments: {' '.join(mode_list)}")
            sys.exit(1)
        args.launch_cmd = mode_list
    else:
        args.mode = None

    if args.mode and args.test:
        print('Cannot use mode and test')
        sys.exit(1)

    if args.test == 'list':
        tests = []
        for method in dir(PosixTests):
            if method.startswith('test'):
                tests.append(method[5:])
        print(f"Tests are: {','.join(sorted(tests))}")
        sys.exit(1)

    wf = WarningsFactory('nlt-errors.json',
                         post_error=True,
                         check='Log file errors',
                         class_id=args.class_name,
                         junit=True)

    try:
        fatal_errors = run(wf, args)
        wf.add_test_case('exit_wrapper')
        wf.close()
    except Exception as error:
        print(error)
        print(str(error))
        print(repr(error))
        trace = ''.join(traceback.format_tb(error.__traceback__))
        wf.add_test_case('exit_wrapper', str(error), output=trace)
        wf.close()
        raise

    if fatal_errors.errors:
        print("Significant errors encountered")
        sys.exit(1)


if __name__ == '__main__':
    main()<|MERGE_RESOLUTION|>--- conflicted
+++ resolved
@@ -4319,11 +4319,8 @@
 
 nlt_lp = None  # pylint: disable=invalid-name
 nlt_lt = None  # pylint: disable=invalid-name
-<<<<<<< HEAD
 nlt_lc = None  # pylint: disable=invalid-name
-=======
 nlt_ct = None  # pylint: disable=invalid-name
->>>>>>> c30848e8
 
 
 def setup_log_test(conf):
@@ -4343,17 +4340,13 @@
 
     global nlt_lp  # pylint: disable=invalid-name
     global nlt_lt  # pylint: disable=invalid-name
-<<<<<<< HEAD
     global nlt_lc  # pylint: disable=invalid-name
 
     nlt_lp = __import__('cart_logparse')
     nlt_lt = __import__('cart_logtest')
     nlt_lc = __import__('cart_logchecks')
-=======
     global nlt_ct  # pylint: disable=invalid-name
 
-    nlt_lp = __import__('cart_logparse')
-    nlt_lt = __import__('cart_logtest')
     ct_mod = __import__('cart_logusage')
 
     nlt_ct = ct_mod.UsageTracer()
@@ -4363,7 +4356,6 @@
             nlt_ct.load(conf.args.log_usage_import)
         else:
             print(f'Unable to load log-usage input file {conf.args.log_usage_import}')
->>>>>>> c30848e8
 
     nlt_lt.wf = conf.wf
 
@@ -4441,13 +4433,11 @@
 
     lto = nlt_lt.LogTest(log_iter, quiet=quiet)
 
-<<<<<<< HEAD
     if not quiet:
         lto.add_tracer(nlt_lc.new, ('dfuse'))
-=======
+
     # Add the code coverage tracer.
     lto.add_tracer(nlt_ct, None)
->>>>>>> c30848e8
 
     lto.hide_fi_calls = skip_fi
 
