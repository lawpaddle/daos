--- conflicted
+++ resolved
@@ -9,11 +9,6 @@
 SPDK = v20.01.2
 OFI = v1.12.0
 OPENPA = v1.0.4
-<<<<<<< HEAD
 MERCURY = v2.0.1rc2
 PSM2 = PSM2_11.2.78
-=======
-MERCURY = v2.0.1rc1
-PSM2 = PSM2_11.2.78
-PROTOBUFC = v1.3.3
->>>>>>> 021bfbf1
+PROTOBUFC = v1.3.3