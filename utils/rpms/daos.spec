%define daoshome %{_exec_prefix}/lib/%{name}
%define server_svc_name daos_server.service
%define agent_svc_name daos_agent.service
%define sysctl_script_name 10-daos_server.conf

%global mercury_version 2.2.0-6%{?dist}
%global libfabric_version 1.17.0-1
%global __python %{__python3}

%if (0%{?rhel} >= 8)
# https://bugzilla.redhat.com/show_bug.cgi?id=1955184
%define _use_internal_dependency_generator 0
%define __find_requires %{SOURCE1}
%endif

Name:          daos
Version:       2.3.103
Release:       4%{?relval}%{?dist}
Summary:       DAOS Storage Engine

License:       BSD-2-Clause-Patent
URL:           https://github.com/daos-stack/daos
Source0:       %{name}-%{version}.tar.gz
Source1:       bz-1955184_find-requires
%if (0%{?rhel} >= 8)
BuildRequires: python3-scons >= 2.4
%else
BuildRequires: scons >= 2.4
%endif
BuildRequires: libfabric-devel >= %{libfabric_version}
BuildRequires: mercury-devel >= %{mercury_version}
BuildRequires: gcc-c++
%if (0%{?rhel} >= 8)
BuildRequires: openmpi-devel
%else
BuildRequires: openmpi3-devel
%endif
BuildRequires: hwloc-devel
%if ("%{?compiler_args}" == "COMPILER=covc")
BuildRequires: bullseye
%endif
%if (0%{?rhel} >= 8)
BuildRequires: argobots-devel >= 1.1
BuildRequires: json-c-devel
BuildRequires: boost-python3-devel
%else
BuildRequires: libabt-devel >= 1.0rc1
BuildRequires: libjson-c-devel
BuildRequires: boost-devel
%endif
BuildRequires: libpmemobj-devel >= 1.12.1~rc1
%if (0%{?rhel} >= 8)
BuildRequires: fuse3-devel >= 3
%else
BuildRequires: fuse3-devel >= 3.4.2
%endif
%if (0%{?suse_version} >= 1500)
BuildRequires: go-race
BuildRequires: libprotobuf-c-devel
BuildRequires: liblz4-devel
%else
BuildRequires: protobuf-c-devel
BuildRequires: lz4-devel
%endif
BuildRequires: spdk-devel >= 22.01.2
%if (0%{?rhel} >= 8)
BuildRequires: libisa-l-devel
BuildRequires: libisa-l_crypto-devel
%else
BuildRequires: libisal-devel
BuildRequires: libisal_crypto-devel
%endif
BuildRequires: daos-raft-devel = 0.9.1-2.402.gbae8a56%{?dist}
BuildRequires: openssl-devel
BuildRequires: libevent-devel
BuildRequires: libyaml-devel
BuildRequires: libcmocka-devel
BuildRequires: valgrind-devel
BuildRequires: systemd
BuildRequires: go >= 1.16
%if (0%{?rhel} >= 8)
BuildRequires: numactl-devel
BuildRequires: CUnit-devel
# needed to retrieve PMM region info through control-plane
BuildRequires: libipmctl-devel
BuildRequires: python36-devel
BuildRequires: python3-distro
BuildRequires: Lmod
%else
%if (0%{?suse_version} >= 1315)
# see src/client/dfs/SConscript for why we need /etc/os-release
# that code should be rewritten to use the python libraries provided for
# os detection
BuildRequires: distribution-release
BuildRequires: libnuma-devel
BuildRequires: cunit-devel
BuildRequires: ipmctl-devel
BuildRequires: python3-devel
BuildRequires: python3-distro
BuildRequires: python-rpm-macros
BuildRequires: lua-lmod
BuildRequires: systemd-rpm-macros
%endif
%endif
BuildRequires: libuuid-devel

%if (0%{?suse_version} > 0)
BuildRequires: libucp-devel
BuildRequires: libucs-devel
BuildRequires: libuct-devel
%else
BuildRequires: ucx-devel
%endif

Requires: openssl
# This should only be temporary until we can get a stable upstream release
# of mercury, at which time the autoprov shared library version should
# suffice
Requires: mercury >= %{mercury_version}


%description
The Distributed Asynchronous Object Storage (DAOS) is an open-source
software-defined object store designed from the ground up for
massively distributed Non Volatile Memory (NVM). DAOS takes advantage
of next generation NVM technology like Storage Class Memory (SCM) and
NVM express (NVMe) while presenting a key-value storage interface and
providing features such as transactional non-blocking I/O, advanced
data protection with self healing on top of commodity hardware, end-
to-end data integrity, fine grained data control and elastic storage
to optimize performance and cost.

%package server
Summary: The DAOS server
Requires: %{name}%{?_isa} = %{version}-%{release}
Requires: spdk-tools >= 22.01.2
Requires: ndctl
# needed to set PMem configuration goals in BIOS through control-plane
%if (0%{?suse_version} >= 1500)
Requires: ipmctl >= 03.00.00.0423
Requires: libpmemobj1 >= 1.12.1~rc1-1.suse1500
%else
Requires: ipmctl >= 03.00.00.0468
Requires: libpmemobj >= 1.12.1~rc1-1%{?dist}
%endif
Requires: mercury >= %{mercury_version}
Requires(post): /sbin/ldconfig
Requires(postun): /sbin/ldconfig
Requires: libfabric >= %{libfabric_version}
%{?systemd_requires}

%description server
This is the package needed to run a DAOS server

%package admin
Summary: DAOS admin tools
Requires: %{name}%{?_isa} = %{version}-%{release}

%description admin
This package contains DAOS administrative tools (e.g. dmg).

%package client
Summary: The DAOS client
Requires: %{name}%{?_isa} = %{version}-%{release}
Requires: mercury >= %{mercury_version}
Requires: libfabric >= %{libfabric_version}
%if (0%{?rhel} >= 8)
Requires: fuse3 >= 3
%else
Requires: fuse3 >= 3.4.2
%endif
%if (0%{?suse_version} >= 1500)
Requires: libfuse3-3 >= 3.4.2
%else
# because our repo has a deprecated fuse-3.x RPM, make sure we don't
# get it when fuse3 Requires: /etc/fuse.conf
%if (0%{?rhel} >= 8)
Requires: fuse3 >= 3
%else
Requires: fuse < 3, fuse3-libs >= 3.4.2
%endif
%endif
%{?systemd_requires}

%description client
This is the package needed to run a DAOS client

%package tests
Summary: The entire DAOS test suite
Requires: %{name}-client-tests%{?_isa} = %{version}-%{release}
BuildArch: noarch

%description tests
This is the package is a metapackage to install all of the test packages

%package tests-internal
Summary: The entire internal DAOS test suite
Requires: %{name}-tests = %{version}-%{release}
Requires: %{name}-client-tests-openmpi%{?_isa} = %{version}-%{release}
BuildArch: noarch

%description tests-internal
This is the package is a metapackage to install all of the internal test
packages

%package client-tests
Summary: The DAOS test suite
Requires: %{name}-client%{?_isa} = %{version}-%{release}
Requires: %{name}-admin%{?_isa} = %{version}-%{release}
Requires: python3-distro
Requires: python3-tabulate
Requires: python3-defusedxml
Requires: protobuf-c-devel
Requires: fio
Requires: git
Requires: dbench
Requires: lbzip2
Requires: attr
%if (0%{?suse_version} >= 1315)
Requires: lua-lmod
%else
Requires: Lmod
%endif

%description client-tests
This is the package needed to run the DAOS test suite (client tests)

%package client-tests-openmpi
Summary: The DAOS client test suite - tools which need openmpi
Requires: %{name}-client-tests%{?_isa} = %{version}-%{release}

%description client-tests-openmpi
This is the package needed to run the DAOS client test suite openmpi tools

%package server-tests
Summary: The DAOS server test suite (server tests)
Requires: %{name}-server%{?_isa} = %{version}-%{release}
Requires: %{name}-admin%{?_isa} = %{version}-%{release}

%description server-tests
This is the package needed to run the DAOS server test suite (server tests)

%package devel
Summary: The DAOS development libraries and headers
Requires: %{name}-client%{?_isa} = %{version}-%{release}
Requires: libuuid-devel

%description devel
This is the package needed to build software with the DAOS library.

%package firmware
Summary: The DAOS firmware management helper
Requires: %{name}-server%{?_isa} = %{version}-%{release}

%description firmware
This is the package needed to manage server storage firmware on DAOS servers.

%package serialize
Summary: DAOS serialization library that uses HDF5
BuildRequires: hdf5-devel
Requires: hdf5

%description serialize
This is the package needed to use the DAOS serialization and deserialization
tools, as well as the preserve option for the filesystem copy tool.

%package mofed-shim
Summary: A shim to bridge MOFED's openmpi to distribution dependency tags
Provides: libmpi.so.40()(64bit)(openmpi-x86_64)
Requires: libmpi.so.40()(64bit)
Provides: libmpi_cxx.so.40()(64bit)(openmpi-x86_64)
Provides: libmpi_cxx.so.40()(64bit)
BuildArch: noarch

%description mofed-shim
This is the package that bridges the difference between the MOFED openmpi
"Provides" and distribution-openmpi consumers "Requires".

%if (0%{?suse_version} > 0)
%global __debug_package 1
%global _debuginfo_subpackages 1
%debug_package
%endif

%prep
%autosetup

%build

%define conf_dir %{_sysconfdir}/daos
%if (0%{?rhel} == 8)
%define scons_exe scons-3
%else
%define scons_exe scons
%endif
%{scons_exe} %{?_smp_mflags} \
      --config=force         \
      --no-rpath             \
      USE_INSTALLED=all      \
      FIRMWARE_MGMT=yes      \
      CONF_DIR=%{conf_dir}   \
     %{?scons_args}          \
     %{?compiler_args}

%if ("%{?compiler_args}" == "COMPILER=covc")
mv test.cov{,-build}
%endif

%install
%{scons_exe} %{?_smp_mflags}          \
      --config=force                  \
      --no-rpath                      \
      --install-sandbox=%{buildroot}  \
      %{buildroot}%{_prefix}          \
      %{buildroot}%{conf_dir}         \
      USE_INSTALLED=all               \
      FIRMWARE_MGMT=yes               \
      CONF_DIR=%{conf_dir}            \
      PREFIX=%{_prefix}               \
      %{?scons_args}                  \
      %{?compiler_args}

%if ("%{?compiler_args}" == "COMPILER=covc")
mv test.cov-build %{buildroot}/%{daoshome}/TESTING/ftest/test.cov
%endif
mkdir -p %{buildroot}/%{_sysconfdir}/ld.so.conf.d/
echo "%{_libdir}/daos_srv" > %{buildroot}/%{_sysconfdir}/ld.so.conf.d/daos.conf
mkdir -p %{buildroot}/%{_sysctldir}
install -m 644 utils/rpms/%{sysctl_script_name} %{buildroot}/%{_sysctldir}
mkdir -p %{buildroot}/%{_unitdir}
install -m 644 utils/systemd/%{server_svc_name} %{buildroot}/%{_unitdir}
install -m 644 utils/systemd/%{agent_svc_name} %{buildroot}/%{_unitdir}
mkdir -p %{buildroot}/%{conf_dir}/certs/clients
mv %{buildroot}/%{conf_dir}/bash_completion.d %{buildroot}/%{_sysconfdir}
# fixup env-script-interpreters
sed -i -e '1s/env //' %{buildroot}{%{daoshome}/TESTING/ftest/{cart/cart_logtest,config_file_gen,launch,slurm_setup,util/verify_perms}.py,%{_bindir}/daos_storage_estimator.py,%{_datarootdir}/daos/control/setup_spdk.sh}

# shouldn't have source files in a non-devel RPM
rm -f %{buildroot}%{daoshome}/TESTING/ftest/cart/{test_linkage.cpp,utest_{hlc,portnumber,swim}.c,wrap_cmocka.h}

%pre server
getent group daos_metrics >/dev/null || groupadd -r daos_metrics
getent group daos_server >/dev/null || groupadd -r daos_server
getent group daos_daemons >/dev/null || groupadd -r daos_daemons
getent passwd daos_server >/dev/null || useradd -s /sbin/nologin -r -g daos_server -G daos_metrics,daos_daemons daos_server

%post server
%{?run_ldconfig}
%systemd_post %{server_svc_name}
%sysctl_apply %{sysctl_script_name}

%preun server
%systemd_preun %{server_svc_name}

%if (0%{?suse_version} > 0)
%postun server
%{?run_ldconfig}
%systemd_postun %{server_svc_name}
%endif

%pre client
getent group daos_agent >/dev/null || groupadd -r daos_agent
getent group daos_daemons >/dev/null || groupadd -r daos_daemons
getent passwd daos_agent >/dev/null || useradd -s /sbin/nologin -r -g daos_agent -G daos_daemons daos_agent

%post client
%systemd_post %{agent_svc_name}

%preun client
%systemd_preun %{agent_svc_name}

%if (0%{?suse_version} > 0)
%postun client
%systemd_postun %{agent_svc_name}
%endif

%files
%defattr(-, root, root, -)
%doc README.md
%{_sysconfdir}/ld.so.conf.d/daos.conf
%dir %attr(0755,root,root) %{conf_dir}/certs
%config(noreplace) %{conf_dir}/memcheck-cart.supp
%dir %{conf_dir}
%dir %{_sysconfdir}/bash_completion.d
%{_sysconfdir}/bash_completion.d/daos.bash
# Certificate generation files
%dir %{_libdir}/%{name}
%{_libdir}/%{name}/certgen/
%{_libdir}/%{name}/VERSION
%{_libdir}/libcart.so.*
%{_libdir}/libgurt.so.*
%{_libdir}/libdaos_common.so

%files server
%doc README.md
%config(noreplace) %attr(0644,root,root) %{conf_dir}/daos_server.yml
%dir %attr(0700,daos_server,daos_server) %{conf_dir}/certs/clients
# set daos_server_helper to be setuid root in order to perform privileged tasks
%attr(4750,root,daos_server) %{_bindir}/daos_server_helper
# set daos_server to be setgid daos_server in order to invoke daos_server_helper
# and/or daos_firmware_helper
%attr(2755,root,daos_server) %{_bindir}/daos_server
%{_bindir}/daos_engine
%{_bindir}/daos_metrics
%dir %{_libdir}/daos_srv
%{_libdir}/daos_srv/libcont.so
%{_libdir}/daos_srv/libdtx.so
%{_libdir}/daos_srv/libmgmt.so
%{_libdir}/daos_srv/libobj.so
%{_libdir}/daos_srv/libpool.so
%{_libdir}/daos_srv/librdb.so
%{_libdir}/daos_srv/librdbt.so
%{_libdir}/daos_srv/librebuild.so
%{_libdir}/daos_srv/librsvc.so
%{_libdir}/daos_srv/libsecurity.so
%{_libdir}/daos_srv/libvos_srv.so
%{_libdir}/daos_srv/libvos_size.so
%{_libdir}/daos_srv/libvos.so
%{_libdir}/daos_srv/libbio.so
%{_libdir}/daos_srv/libplacement.so
%{_libdir}/libdaos_common_pmem.so
%config(noreplace) %{conf_dir}/vos_size_input.yaml
%{_bindir}/daos_storage_estimator.py
%{python3_sitearch}/storage_estimator/*.py
%dir %{python3_sitearch}/storage_estimator
%if (0%{?rhel} >= 8)
%dir %{python3_sitearch}/storage_estimator/__pycache__
%{python3_sitearch}/storage_estimator/__pycache__/*.pyc
%endif
%{_datarootdir}/%{name}
%exclude %{_datarootdir}/%{name}/ioil-ld-opts
%{_unitdir}/%{server_svc_name}
%{_sysctldir}/%{sysctl_script_name}

%files admin
%doc README.md
%{_bindir}/dmg
%{_mandir}/man8/dmg.8*
%config(noreplace) %{conf_dir}/daos_control.yml

%files client
%doc README.md
%{_libdir}/libdaos.so.*
%{_bindir}/cart_ctl
%{_bindir}/self_test
%{_bindir}/daos_agent
%{_bindir}/dfuse
%{_bindir}/daos
%{_libdir}/libdaos_cmd_hdlrs.so
%{_libdir}/libdfs.so
%{_libdir}/libds3.so
%{_libdir}/%{name}/API_VERSION
%{_libdir}/libduns.so
%{_libdir}/libdfuse.so
%{_libdir}/libioil.so
%dir %{python3_sitearch}/pydaos
%{python3_sitearch}/pydaos/*.py
%dir %{python3_sitearch}/pydaos/raw
%{python3_sitearch}/pydaos/raw/*.py
%if (0%{?rhel} >= 8)
%dir %{python3_sitearch}/pydaos/__pycache__
%{python3_sitearch}/pydaos/__pycache__/*.pyc
%dir %{python3_sitearch}/pydaos/raw/__pycache__
%{python3_sitearch}/pydaos/raw/__pycache__/*.pyc
%endif
%{python3_sitearch}/pydaos/pydaos_shim.so
%{_datarootdir}/%{name}/ioil-ld-opts
%config(noreplace) %{conf_dir}/daos_agent.yml
%{_unitdir}/%{agent_svc_name}
%{_mandir}/man8/daos.8*

%files client-tests
%doc README.md
%dir %{daoshome}
%{daoshome}/TESTING
%exclude %{daoshome}/TESTING/ftest/avocado_tests.yaml
%{_bindir}/hello_drpc
%{_libdir}/libdaos_tests.so
%{_bindir}/common_test
%{_bindir}/acl_dump_test
%{_bindir}/agent_tests
%{_bindir}/drpc_engine_test
%{_bindir}/drpc_test
%{_bindir}/dfuse_test
%{_bindir}/eq_tests
%{_bindir}/job_tests
%{_bindir}/security_test
%config(noreplace) %{conf_dir}/fault-inject-cart.yaml
%{_bindir}/fault_status
%{_bindir}/crt_launch
# For avocado tests
%{daoshome}/.build_vars.json
%{daoshome}/.build_vars.sh
%{_bindir}/daos_perf
%{_bindir}/daos_racer
%{_bindir}/daos_test
%{_bindir}/daos_debug_set_params
%{_bindir}/dfs_test
%{_bindir}/jobtest
%{_bindir}/daos_gen_io_conf
%{_bindir}/daos_run_io_conf
%{_libdir}/libdpar.so

%files client-tests-openmpi
%doc README.md
%{_libdir}/libdpar_mpi.so

%files server-tests
%doc README.md
%{_bindir}/evt_ctl
%{_bindir}/jump_pl_map
%{_bindir}/pl_bench
%{_bindir}/rdbt
%{_bindir}/ring_pl_map
%{_bindir}/smd_ut
%{_bindir}/srv_checksum_tests
%{_bindir}/pool_scrubbing_tests
%{_bindir}/vea_ut
%{_bindir}/vos_tests
%{_bindir}/vea_stress
%{_bindir}/obj_ctl
%{_bindir}/vos_perf

%files devel
%doc README.md
%{_includedir}/*
%{_libdir}/libdaos.so
%{_libdir}/libgurt.so
%{_libdir}/libcart.so
%{_libdir}/*.a

%files firmware
%doc README.md
# set daos_firmware_helper to be setuid root in order to perform privileged tasks
%attr(4750,root,daos_server) %{_bindir}/daos_firmware_helper

%files serialize
%doc README.md
%{_libdir}/libdaos_serialize.so

%files tests
%doc README.md
# No files in a meta-package

%files tests-internal
%doc README.md
# No files in a meta-package

%files mofed-shim
%doc README.md
# No files in a shim package

%changelog
<<<<<<< HEAD
* Wed Feb 16 2023 Alexander Oganezov <alexander.a.oganezov@intel.com> 2.3.103-4
- Update libfabric to version v1.17.0
=======
* Fri Feb 17 2023 Ashley M. Pittman <ashley.m.pittman@intel.com> 2.3.103-4
- Add protobuf-c-devel to deps of client-tests package
>>>>>>> 3fffa39a

* Mon Feb 13 2023 Brian J. Murrell <brian.murrell@intel.com> 2.3.103-3
- Remove explicit R: protobuf-c and let the auto-dependency generator
  handle it

* Wed Feb 8 2023 Michael Hennecke <michael.hennecke@intel.com> 2.3.103-2
- Change ipmctl requirement from v2 to v3

* Fri Jan 27 2023 Phillip Henderson <phillip.henderson@intel.com> 2.3.103-1
- Bump version to 2.3.103

* Wed Jan 25 2023 Johann Lombardi <johann.lombardi@intel.com> 2.3.102-1
- Bump version to 2.3.102

* Tue Jan 24 2023 Phillip Henderson <phillip.henderson@intel.com> 2.3.101-7
- Fix daos-tests-internal requirement for daos-tests

* Fri Jan 6 2023 Brian J. Murrell <brian.murrell@intel.com> 2.3.101-6
- Don't need to O: cart any more
- Add %%doc to all packages
- _datadir -> _datarootdir
- Don't use PREFIX= with scons in %%build
- Fix up some hard-coded paths to use macros instead
- Use some guards to prevent creating empty scriptlets

* Tue Dec 06 2022 Joseph G. Moore <joseph.moore@intel.com> 2.3.101-5
- Update Mercury to 2.2.0-6

* Thu Dec 01 2022 Tom Nabarro <tom.nabarro@intel.com> 2.3.101-4
- Update SPDK dependency requirement to greater than or equal to 22.01.2.

* Tue Oct 18 2022 Brian J. Murrell <brian.murrell@intel.com> 2.3.101-3
- Set flag to build per-subpackage debuginfo packages for Leap 15

* Thu Oct 6 2022 Michael MacDonald <mjmac.macdonald@intel.com> 2.3.101-2
- Rename daos_admin -> daos_server_helper

* Tue Sep 20 2022 Johann Lombardi <johann.lombardi@intel.com> 2.3.101-1
- Bump version to 2.3.101

* Thu Sep 8 2022 Jeff Olivier <jeffrey.v.olivier@intel.com> 2.3.100-22
- Move io_conf files from bin to TESTING

* Tue Aug 16 2022 Jeff Olivier <jeffrey.v.olivier@intel.com> 2.3.100-21
- Update PMDK to 1.12.1~rc1 to fix DAOS-11151

* Thu Aug 11 2022 Wang Shilong <shilong.wang@intel.com> 2.3.100-20
- Add daos_debug_set_params to daos-client-tests rpm for fault injection test.

* Fri Aug 5 2022 Jerome Soumagne <jerome.soumagne@intel.com> 2.3.100-19
- Update to mercury 2.2.0

* Tue Jul 26 2022 Michael MacDonald <mjmac.macdonald@intel.com> 2.3.100-18
- Bump min supported go version to 1.16

* Mon Jul 18 2022 Jerome Soumagne <jerome.soumagne@intel.com> 2.3.100-17
- Remove now unused openpa dependency

* Fri Jul 15 2022 Jeff Olivier <jeffrey.v.olivier@intel.com> 2.3.100-16
- Add pool_scrubbing_tests to test package

* Wed Jul 13 2022 Tom Nabarro <tom.nabarro@intel.com> 2.3.100-15
- Update SPDK dependency requirement to greater than or equal to 22.01.1.

* Mon Jun 27 2022 Jerome Soumagne <jerome.soumagne@intel.com> 2.3.100-14
- Update to mercury 2.2.0rc6

* Fri Jun 17 2022 Jeff Olivier <jeffrey.v.olivier@intel.com> 2.3.100-13
- Remove libdts.so, replace with build time static

* Thu Jun 2 2022 Jeff Olivier <jeffrey.v.olivier@intel.com> 2.3.100-12
- Make ucx required for build on all platforms

* Wed Jun 1 2022 Michael MacDonald <mjmac.macdonald@intel.com> 2.3.100-11
- Move dmg to new daos-admin RPM

* Wed May 18 2022 Lei Huang <lei.huang@intel.com> 2.3.100-10
- Update to libfabric to v1.15.1-1 to include critical performance patches

* Tue May 17 2022 Phillip Henderson <phillip.henderson@intel.com> 2.3.100-9
- Remove doas-client-tests-openmpi dependency from daos-tests
- Add daos-tests-internal package

* Mon May  9 2022 Ashley Pittman <ashley.m.pittman@intel.com> 2.3.100-8
- Extend dfusedaosbuild test to run in different configurations.

* Fri May  6 2022 Ashley Pittman <ashley.m.pittman@intel.com> 2.3.100-7
- Add dfuse unit-test binary to call from ftest.

* Wed May  4 2022 Joseph Moore <joseph.moore@intel.com> 2.3.100-6
- Update to mercury 2.1.0.rc4-9 to enable non-unified mode in UCX

* Tue Apr 26 2022 Phillip Henderson <phillip.henderson@intel.com> 2.3.100-5
- Move daos_gen_io_conf and daos_run_io_conf to daos-client-tests

* Wed Apr 20 2022 Lei Huang <lei.huang@intel.com> 2.3.100-4
- Update to libfabric to v1.15.0rc3-1 to include critical performance patches

* Tue Apr 12 2022 Li Wei <wei.g.li@intel.com> 2.3.100-3
- Update raft to 0.9.1-1401.gc18bcb8 to fix uninitialized node IDs

* Wed Apr 6 2022 Jeff Olivier <jeffrey.v.olivier@intel.com> 2.3.100-2
- Remove direct MPI dependency from most of tests

* Wed Apr  6 2022 Johann Lombardi <johann.lombardi@intel.com> 2.3.100-1
- Switch version to 2.3.100 for 2.4 test builds

* Wed Apr  6 2022 Joseph Moore <joseph.moore@intel.com> 2.1.100-26
- Add build depends entries for UCX libraries.

* Sat Apr  2 2022 Joseph Moore <joseph.moore@intel.com> 2.1.100-25
- Update to mercury 2.1.0.rc4-8 to include UCX provider patch

* Fri Mar 11 2022 Alexander Oganezov <alexander.a.oganezov@intel.com> 2.1.100-24
- Update to mercury 2.1.0.rc4-6 to include CXI provider patch

* Wed Mar 02 2022 Michael Hennecke <michael.hennecke@intel.com> 2.1.100-23
- DAOS-6344: Create secondary group daos_daemons for daos_server and daos_agent

* Tue Feb 22 2022 Alexander Oganezov <alexander.a.oganezov@intel.com> 2.1.100-22
- Update mercury to include DAOS-9561 workaround

* Sun Feb 13 2022 Michael MacDonald <mjmac.macdonald@intel.com> 2.1.100-21
- Update go toolchain requirements

* Thu Feb 10 2022 Li Wei <wei.g.li@intel.com> 2.1.100-20
- Update raft to 0.9.0-1394.gc81505f to fix membership change bugs

* Wed Jan 19 2022 Michael MacDonald <mjmac.macdonald@intel.com> 2.1.100-19
- Move libdaos_common.so from daos-client to daos package

* Mon Jan 17 2022 Johann Lombardi <johann.lombardi@intel.com> 2.1.100-18
- Update libfabric to 1.14.0 GA and apply fix for DAOS-9376

* Thu Dec 23 2021 Alexander Oganezov <alexander.a.oganezov@intel.com> 2.1.100-17
- Update to v2.1.0-rc4-3 to pick fix for DAOS-9325 high cpu usage
- Change mercury pinning to be >= instead of strict =

* Thu Dec 16 2021 Brian J. Murrell <brian.murrell@intel.com> 2.1.100-16
- Add BR: python-rpm-macros for Leap 15 as python3-base dropped that
  as a R:

* Sat Dec 11 2021 Brian J. Murrell <brian.murrell@intel.com> 2.1.100-15
- Create a shim package to allow daos openmpi packages built with the
  distribution openmpi to install on MOFED systems

* Fri Dec 10 2021 Brian J. Murrell <brian.murrell@intel.com> 2.1.100-14
- Don't make daos-*-tests-openmi a dependency of anything
  - If they are wanted, they should be installed explicitly, due to
    potential conflicts with other MPI stacks

* Wed Dec 08 2021 Alexander Oganezov <alexander.a.oganezov@intel.com> 2.1.100-13
- Remove DAOS-9173 workaround from mercury. Apply DAOS-9173 to ofi

* Tue Dec 07 2021 Alexander Oganezov <alexander.a.oganezov@intel.com> 2.1.100-12
- Apply DAOS-9173 workaround to mercury

* Fri Dec 03 2021 Alexander Oganezov <alexander.a.oganezov@intel.com> 2.1.100-11
- Update mercury to v2.1.0rc4

* Thu Dec 02 2021 Danielle M. Sikich <danielle.sikich@intel.com> 2.1.100-10
- Fix name of daos serialize package

* Sun Nov 28 2021 Tom Nabarro <tom.nabarro@intel.com> 2.1.100-9
- Set rmem_{max,default} sysctl values on server package install to enable
  SPDK pci_event module to operate in unprivileged process (daos_engine).

* Wed Nov 24 2021 Brian J. Murrell <brian.murrell@intel.com> 2.1.100-8
- Remove invalid "%%else if" syntax
- Fix a few other rpmlint warnings

* Tue Nov 16 2021 Wang Shilong <shilong.wang@intel.com> 2.1.100-7
- Update for libdaos major version bump
- Fix version of libpemobj1 for SUSE

* Sat Nov 13 2021 Alexander Oganezov <alexander.a.oganezov@intel.com> 2.1.100-6
- Update OFI to v1.14.0rc3

* Tue Oct 26 2021 Brian J. Murrell <brian.murrell@intel.com> 2.1.100-5
- Create new daos-{client,server}tests-openmpi and daos-server-tests subpackages
- Rename daos-tests daos-client-tests and make daos-tests require all
  other test suites to maintain existing behavior

* Mon Oct 25 2021 Alexander Oganezov <alexander.a.oganezov@intel.com> 2.1.100-4
- Update mercury to v2.1.0rc2

* Wed Oct 20 2021 Jeff Olivier <jeffrey.v.olivier@intel.com> 2.1.100-3
- Explicitly require 1.11.0-3 of PMDK

* Wed Oct 13 2021 David Quigley <david.quigley@intel.com> 2.1.100-2
- Add defusedxml as a required dependency for the test package.

* Wed Oct 13 2021 Johann Lombardi <johann.lombardi@intel.com> 2.1.100-1
- Switch version to 2.1.100 for 2.2 test builds

* Tue Oct 12 2021 Johann Lombardi <johann.lombardi@intel.com> 1.3.106-1
- Version bump to 1.3.106 for 2.0 test build 6

* Fri Oct 8 2021 Alexander Oganezov <alexander.a.oganezov@intel.com> 1.13.105-4
- Update OFI to v1.13.2rc1

* Wed Sep 15 2021 Li Wei <wei.g.li@intel.com> 1.3.105-3
- Update raft to fix InstallSnapshot performance as well as to avoid some
  incorrect 0.8.0 RPMs

* Fri Sep 03 2021 Brian J. Murrell <brian.murrell@intel.com> 1.3.105-2
- Remove R: hwloc; RPM's auto-requires/provides will take care of this

* Tue Aug 24 2021 Jeff Olivier <jeffrey.v.olivier@intel.com> 1.3.105-1
- Version bump to 1.3.105 for 2.0 test build 5

* Mon Aug 09 2021 Yawei <yawei.niu@intel.com> 1.3.104-5
- Fix duplicates
- Add vos_perf

* Thu Aug 05 2021 Christopher Hoffman <christopherx.hoffman@intel.com> 1.3.104-4
- Update conditional statement to include checking for distributions to
  determine which unit files to use for daos-server and daos-agent

* Wed Aug 04 2021 Kris Jacque <kristin.jacque@intel.com> 1.3.104-3
- Move daos_metrics tool from tests package to server package

* Wed Aug 04 2021 Tom Nabarro <tom.nabarro@intel.com> 1.3.104-2
- Update to spdk 21.07 and (indirectly) dpdk 21.05

* Mon Aug 02 2021 Jeff Olivier <jeffrey.v.olivier@intel.com> 1.3.104-1
- Version bump to 1.3.104 for 2.0 test build 4

* Mon Jul 19 2021 Danielle M. Sikich <danielle.sikich@intel.com> 1.3.103-5
- Add DAOS serialization library that requires hdf5

* Wed Jul 14 2021 Li Wei <wei.g.li@intel.com> 1.3.103-4
- Update raft to fix slow leader re-elections

* Tue Jul 13 2021  Maureen Jean <maureen.jean@intel.com> 1.3.103-3
- Add python modules to python3.6 site-packages

* Mon Jul 12 2021 Alexander Oganezov <alexander.a.oganezov@intel.com> 1.3.103-2
- Update to mercury release v2.0.1

* Mon Jul 12 2021 Johann Lombardi <johann.lombardi@intel.com> 1.3.103-1
- Version bump to 1.3.103 for 2.0 test build 3

* Wed Jul 7 2021 Phillip Henderson <phillip.henderson@intel.com> 1.3.102-6
- Update daos-devel to always require the same version daos-client

* Wed Jun 30 2021 Tom Nabarro <tom.nabarro@intel.com> 1.3.102-5
- Update to spdk 21.04 and (indirectly) dpdk 21.05

* Fri Jun 25 2021 Brian J. Murrell <brian.murrell@intel.com> - 1.3.102-4
- Add libuuid-devel back as a requirement of daos-devel

* Wed Jun 23 2021 Li Wei <wei.g.li@intel.com> 1.3.102-3
- Update raft to pick up Pre-Vote

* Mon Jun 14 2021 Jeff Olivier <jeffrey.v.olivier@intel.com> 1.3.102-2
- Update to pmdk 1.11.0-rc1
- Remove dependence on libpmem since we use libpmemobj directly

* Fri Jun 11 2021 Johann Lombardi <johann.lombardi@intel.com> 1.3.102-1
- Version bump to 1.3.102 for 2.0 test build 2

* Wed Jun 02 2021 Johann Lombardi <johann.lombardi@intel.com> 1.3.101-3
- Remove libs from devel package

* Thu May 20 2021 Jeff Olivier <jeffrey.v.olivier@intel.com> 1.3.0-101-2
- Remove client libs from common package

* Wed May 19 2021 Johann Lombardi <johann.lombardi@intel.com> 1.3.101-1
- Version bump to 1.3.101 for 2.0 test build 1

* Fri May 07 2021 Brian J. Murrell <brian.murrell@intel.com> 1.3.0-16
- Enable debuginfo package building on SUSE platforms

* Thu May 06 2021 Brian J. Murrell <brian.murrell@intel.com> 1.3.0-15
- Update to build on EL8

* Wed May 05 2021 Brian J. Murrell <brian.murrell@intel.com> 1.3.0-14
- Package /etc/daos/certs in main/common package so that both server
  and client get it created

* Wed Apr 21 2021 Tom Nabarro <tom.nabarro@intel.com> - 1.3.0-13
- Relax ipmctl version requirement on leap15 as we have runtime checks

* Fri Apr 16 2021 Mohamad Chaarawi <mohamad.chaarawi@intel.com> - 1.3.0-12
- remove dfuse_hl

* Wed Apr 14 2021 Jeff Olivier <jeffrey.v.olivier@intel.com> - 1.3.0-11
- Remove storage_estimator and io_conf from client packages to remove
  any client side dependence on bio and vos (and and PMDK/SPDK)

* Mon Apr 12 2021 Dalton A. Bohning <daltonx.bohning@intel.com> - 1.3.0-10
- Add attr to the test dependencies

* Tue Apr 06 2021 Kris Jacque <kristin.jacque@intel.com> 1.3.0-9
- Add package for daos_firmware helper binary

* Fri Apr 02 2021 Jeff Olivier <jeffrey.v.olivier@intel.com> 1.3.0-8
- Remove unused readline-devel

* Thu Apr 01 2021 Brian J. Murrell <brian.murrell@intel.com> 1.3.0-7
- Update argobots to 1.1

* Tue Mar 30 2021 Maureen Jean <maureen.jean@intel.com> 1.3.0-6
- Change pydaos_shim_3 to pydaos_shim

* Mon Mar 29 2021 Brian J. Murrell <brian.murrell@intel.com> - 1.3.0-5
- Move libdts.so to the daos-tests subpackage

* Tue Mar 23 2021 Alexander Oganezov <alexander.a.oganezov@intel.com> 1.3.0-4
- Update libfabric to v1.12.0
- Disable grdcopy/gdrapi linkage in libfabric


* Thu Mar 18 2021 Maureen Jean <maureen.jean@intel.com> 1.3.0-3
- Update to python3

* Thu Feb 25 2021 Li Wei <wei.g.li@intel.com> 1.3.0-2
- Require raft-devel 0.7.3 that fixes an unstable leadership problem caused by
  removed replicas as well as some Coverity issues

* Wed Feb 24 2021 Brian J. Murrell <brian.murrell@intel.com> - 1.3.0-1
- Version bump up to 1.3.0

* Mon Feb 22 2021 Brian J. Murrell <brian.murrell@intel.com> 1.1.3-3
- Remove all *-devel Requires from daos-devel as none of those are
  actually necessary to build libdaos clients

* Tue Feb 16 2021 Alexander Oganezov <alexander.a.oganezov@intel.com> 1.1.3-2
- Update libfabric to v1.12.0rc1

* Wed Feb 10 2021 Johann Lombardi <johann.lombardi@intel.com> 1.1.3-1
- Version bump up to 1.1.3

* Tue Feb 9 2021 Vish Venkatesan <vishwanath.venkatesan@intel.com> 1.1.2.1-11
- Add new pmem specific version of DAOS common library

* Fri Feb 5 2021 Saurabh Tandan <saurabh.tandan@intel.com> 1.1.2.1-10
- Added dbench as requirement for test package.

* Wed Feb 3 2021 Hua Kuang <hua.kuang@intel.com> 1.1.2.1-9
- Changed License to BSD-2-Clause-Patent

* Wed Feb 03 2021 Brian J. Murrell <brian.murrell@intel.com> - 1.1.2-8
- Update minimum required libfabric to 1.11.1

* Thu Jan 28 2021 Phillip Henderson <phillip.henderson@intel.com> 1.1.2.1-7
- Change ownership and permissions for the /etc/daos/certs directory.

* Sat Jan 23 2021 Alexander Oganezov <alexander.a.oganezov@intel.com> 1.1.2.1-6
- Update to mercury v2.0.1rc1

* Fri Jan 22 2021 Michael MacDonald <mjmac.macdonald@intel.com> 1.1.2.1-5
- Install daos_metrics utility to %%{_bindir}

* Wed Jan 20 2021 Kenneth Cain <kenneth.c.cain@intel.com> 1.1.2.1-4
- Version update for API major version 1, libdaos.so.1 (1.0.0)

* Fri Jan 15 2021 Michael Hennecke <mhennecke@lenovo.com> 1.1.2.1-3
- Harmonize daos_server and daos_agent groups.

* Tue Dec 15 2020 Ashley Pittman <ashley.m.pittman@intel.com> 1.1.2.1-2
- Combine the two memcheck suppressions files.

* Wed Dec 09 2020 Johann Lombardi <johann.lombardi@intel.com> 1.1.2.1-1
- Version bump up to 1.1.2.1

* Fri Dec 04 2020 Li Wei <wei.g.li@intel.com> 1.1.2-3
- Require raft-devel 0.7.1 that fixes recent Coverity issues

* Wed Dec 02 2020 Maureen Jean <maureen.jean@intel.com> - 1.1.2-2
- define scons_args to be BUILD_TYPE=<release|dev>
- the scons default is BUILD_TYPE=release
- BUILD_TYPE=release will disable fault injection in build

* Tue Dec 01 2020 Brian J. Murrell <brian.murrell@intel.com> - 1.1.2-1
- Version bump up to 1.1.2

* Tue Nov 17 2020 Li Wei <wei.g.li@intel.com> 1.1.1-8
- Require raft-devel 0.7.0 that changes log indices and terms to 63-bit

* Wed Nov 11 2020 Tom Nabarro <tom.nabarro@intel.com> 1.1.1-7
- Add version validation for runtime daos_server ipmctl requirement to avoid
  potential corruption of PMMs when setting PMem goal, issue fixed in
  https://github.com/intel/ipmctl/commit/9e3898cb15fa9eed3ef3e9de4488be1681d53ff4

* Thu Oct 29 2020 Jonathan Martinez Montes <jonathan.martinez.montes@intel.com> 1.1.1-6
- Restore obj_ctl utility

* Wed Oct 28 2020 Brian J. Murrell <brian.murrell@intel.com> - 1.1.1-5
- Use %%autosetup
- Only use systemd_requires if it exists
- Obsoletes: cart now that it's included in daos

* Sat Oct 24 2020 Maureen Jean <maureen.jean@intel.com> 1.1.1-4
- Add daos.conf to the daos package to resolve the path to libbio.so

* Tue Oct 13 2020 Jonathan Martinez Montes <jonathan.martinez.montes@intel.com> 1.1.1-3
- Remove obj_ctl from Tests RPM package
- Add libdts.so shared library that is used by daos_perf, daos_racer and
  the daos utility.

* Tue Oct 13 2020 Amanda Justiniano <amanda.justiniano-pagn@intel.com> 1.1.1-3
- Add lbzip2 requirement to the daos-tests package

* Tue Oct 13 2020 Michael MacDonald <mjmac.macdonald@intel.com> 1.1.1-2
- Create unprivileged user for daos_agent

* Mon Oct 12 2020 Johann Lombardi <johann.lombardi@intel.com> 1.1.1-1
- Version bump up to 1.1.1

* Sat Oct 03 2020 Michael MacDonald <mjmac.macdonald@intel.com> 1.1.0-34
- Add go-race to BuildRequires on OpenSUSE Leap

* Wed Sep 16 2020 Alexander Oganezov <alexander.a.oganezov@intel.com> 1.1.0-33
- Update OFI to v1.11.0

* Mon Aug 17 2020 Michael MacDonald <mjmac.macdonald@intel.com> 1.1.0-32
- Install completion script in /etc/bash_completion.d

* Wed Aug 05 2020 Brian J. Murrell <brian.murrell@intel.com> - 1.1.0-31
- Change fuse requirement to fuse3
- Use Lmod for MPI module loading
- Remove unneeded (and un-distro gated) Requires: json-c

* Wed Jul 29 2020 Jonathan Martinez Montes <jonathan.martinez.montes@intel.com> - 1.1.0-30
- Add the daos_storage_estimator.py tool. It merges the functionality of the
  former tools vos_size, vos_size.py, vos_size_dfs_sample.py and parse_csv.py.

* Wed Jul 29 2020 Jeffrey V Olivier <jeffrey.v.olivier@intel.com> - 1.1.0-29
- Revert prior changes from version 28

* Mon Jul 13 2020 Brian J. Murrell <brian.murrell@intel.com> - 1.1.0-28
- Change fuse requirement to fuse3
- Use Lmod for MPI module loading

* Tue Jul 7 2020 Alexander A Oganezov <alexander.a.oganezov@intel.com> - 1.1.0-27
- Update to mercury release 2.0.0~rc1-1

* Sun Jun 28 2020 Jonathan Martinez Montes <jonathan.martinez.montes@intel.com> - 1.1.0-26
- Add the vos_size_dfs_sample.py tool. It is used to generate dynamically
  the vos_dfs_sample.yaml file using the real DFS super block data.

* Tue Jun 23 2020 Jeff Olivier <jeffrey.v.olivier@intel.com> - 1.1.0-25
- Add -no-rpath option and use it for rpm build rather than modifying
  SCons files in place

* Tue Jun 16 2020 Jeff Olivier <jeffrey.v.olivier@intel.com> - 1.1.0-24
- Modify RPATH removal snippet to replace line with pass as some lines
  can't be removed without breaking the code

* Fri Jun 05 2020 Ryon Jensen <ryon.jensen@intel.com> - 1.1.0-23
- Add libisa-l_crypto dependency

* Fri Jun 05 2020 Tom Nabarro <tom.nabarro@intel.com> - 1.1.0-22
- Change server systemd run-as user to daos_server in unit file

* Thu Jun 04 2020 Hua Kuang <hua.kuang@intel.com> - 1.1.0-21
- Remove dmg_old from DAOS RPM package

* Thu May 28 2020 Tom Nabarro <tom.nabarro@intel.com> - 1.1.0-20
- Create daos group to run as in systemd unit file

* Tue May 26 2020 Brian J. Murrell <brian.murrell@intel.com> - 1.1.0-19
- Enable parallel building with _smp_mflags

* Fri May 15 2020 Kenneth Cain <kenneth.c.cain@intel.com> - 1.1.0-18
- Require raft-devel >= 0.6.0 that adds new API raft_election_start()

* Thu May 14 2020 Brian J. Murrell <brian.murrell@intel.com> - 1.1.0-17
- Add cart-devel's Requires to daos-devel as they were forgotten
  during the cart merge

* Thu May 14 2020 Brian J. Murrell <brian.murrell@intel.com> - 1.1.0-16
- Fix fuse3-libs -> libfuse3 for SLES/Leap 15

* Thu Apr 30 2020 Brian J. Murrell <brian.murrell@intel.com> - 1.1.0-15
- Use new properly pre-release tagged mercury RPM

* Thu Apr 30 2020 Brian J. Murrell <brian.murrell@intel.com> - 1.1.0-14
- Move fuse dependencies to the client subpackage

* Mon Apr 27 2020 Michael MacDonald <mjmac.macdonald@intel.com> 1.1.0-13
- Rename /etc/daos.yml -> /etc/daos_control.yml

* Thu Apr 16 2020 Brian J. Murrell <brian.murrell@intel.com> - 1.1.0-12
- Use distro fuse

* Fri Apr 10 2020 Alexander Oganezov <alexander.a.oganezov@intel.com> - 1.1.0-11
- Update to mercury 4871023 to pick na_ofi.c race condition fix for
  "No route to host" errors.

* Sun Apr 05 2020 Brian J. Murrell <brian.murrell@intel.com> - 1.1.0-10
- Clean up spdk dependencies

* Mon Mar 30 2020 Tom Nabarro <tom.nabarro@intel.com> - 1.1.0-9
- Set version of spdk to < v21, > v19

* Fri Mar 27 2020 David Quigley <david.quigley@intel.com> - 1.1.0-8
- add daos and dmg man pages to the daos-client files list

* Thu Mar 26 2020 Michael MacDonald <mjmac.macdonald@intel.com> 1.1.0-7
- Add systemd scriptlets for managing daos_server/daos_agent services

* Thu Mar 26 2020 Alexander Oganeozv <alexander.a.oganezov@intel.com> - 1.1.0-6
- Update ofi to 62f6c937601776dac8a1f97c8bb1b1a6acfbc3c0

* Tue Mar 24 2020 Jeffrey V. Olivier <jeffrey.v.olivier@intel.com> - 1.1.0-5
- Remove cart as an external dependence

* Mon Mar 23 2020 Jeffrey V. Olivier <jeffrey.v.olivier@intel.com> - 1.1.0-4
- Remove scons_local as dependency

* Tue Mar 03 2020 Brian J. Murrell <brian.murrell@intel.com> - 1.1.0-3
- Bump up go minimum version to 1.12

* Thu Feb 20 2020 Brian J. Murrell <brian.murrell@intel.com> - 1.1.0-2
- daos-server requires daos-client (same version)

* Fri Feb 14 2020 Brian J. Murrell <brian.murrell@intel.com> - 1.1.0-1
- Version bump up to 1.1.0

* Wed Feb 12 2020 Brian J. Murrell <brian.murrell@intel.com> - 0.9.0-2
- Remove undefine _missing_build_ids_terminate_build

* Thu Feb 06 2020 Johann Lombardi <johann.lombardi@intel.com> - 0.9.0-1
- Version bump up to 0.9.0

* Sat Jan 18 2020 Jeff Olivier <jeffrey.v.olivier@intel.com> - 0.8.0-3
- Fixing a few warnings in the RPM spec file

* Fri Dec 27 2019 Jeff Olivier <jeffrey.v.olivier@intel.com> - 0.8.0-2
- Remove openmpi, pmix, and hwloc builds, use hwloc and openmpi packages

* Tue Dec 17 2019 Johann Lombardi <johann.lombardi@intel.com> - 0.8.0-1
- Version bump up to 0.8.0

* Thu Dec 05 2019 Johann Lombardi <johann.lombardi@intel.com> - 0.7.0-1
- Version bump up to 0.7.0

* Tue Nov 19 2019 Tom Nabarro <tom.nabarro@intel.com> 0.6.0-15
- Temporarily unconstrain max. version of spdk

* Wed Nov 06 2019 Brian J. Murrell <brian.murrell@intel.com> 0.6.0-14
- Constrain max. version of spdk

* Wed Nov 06 2019 Brian J. Murrell <brian.murrell@intel.com> 0.6.0-13
- Use new cart with R: mercury to < 1.0.1-20 due to incompatibility

* Wed Nov 06 2019 Michael MacDonald <mjmac.macdonald@intel.com> 0.6.0-12
- Add daos_admin privileged helper for daos_server

* Fri Oct 25 2019 Brian J. Murrell <brian.murrell@intel.com> 0.6.0-11
- Handle differences in Leap 15 Python packaging

* Wed Oct 23 2019 Brian J. Murrell <brian.murrell@intel.com> 0.6.0-9
- Update BR: libisal-devel for Leap

* Mon Oct 07 2019 Brian J. Murrell <brian.murrell@intel.com> 0.6.0-8
- Use BR: cart-devel-%%{cart_sha1} if available
- Remove cart's BRs as it's -devel Requires them now

* Tue Oct 01 2019 Brian J. Murrell <brian.murrell@intel.com> 0.6.0-7
- Constrain cart BR to <= 1.0.0

* Sat Sep 21 2019 Brian J. Murrell <brian.murrell@intel.com>
- Remove Requires: {argobots, cart}
  - autodependencies should take care of these

* Thu Sep 19 2019 Jeff Olivier <jeffrey.v.olivier@intel.com>
- Add valgrind-devel requirement for argobots change

* Tue Sep 10 2019 Tom Nabarro <tom.nabarro@intel.com>
- Add requires ndctl as runtime dep for control plane.

* Thu Aug 15 2019 David Quigley <david.quigley@intel.com>
- Add systemd unit files to packaging.

* Thu Jul 25 2019 Brian J. Murrell <brian.murrell@intel.com>
- Add git hash and commit count to release

* Thu Jul 18 2019 David Quigley <david.quigley@intel.com>
- Add certificate generation files to packaging.

* Tue Jul 09 2019 Johann Lombardi <johann.lombardi@intel.com>
- Version bump up to 0.6.0

* Fri Jun 21 2019 David Quigley <dquigley@intel.com>
- Add daos_agent.yml to the list of packaged files

* Thu Jun 13 2019 Brian J. Murrell <brian.murrell@intel.com>
- move obj_ctl daos_gen_io_conf daos_run_io_conf to
  daos-tests sub-package
- daos-server needs spdk-tools

* Fri May 31 2019 Ken Cain <kenneth.c.cain@intel.com>
- Add new daos utility binary

* Wed May 29 2019 Brian J. Murrell <brian.murrell@intel.com>
- Version bump up to 0.5.0
- Add Requires: libpsm_infinipath1 for SLES 12.3

* Tue May 07 2019 Brian J. Murrell <brian.murrell@intel.com>
- Move some files around among the sub-packages

* Mon May 06 2019 Brian J. Murrell <brian.murrell@intel.com>
- Only BR fio
  - fio-{devel,src} is not needed

* Wed Apr 03 2019 Brian J. Murrell <brian.murrell@intel.com>
- initial package<|MERGE_RESOLUTION|>--- conflicted
+++ resolved
@@ -551,13 +551,11 @@
 # No files in a shim package
 
 %changelog
-<<<<<<< HEAD
-* Wed Feb 16 2023 Alexander Oganezov <alexander.a.oganezov@intel.com> 2.3.103-4
+* Wed Feb 20 2023 Alexander Oganezov <alexander.a.oganezov@intel.com> 2.3.103-4
 - Update libfabric to version v1.17.0
-=======
+
 * Fri Feb 17 2023 Ashley M. Pittman <ashley.m.pittman@intel.com> 2.3.103-4
 - Add protobuf-c-devel to deps of client-tests package
->>>>>>> 3fffa39a
 
 * Mon Feb 13 2023 Brian J. Murrell <brian.murrell@intel.com> 2.3.103-3
 - Remove explicit R: protobuf-c and let the auto-dependency generator
