--- conflicted
+++ resolved
@@ -550,18 +550,14 @@
 # No files in a shim package
 
 %changelog
-<<<<<<< HEAD
-* Wed Jan 30 2023 Alexander Oganezov <alexander.a.oganezov@intel.com> 2.3.101-7
+* Wed Feb 16 2023 Alexander Oganezov <alexander.a.oganezov@intel.com> 2.3.103-4
 - Update libfabric to version v1.17.0
 
-* Wed Feb 08 2023 Michael Hennecke <michael.hennecke@intel.com> 2.3.103-2
-=======
 * Mon Feb 13 2023 Brian J. Murrell <brian.murrell@intel.com> 2.3.103-3
 - Remove explicit R: protobuf-c and let the auto-dependency generator
   handle it
 
 * Wed Feb 8 2023 Michael Hennecke <michael.hennecke@intel.com> 2.3.103-2
->>>>>>> 07297e53
 - Change ipmctl requirement from v2 to v3
 
 * Fri Jan 27 2023 Phillip Henderson <phillip.henderson@intel.com> 2.3.103-1
