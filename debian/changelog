--- conflicted
+++ resolved
@@ -1,15 +1,15 @@
 daos (2.3.103-4) unstable; urgency=medium
-<<<<<<< HEAD
+
   [ Alexander Oganezov ]
   * Update libfabric to 1.17.0
 
- -- Alexander Oganezov <alexander.a.oganezov@intel.com>  Wed, 30 Jan 2023 09:04:51 -0400
-=======
+ -- Alexander Oganezov <alexander.a.oganezov@intel.com>  Wed, 20 Feb 2023 09:04:51 -0400
+
+daos (2.3.103-4) unstable; urgency=medium
   [ Ashley M. Pittman ]
   * NOOP change to keep in parity with RPM version
 
  -- Ashley M. Pittman <ashley.m.pittman@intel.com>  Fri, 17 Feb 2023 17:53:00 -0800
->>>>>>> 3fffa39a
 
 daos (2.3.103-3) unstable; urgency=medium
   [ Brian J. Murrell ]
