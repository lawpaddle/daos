--- conflicted
+++ resolved
@@ -32,11 +32,8 @@
                libraft-dev (= 0.9.1-1401.gc18bcb8),
                python3-tabulate,
                liblz4-dev,
-<<<<<<< HEAD
                liblmdb-dev
-=======
                libcapstone-dev
->>>>>>> 4218e4ff
 Standards-Version: 4.1.2
 Homepage: https://docs.daos.io/
 Vcs-Git: https://github.com/daos-stack/daos.git
