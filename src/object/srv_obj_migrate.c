--- conflicted
+++ resolved
@@ -1021,17 +1021,13 @@
 	}
 
 	rc = mrone_obj_fetch(mrone, oh, sgls, mrone->mo_iods, mrone->mo_iod_num,
-<<<<<<< HEAD
-			     mrone->mo_epoch, DIOF_FOR_MIGRATION, &csum_iov_fetch);
+			     mrone->mo_epoch, DIOF_FOR_MIGRATION, p_csum_iov);
 	if (rc == -DER_CSUM) {
 		D_ERROR("migrate dkey "DF_KEY" failed because of checksum "
 			"error ("DF_RC"). Don't fail whole rebuild.\n",
 			DP_KEY(&mrone->mo_dkey), DP_RC(rc));
 		D_GOTO(out, rc = 0);
 	}
-=======
-			     mrone->mo_epoch, DIOF_FOR_MIGRATION, p_csum_iov);
->>>>>>> 9f6ffda5
 	if (rc) {
 		D_ERROR("migrate dkey "DF_KEY" failed: "DF_RC"\n",
 			DP_KEY(&mrone->mo_dkey), DP_RC(rc));
