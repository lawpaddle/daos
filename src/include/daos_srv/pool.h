/*
 * (C) Copyright 2016-2023 Intel Corporation.
 *
 * SPDX-License-Identifier: BSD-2-Clause-Patent
 */
/**
 * \file
 *
 * ds_pool: Pool Server API
 */

#ifndef __DAOS_SRV_POOL_H__
#define __DAOS_SRV_POOL_H__

#include <abt.h>
#include <daos/common.h>
#include <daos/lru.h>
#include <daos/pool_map.h>
#include <daos/rpc.h>
#include <daos/placement.h>
#include <daos_srv/vos_types.h>
#include <daos_pool.h>
#include <daos_security.h>
#include <gurt/telemetry_common.h>
#include <daos_srv/policy.h>
#include <daos_srv/rdb.h>

/* Pool service (opaque) */
struct ds_pool_svc;

/**
 * Each individual object layout format, like oid layout, dkey to group,
 * dkey to EC group start.
 */
#define DS_POOL_OBJ_VERSION		1

/*
 * Pool object
 *
 * Caches per-pool information, such as the pool map.
 */
struct ds_pool {
	struct daos_llink	sp_entry;
	uuid_t			sp_uuid;	/* pool UUID */
	ABT_rwlock		sp_lock;
	struct pool_map		*sp_map;
	uint32_t		sp_map_version;	/* temporary */
	uint32_t		sp_ec_cell_sz;
	uint64_t		sp_reclaim;
	uint64_t		sp_redun_fac;
	/* Performance Domain Affinity Level of EC object. */
	uint32_t		sp_ec_pda;
	/* Performance Domain Affinity Level of replicated object */
	uint32_t		sp_rp_pda;
	/* Performance Domain level */
	uint32_t		sp_perf_domain;
	uint32_t		sp_global_version;
	uint32_t		sp_space_rb;
	crt_group_t	       *sp_group;
	struct policy_desc_t	sp_policy_desc;	/* tiering policy descriptor */
	ABT_mutex		sp_mutex;
	ABT_cond		sp_fetch_hdls_cond;
	ABT_cond		sp_fetch_hdls_done_cond;
	struct ds_iv_ns		*sp_iv_ns;

	/* structure related to EC aggregate epoch query */
	d_list_t		sp_ec_ephs_list;
	struct sched_request	*sp_ec_ephs_req;

	uint32_t		sp_dtx_resync_version;
	/* Special pool/container handle uuid, which are
	 * created on the pool leader step up, and propagated
	 * to all servers by IV. Then they will be used by server
	 * to access the data on other servers.
	 */
	uuid_t			sp_srv_cont_hdl;
	uuid_t			sp_srv_pool_hdl;
	uint32_t sp_stopping : 1, sp_fetch_hdls : 1, sp_disable_rebuild : 1, sp_need_discard : 1,
	    sp_checkpoint_props_changed : 1;

	/* pool_uuid + map version + leader term + rebuild generation define a
	 * rebuild job.
	 */
	uint32_t		sp_rebuild_gen;

	int			sp_reintegrating;

	int			sp_discard_status;
	/** path to ephemeral metrics */
	char			sp_path[D_TM_MAX_NAME_LEN];

	/**
	 * Per-pool per-module metrics, see ${modname}_pool_metrics for the
	 * actual structure. Initialized only for modules that specified a
	 * set of handlers via dss_module::sm_metrics handlers and reported
	 * DAOS_SYS_TAG.
	 */
	void			*sp_metrics[DAOS_NR_MODULE];
	/** checksum scrubbing properties */
	uint64_t		sp_scrub_mode;
	uint64_t		sp_scrub_freq_sec;
	uint64_t		sp_scrub_thresh;
	/** WAL checkpointing properties */
	uint32_t                 sp_checkpoint_mode;
	uint32_t                 sp_checkpoint_freq;
	uint32_t                 sp_checkpoint_thresh;
	uint32_t		 sp_reint_mode;
};

int ds_pool_lookup(const uuid_t uuid, struct ds_pool **pool);
void ds_pool_put(struct ds_pool *pool);
void ds_pool_get(struct ds_pool *pool);

/*
 * Pool handle object
 *
 * Stores per-handle information, such as the capabilities. References the pool
 * object.
 */
struct ds_pool_hdl {
	d_list_t		sph_entry;
	uuid_t			sph_uuid;	/* of the pool handle */
	uint64_t		sph_flags;	/* user-provided flags */
	uint64_t		sph_sec_capas;	/* access capabilities */
	uint32_t		sph_global_ver; /* pool global version */
	uint32_t		sph_obj_ver;	/* pool obj layout version */
	struct ds_pool	       *sph_pool;
	int			sph_ref;
	d_iov_t			sph_cred;
};

struct ds_pool_hdl *ds_pool_hdl_lookup(const uuid_t uuid);
void ds_pool_hdl_put(struct ds_pool_hdl *hdl);

/*
 * Per-thread pool object
 *
 * Stores per-thread, per-pool information, such as the vos pool handle. And,
 * caches per-pool information, such as the pool map version, so that DAOS
 * object I/Os do not need to access global, parent ds_pool objects.
 */
struct ds_pool_child {
	d_list_t		spc_list;
	daos_handle_t		spc_hdl;	/* vos_pool handle */
	struct ds_pool		*spc_pool;
	uuid_t			spc_uuid;	/* pool UUID */
	struct sched_request	*spc_gc_req;	/* Track GC ULT */
	struct sched_request	*spc_flush_req;	/* Dedicated VEA flush ULT */
	struct sched_request	*spc_scrubbing_req; /* Track scrubbing ULT*/
	struct sched_request    *spc_chkpt_req;     /* Track checkpointing ULT*/
	d_list_t		spc_cont_list;

	/* The current maxim rebuild epoch, (0 if there is no rebuild), so
	 * vos aggregation can not cross this epoch during rebuild to avoid
	 * interfering rebuild process.
	 */
	uint64_t	spc_rebuild_fence;

	/* The HLC when current rebuild ends, which will be used to compare
	 * with the aggregation full scan start HLC to know whether the
	 * aggregation needs to be restarted from 0. */
	uint64_t	spc_rebuild_end_hlc;
	uint32_t	spc_map_version;
	int		spc_ref;
	ABT_eventual	spc_ref_eventual;

<<<<<<< HEAD
	uint64_t	spc_discard_done:1,
			spc_no_storage:1; /* The pool shard has no storage. */

=======
	uint64_t	spc_discard_done:1;
	uint32_t	spc_reint_mode;
>>>>>>> 105f5b75
	/**
	 * Per-pool per-module metrics, see ${modname}_pool_metrics for the
	 * actual structure. Initialized only for modules that specified a
	 * set of handlers via dss_module::sm_metrics handlers and reported
	 * DAOS_TGT_TAG.
	 */
	void			*spc_metrics[DAOS_NR_MODULE];
};

struct ds_pool_child *ds_pool_child_lookup(const uuid_t uuid);
struct ds_pool_child *ds_pool_child_get(struct ds_pool_child *child);
void ds_pool_child_put(struct ds_pool_child *child);

int ds_pool_bcast_create(crt_context_t ctx, struct ds_pool *pool,
			 enum daos_module_id module, crt_opcode_t opcode,
			 uint32_t version, crt_rpc_t **rpc, crt_bulk_t bulk_hdl,
			 d_rank_list_t *excluded_list, void *priv);

int ds_pool_map_buf_get(uuid_t uuid, d_iov_t *iov, uint32_t *map_ver);

int ds_pool_tgt_exclude_out(uuid_t pool_uuid, struct pool_target_id_list *list);
int ds_pool_tgt_exclude(uuid_t pool_uuid, struct pool_target_id_list *list);
int ds_pool_tgt_add_in(uuid_t pool_uuid, struct pool_target_id_list *list);

int ds_pool_tgt_map_update(struct ds_pool *pool, struct pool_buf *buf,
			   unsigned int map_version);

int ds_pool_chk_post(uuid_t uuid);
int ds_pool_start_with_svc(uuid_t uuid);
int ds_pool_start(uuid_t uuid);
void ds_pool_stop(uuid_t uuid);
int ds_pool_extend(uuid_t pool_uuid, int ntargets, const d_rank_list_t *rank_list, int ndomains,
		   const uint32_t *domains, d_rank_list_t *svc_ranks);
int ds_pool_target_update_state(uuid_t pool_uuid, d_rank_list_t *ranks,
				struct pool_target_addr_list *target_list,
				pool_comp_state_t state);

int ds_pool_svc_dist_create(const uuid_t pool_uuid, int ntargets, const char *group,
			    const d_rank_list_t *target_addrs, int ndomains,
			    const uint32_t *domains, daos_prop_t *prop, d_rank_list_t **svc_addrs);
int ds_pool_svc_stop(uuid_t pool_uuid);
int ds_pool_svc_rf_to_nreplicas(int svc_rf);
int ds_pool_svc_rf_from_nreplicas(int nreplicas);

int ds_pool_svc_get_prop(uuid_t pool_uuid, d_rank_list_t *ranks,
			 daos_prop_t *prop);
int ds_pool_svc_set_prop(uuid_t pool_uuid, d_rank_list_t *ranks,
			 daos_prop_t *prop);
int ds_pool_svc_update_acl(uuid_t pool_uuid, d_rank_list_t *ranks,
			   struct daos_acl *acl);
int ds_pool_svc_delete_acl(uuid_t pool_uuid, d_rank_list_t *ranks,
			   enum daos_acl_principal_type principal_type,
			   const char *principal_name);

int dsc_pool_svc_query(uuid_t pool_uuid, d_rank_list_t *ps_ranks, uint64_t deadline,
		       d_rank_list_t **ranks, daos_pool_info_t *pool_info,
		       uint32_t *pool_layout_ver, uint32_t *upgrade_layout_ver);
int ds_pool_svc_query_target(uuid_t pool_uuid, d_rank_list_t *ps_ranks, d_rank_t rank,
			     uint32_t tgt_idx, daos_target_info_t *ti);

int ds_pool_prop_fetch(struct ds_pool *pool, unsigned int bit,
		       daos_prop_t **prop_out);
int ds_pool_svc_upgrade(uuid_t pool_uuid, d_rank_list_t *ranks);
int ds_pool_failed_add(uuid_t uuid, int rc);
void ds_pool_failed_remove(uuid_t uuid);
int ds_pool_failed_lookup(uuid_t uuid);

/*
 * Called by dmg on the pool service leader to list all pool handles of a pool.
 * Upon successful completion, "buf" returns an array of handle UUIDs if its
 * large enough, while "size" returns the size of all the handle UUIDs assuming
 * "buf" is large enough.
 */
int ds_pool_hdl_list(const uuid_t pool_uuid, uuid_t buf, size_t *size);

/*
 * Called by dmg on the pool service leader to evict one or all pool handles of
 * a pool. If "handle_uuid" is NULL, all pool handles of the pool are evicted.
 */
int ds_pool_hdl_evict(const uuid_t pool_uuid, const uuid_t handle_uuid);

struct cont_svc;
struct rsvc_hint;
int ds_pool_cont_svc_lookup_leader(uuid_t pool_uuid, struct cont_svc **svc,
				   struct rsvc_hint *hint);

void ds_pool_iv_ns_update(struct ds_pool *pool, unsigned int master_rank, uint64_t term);

int ds_pool_iv_map_update(struct ds_pool *pool, struct pool_buf *buf,
		       uint32_t map_ver);
int ds_pool_iv_prop_update(struct ds_pool *pool, daos_prop_t *prop);
int ds_pool_iv_prop_fetch(struct ds_pool *pool, daos_prop_t *prop);
int ds_pool_iv_svc_fetch(struct ds_pool *pool, d_rank_list_t **svc_p);

int ds_pool_iv_srv_hdl_fetch(struct ds_pool *pool, uuid_t *pool_hdl_uuid,
			     uuid_t *cont_hdl_uuid);

int ds_pool_svc_term_get(uuid_t uuid, uint64_t *term);
int ds_pool_svc_global_map_version_get(uuid_t uuid, uint32_t *global_ver);

int
ds_pool_child_map_refresh_sync(struct ds_pool_child *dpc);
int
ds_pool_child_map_refresh_async(struct ds_pool_child *dpc);

int
map_ranks_init(const struct pool_map *map, unsigned int status, d_rank_list_t *ranks);

void
map_ranks_fini(d_rank_list_t *ranks);

int ds_pool_get_ranks(const uuid_t pool_uuid, int status,
		      d_rank_list_t *ranks);
int ds_pool_get_tgt_idx_by_state(const uuid_t pool_uuid, unsigned int status, int **tgts,
				 unsigned int *tgts_cnt);
int ds_pool_get_failed_tgt_idx(const uuid_t pool_uuid, int **failed_tgts,
			       unsigned int *failed_tgts_cnt);
int ds_pool_svc_list_cont(uuid_t uuid, d_rank_list_t *ranks,
			  struct daos_pool_cont_info **containers,
			  uint64_t *ncontainers);

int ds_pool_svc_check_evict(uuid_t pool_uuid, d_rank_list_t *ranks,
			    uuid_t *handles, size_t n_handles,
			    uint32_t destroy, uint32_t force,
			    char *machine, uint32_t *count);

int ds_pool_target_status_check(struct ds_pool *pool, uint32_t id,
				uint8_t matched_status, struct pool_target **p_tgt);
int ds_pool_mark_connectable(struct ds_pool_svc *ds_svc);
int ds_pool_svc_load_map(struct ds_pool_svc *ds_svc, struct pool_map **map);
int ds_pool_svc_flush_map(struct ds_pool_svc *ds_svc, struct pool_map *map);
void ds_pool_svc_schedule_reconf(struct ds_pool_svc *svc);
int ds_pool_svc_update_label(struct ds_pool_svc *ds_svc, const char *label);
int ds_pool_svc_evict_all(struct ds_pool_svc *ds_svc);
struct ds_pool *ds_pool_svc2pool(struct ds_pool_svc *ds_svc);
struct cont_svc *ds_pool_ps2cs(struct ds_pool_svc *ds_svc);
void ds_pool_disable_exclude(void);
void ds_pool_enable_exclude(void);

extern bool ec_agg_disabled;

int dsc_pool_open(uuid_t pool_uuid, uuid_t pool_hdl_uuid,
		       unsigned int flags, const char *grp,
		       struct pool_map *map, d_rank_list_t *svc_list,
		       daos_handle_t *ph);
int dsc_pool_close(daos_handle_t ph);
int ds_pool_tgt_discard(uuid_t pool_uuid, uint64_t epoch);

int
ds_pool_mark_upgrade_completed(uuid_t pool_uuid, int ret);

/**
 * Verify if pool status satisfy Redundancy Factor requirement, by checking
 * pool map device status.
 */
static inline int
ds_pool_rf_verify(struct ds_pool *pool, uint32_t last_ver, uint32_t rlvl, uint32_t rf)
{
	int	rc = 0;

	ABT_rwlock_rdlock(pool->sp_lock);
	if (last_ver < pool_map_get_version(pool->sp_map))
		rc = pool_map_rf_verify(pool->sp_map, last_ver, rlvl, rf);
	ABT_rwlock_unlock(pool->sp_lock);

	return rc;
}

static inline uint32_t
ds_pool_get_version(struct ds_pool *pool)
{
	uint32_t	ver = 0;

	ABT_rwlock_rdlock(pool->sp_lock);
	if (pool->sp_map != NULL)
		ver = pool_map_get_version(pool->sp_map);
	ABT_rwlock_unlock(pool->sp_lock);

	return ver;
}

/**
 * Pool service replica clue
 *
 * Pool service replica info gathered when glancing at a pool.
 */
struct ds_pool_svc_clue {
	struct rdb_clue	psc_db_clue;
	uint32_t	psc_map_version;	/**< if 0, empty DB replica */
};

/** Pool parent directory */
enum ds_pool_dir {
	DS_POOL_DIR_NORMAL,
	DS_POOL_DIR_NEWBORN,
	DS_POOL_DIR_ZOMBIE
};

enum ds_pool_tgt_status {
	DS_POOL_TGT_NONEXIST,
	DS_POOL_TGT_EMPTY,
	DS_POOL_TGT_NORMAL
};

int
ds_start_chkpt_ult(struct ds_pool_child *child);
void
ds_stop_chkpt_ult(struct ds_pool_child *child);
struct rdb_tx;
int ds_pool_lookup_hdl_cred(struct rdb_tx *tx, uuid_t pool_uuid, uuid_t pool_hdl_uuid,
			    d_iov_t *cred);

/**
 * Pool clue
 *
 * Pool shard and service replica (if applicable) info gathered when glancing
 * at a pool. The pc_uuid, pc_dir, and pc_rc fields are always valid; the
 * pc_svc_clue field is valid only if pc_rc is positive value.
 */
struct ds_pool_clue {
	uuid_t				 pc_uuid;
	d_rank_t			 pc_rank;
	enum ds_pool_dir		 pc_dir;
	int				 pc_rc;
	uint32_t			 pc_label_len;
	uint32_t			 pc_tgt_nr;
	/*
	 * DAOS check phase for current pool shard. Different pool shards may claim different
	 * check phase because some shards may has ever missed the RPC for check phase update.
	 */
	uint32_t			 pc_phase;
	struct ds_pool_svc_clue		*pc_svc_clue;
	char				*pc_label;
	uint32_t			*pc_tgt_status;
};

void ds_pool_clue_init(uuid_t uuid, enum ds_pool_dir dir, struct ds_pool_clue *clue);
void ds_pool_clue_fini(struct ds_pool_clue *clue);

/** Array of ds_pool_clue objects */
struct ds_pool_clues {
	struct ds_pool_clue    *pcs_array;
	int			pcs_len;
	int			pcs_cap;
};

/**
 * If this callback returns 0, the pool with \a uuid will be glanced at;
 * otherwise, the pool with \a uuid will be skipped.
 */
typedef int (*ds_pool_clues_init_filter_t)(uuid_t uuid, void *arg, int *phase);

int ds_pool_clues_init(ds_pool_clues_init_filter_t filter, void *filter_arg,
		       struct ds_pool_clues *clues_out);
void ds_pool_clues_fini(struct ds_pool_clues *clues);
void ds_pool_clues_print(struct ds_pool_clues *clues);

int ds_pool_check_svc_clues(struct ds_pool_clues *clues, int *advice_out);

int ds_pool_svc_lookup_leader(uuid_t uuid, struct ds_pool_svc **ds_svcp, struct rsvc_hint *hint);

void ds_pool_svc_put_leader(struct ds_pool_svc *ds_svc);

#endif /* __DAOS_SRV_POOL_H__ */<|MERGE_RESOLUTION|>--- conflicted
+++ resolved
@@ -164,14 +164,10 @@
 	int		spc_ref;
 	ABT_eventual	spc_ref_eventual;
 
-<<<<<<< HEAD
 	uint64_t	spc_discard_done:1,
 			spc_no_storage:1; /* The pool shard has no storage. */
 
-=======
-	uint64_t	spc_discard_done:1;
 	uint32_t	spc_reint_mode;
->>>>>>> 105f5b75
 	/**
 	 * Per-pool per-module metrics, see ${modname}_pool_metrics for the
 	 * actual structure. Initialized only for modules that specified a
