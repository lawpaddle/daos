--- conflicted
+++ resolved
@@ -123,19 +123,16 @@
 	DAOS_PROP_PO_SVC_REDUN_FAC,
 	/** object global version */
 	DAOS_PROP_PO_OBJ_VERSION,
-<<<<<<< HEAD
+	/**
+	 * The pool performance domain
+	 */
+	DAOS_PROP_PO_PERF_DOMAIN,
 	/** Checkpoint mode, only applicable to MD_ON_SSD */
 	DAOS_PROP_PO_CHECKPOINT_MODE,
 	/** Frequency of timed checkpoint in seconds, default is 5 */
 	DAOS_PROP_PO_CHECKPOINT_FREQ,
 	/** WAL usage threshold to trigger checkpoint, default is 50% */
 	DAOS_PROP_PO_CHECKPOINT_THRESH,
-=======
-	/**
-	 * The pool performance domain
-	 */
-	DAOS_PROP_PO_PERF_DOMAIN,
->>>>>>> c4209a2a
 	DAOS_PROP_PO_MAX,
 };
 
