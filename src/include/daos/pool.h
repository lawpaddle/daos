--- conflicted
+++ resolved
@@ -45,11 +45,11 @@
 #define DAOS_PO_QUERY_PROP_SCRUB_THRESH		(1ULL << (PROP_BIT_START + 17))
 #define DAOS_PO_QUERY_PROP_SVC_REDUN_FAC	(1ULL << (PROP_BIT_START + 18))
 #define DAOS_PO_QUERY_PROP_OBJ_VERSION		(1ULL << (PROP_BIT_START + 19))
-<<<<<<< HEAD
-#define DAOS_PO_QUERY_PROP_CHECKPOINT_MODE      (1ULL << (PROP_BIT_START + 20))
-#define DAOS_PO_QUERY_PROP_CHECKPOINT_FREQ      (1ULL << (PROP_BIT_START + 21))
-#define DAOS_PO_QUERY_PROP_CHECKPOINT_THRESH    (1ULL << (PROP_BIT_START + 22))
-#define DAOS_PO_QUERY_PROP_BIT_END              38
+#define DAOS_PO_QUERY_PROP_PERF_DOMAIN		(1ULL << (PROP_BIT_START + 20))
+#define DAOS_PO_QUERY_PROP_CHECKPOINT_MODE      (1ULL << (PROP_BIT_START + 21))
+#define DAOS_PO_QUERY_PROP_CHECKPOINT_FREQ      (1ULL << (PROP_BIT_START + 22))
+#define DAOS_PO_QUERY_PROP_CHECKPOINT_THRESH    (1ULL << (PROP_BIT_START + 23))
+#define DAOS_PO_QUERY_PROP_BIT_END              39
 
 #define DAOS_PO_QUERY_PROP_ALL                                                                     \
 	(DAOS_PO_QUERY_PROP_LABEL | DAOS_PO_QUERY_PROP_SPACE_RB | DAOS_PO_QUERY_PROP_SELF_HEAL |   \
@@ -60,24 +60,10 @@
 	 DAOS_PO_QUERY_PROP_GLOBAL_VERSION | DAOS_PO_QUERY_PROP_UPGRADE_STATUS |                   \
 	 DAOS_PO_QUERY_PROP_SCRUB_MODE | DAOS_PO_QUERY_PROP_SCRUB_FREQ |                           \
 	 DAOS_PO_QUERY_PROP_SCRUB_THRESH | DAOS_PO_QUERY_PROP_SVC_REDUN_FAC |                      \
-	 DAOS_PO_QUERY_PROP_OBJ_VERSION | DAOS_PO_QUERY_PROP_CHECKPOINT_MODE |                     \
-	 DAOS_PO_QUERY_PROP_CHECKPOINT_FREQ | DAOS_PO_QUERY_PROP_CHECKPOINT_THRESH)
-=======
-#define DAOS_PO_QUERY_PROP_PERF_DOMAIN		(1ULL << (PROP_BIT_START + 20))
-#define DAOS_PO_QUERY_PROP_BIT_END		36
+	 DAOS_PO_QUERY_PROP_OBJ_VERSION | DAOS_PO_QUERY_PROP_PERF_DOMAIN |                         \
+	 DAOS_PO_QUERY_PROP_CHECKPOINT_MODE | DAOS_PO_QUERY_PROP_CHECKPOINT_FREQ |                 \
+	 DAOS_PO_QUERY_PROP_CHECKPOINT_THRESH)
 
-#define DAOS_PO_QUERY_PROP_ALL									\
-	(DAOS_PO_QUERY_PROP_LABEL | DAOS_PO_QUERY_PROP_SPACE_RB |				\
-	 DAOS_PO_QUERY_PROP_SELF_HEAL | DAOS_PO_QUERY_PROP_RECLAIM | DAOS_PO_QUERY_PROP_ACL |	\
-	 DAOS_PO_QUERY_PROP_OWNER | DAOS_PO_QUERY_PROP_OWNER_GROUP |				\
-	 DAOS_PO_QUERY_PROP_SVC_LIST | DAOS_PO_QUERY_PROP_EC_CELL_SZ |				\
-	 DAOS_PO_QUERY_PROP_EC_PDA | DAOS_PO_QUERY_PROP_RP_PDA | DAOS_PO_QUERY_PROP_REDUN_FAC |	\
-	 DAOS_PO_QUERY_PROP_POLICY | DAOS_PO_QUERY_PROP_GLOBAL_VERSION |			\
-	 DAOS_PO_QUERY_PROP_UPGRADE_STATUS | DAOS_PO_QUERY_PROP_SCRUB_MODE |			\
-	 DAOS_PO_QUERY_PROP_SCRUB_FREQ | DAOS_PO_QUERY_PROP_SCRUB_THRESH |			\
-	 DAOS_PO_QUERY_PROP_SVC_REDUN_FAC | DAOS_PO_QUERY_PROP_OBJ_VERSION |			\
-	 DAOS_PO_QUERY_PROP_PERF_DOMAIN)
->>>>>>> c4209a2a
 /*
  * Aggregation of pool/container/object/keys disk format change.
  */
