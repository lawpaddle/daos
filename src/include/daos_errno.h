/**
 * (C) Copyright 2016-2022 Intel Corporation.
 *
 * SPDX-License-Identifier: BSD-2-Clause-Patent
 */
/**
 * DAOS Error numbers
 */

#ifndef __DAOS_ERRNO_H__
#define __DAOS_ERRNO_H__

#if defined(__cplusplus)
extern "C" {
#endif

/** @addtogroup GURT
 * @{
 */

/*
 * This preprocessor machinery defines the errno values but also
 * enables the internal definition of d_errstr.  A new macro should
 * be defined for each non-contiguous range
 */

/** Preprocessor macro defining GURT errno values and internal definition of d_errstr */
#define D_FOREACH_GURT_ERR(ACTION)					\
	/** no permission */						\
	ACTION(DER_NO_PERM,		(DER_ERR_GURT_BASE + 1),	\
	       Operation not permitted)					\
	/** invalid handle */						\
	ACTION(DER_NO_HDL,		(DER_ERR_GURT_BASE + 2),	\
	       Invalid handle)						\
	/** invalid parameters */					\
	ACTION(DER_INVAL,		(DER_ERR_GURT_BASE + 3),	\
	       Invalid parameters)					\
	/** entity already exists */					\
	ACTION(DER_EXIST,		(DER_ERR_GURT_BASE + 4),	\
	       Entity already exists)					\
	/** nonexistent entity */					\
	ACTION(DER_NONEXIST,		(DER_ERR_GURT_BASE + 5),	\
	       The specified entity does not exist)			\
	/** unreachable node */						\
	ACTION(DER_UNREACH,		(DER_ERR_GURT_BASE + 6),	\
	       Unreachable node)					\
	/** no space on storage target */				\
	ACTION(DER_NOSPACE,		(DER_ERR_GURT_BASE + 7),	\
	       No space on storage target)				\
	/** already did sth */						\
	ACTION(DER_ALREADY,		(DER_ERR_GURT_BASE + 8),	\
	       Operation already performed)				\
	/** NO memory */						\
	ACTION(DER_NOMEM,		(DER_ERR_GURT_BASE + 9),	\
	       Out of memory)						\
	/** Function not implemented */					\
	ACTION(DER_NOSYS,		(DER_ERR_GURT_BASE + 10),	\
	       Function not implemented)				\
	/** timed out */						\
	ACTION(DER_TIMEDOUT,		(DER_ERR_GURT_BASE + 11),	\
	       Time out)						\
	/** Busy */							\
	ACTION(DER_BUSY,		(DER_ERR_GURT_BASE + 12),	\
	       Device or resource busy)					\
	/** Try again */						\
	ACTION(DER_AGAIN,		(DER_ERR_GURT_BASE + 13),	\
	       Try again)						\
	/** incompatible protocol */					\
	ACTION(DER_PROTO,		(DER_ERR_GURT_BASE + 14),	\
	       Incompatible protocol)					\
	/** not initialized */						\
	ACTION(DER_UNINIT,		(DER_ERR_GURT_BASE + 15),	\
	       Device or resource not initialized)			\
	/** buffer too short (larger buffer needed) */			\
	ACTION(DER_TRUNC,		(DER_ERR_GURT_BASE + 16),	\
	       Buffer too short)					\
	/** data too long for defined data type or buffer size */	\
	ACTION(DER_OVERFLOW,		(DER_ERR_GURT_BASE + 17),	\
	       Data too long for defined data type or buffer size)	\
	/** operation canceled */					\
	ACTION(DER_CANCELED,		(DER_ERR_GURT_BASE + 18),	\
	       Operation canceled)					\
	/** Out-Of-Group or member list */				\
	ACTION(DER_OOG,			(DER_ERR_GURT_BASE + 19),	\
	       Out of group or member list)				\
	/** transport layer mercury error */				\
	ACTION(DER_HG,			(DER_ERR_GURT_BASE + 20),	\
	       Transport layer mercury error)				\
	/** RPC or protocol version not registered */			\
	ACTION(DER_UNREG,		(DER_ERR_GURT_BASE + 21),	\
	       RPC or protocol version not registered)			\
	/** failed to generate an address string */			\
	ACTION(DER_ADDRSTR_GEN,		(DER_ERR_GURT_BASE + 22),	\
	       Failed to generate an address string)			\
	/** PMIx layer error */						\
	ACTION(DER_PMIX,		(DER_ERR_GURT_BASE + 23),	\
	       PMIx layer error)					\
	/** IV callback - cannot handle locally */			\
	ACTION(DER_IVCB_FORWARD,	(DER_ERR_GURT_BASE + 24),	\
	       Incast variable unavailable locally. Must forward)	\
	/** miscellaneous error */					\
	ACTION(DER_MISC,		(DER_ERR_GURT_BASE + 25),	\
	       Miscellaneous error)					\
	/** Bad path name */						\
	ACTION(DER_BADPATH,		(DER_ERR_GURT_BASE + 26),	\
	       Bad path name)						\
	/** Not a directory */						\
	ACTION(DER_NOTDIR,		(DER_ERR_GURT_BASE + 27),	\
	       Not a directory)						\
	/** corpc failed */						\
	ACTION(DER_CORPC_INCOMPLETE,	(DER_ERR_GURT_BASE + 28),	\
	       Collective RPC failed)					\
	/** no rank is subscribed to RAS */				\
	ACTION(DER_NO_RAS_RANK,		(DER_ERR_GURT_BASE + 29),	\
	       No rank is subscribed to RAS)				\
	/** service group not attached */				\
	ACTION(DER_NOTATTACH,		(DER_ERR_GURT_BASE + 30),	\
	       Service group not attached)				\
	/** version mismatch */						\
	ACTION(DER_MISMATCH,		(DER_ERR_GURT_BASE + 31),	\
	       Version mismatch)					\
	/** rank has been excluded */					\
	ACTION(DER_EXCLUDED,		(DER_ERR_GURT_BASE + 32),	\
	       Rank has been excluded)					\
	/** user-provided RPC handler didn't send reply back */		\
	ACTION(DER_NOREPLY,		(DER_ERR_GURT_BASE + 33),	\
	       User provided RPC handler did not send reply back)	\
	/** denial-of-service */					\
	ACTION(DER_DOS,			(DER_ERR_GURT_BASE + 34),       \
	       Denial of service)					\
	/** Incorrect target for the RPC  */				\
	ACTION(DER_BAD_TARGET,		(DER_ERR_GURT_BASE + 35),	\
	       Incorrect target for the RPC)				\
	/** Group versioning mismatch */				\
	ACTION(DER_GRPVER,		(DER_ERR_GURT_BASE + 36),	\
	       Group versioning mismatch)				\
	/** HLC synchronization error */				\
	ACTION(DER_HLC_SYNC,		(DER_ERR_GURT_BASE + 37),	\
	       HLC synchronization error)				\
	/** No shared memory available */				\
	ACTION(DER_NO_SHMEM,		(DER_ERR_GURT_BASE + 38),	\
	       Not enough shared memory free)				\
	/** Failed to add metric */					\
	ACTION(DER_ADD_METRIC_FAILED,   (DER_ERR_GURT_BASE + 39),	\
	       Failed to add the specified metric)			\
	/** Duration start/end mismatch */				\
	ACTION(DER_DURATION_MISMATCH,   (DER_ERR_GURT_BASE + 40),	\
	       Duration end not paired with duration start)		\
	/** Operation not permitted on metric type*/			\
	ACTION(DER_OP_NOT_PERMITTED,    (DER_ERR_GURT_BASE + 41),	\
	       Operation not permitted for metric type provided)	\
	/** Metric path name exceeds permitted length*/			\
	ACTION(DER_EXCEEDS_PATH_LEN,    (DER_ERR_GURT_BASE + 42),	\
	       Path name exceeds permitted length)			\
	/** Metric was not found.*/					\
	ACTION(DER_METRIC_NOT_FOUND,    (DER_ERR_GURT_BASE + 43),	\
	       Read failed because metric not found)			\
	/** Invalid user/group permissions.*/				\
	ACTION(DER_SHMEM_PERMS,         (DER_ERR_GURT_BASE + 44),	\
	       Unable to access shared memory segment due to		\
	       incompatible user or group permissions)
	/** TODO: add more error numbers */

/** Preprocessor macro defining DAOS errno values and internal definition of d_errstr */
#define D_FOREACH_DAOS_ERR(ACTION)					\
	/** Generic I/O error */					\
	ACTION(DER_IO,			(DER_ERR_DAOS_BASE + 1),	\
	       I/O error)						\
	/** Memory free error */					\
	ACTION(DER_FREE_MEM,		(DER_ERR_DAOS_BASE + 2),	\
	       Memory free error)					\
	/** Entry not found */						\
	ACTION(DER_ENOENT,		(DER_ERR_DAOS_BASE + 3),	\
	       Entity not found)					\
	/** Unknown object type */					\
	ACTION(DER_NOTYPE,		(DER_ERR_DAOS_BASE + 4),	\
	       Unknown object type)					\
	/** Unknown object schema */					\
	ACTION(DER_NOSCHEMA,		(DER_ERR_DAOS_BASE + 5),	\
	       Unknown object schema)					\
	/** Object is not local */					\
	ACTION(DER_NOLOCAL,		(DER_ERR_DAOS_BASE + 6),	\
	       Object is not local)					\
	/** stale pool map version */					\
	ACTION(DER_STALE,		(DER_ERR_DAOS_BASE + 7),	\
	       Stale pool map version)					\
	/** Not service leader */					\
	ACTION(DER_NOTLEADER,		(DER_ERR_DAOS_BASE + 8),	\
	       Not service leader)					\
	/** * Target create error */					\
	ACTION(DER_TGT_CREATE,		(DER_ERR_DAOS_BASE + 9),	\
	       Target create error)					\
	/** Epoch is read-only */					\
	ACTION(DER_EP_RO,		(DER_ERR_DAOS_BASE + 10),	\
	       Epoch is read only)					\
	/** Epoch is too old, all data have been recycled */		\
	ACTION(DER_EP_OLD,		(DER_ERR_DAOS_BASE + 11),	\
	       Epoch is too old. All data have been recycled)		\
	/** Key is too large */						\
	ACTION(DER_KEY2BIG,		(DER_ERR_DAOS_BASE + 12),	\
	       Key is too large)					\
	/** Record is too large */					\
	ACTION(DER_REC2BIG,		(DER_ERR_DAOS_BASE + 13),	\
	       Record is too large)					\
	/** IO buffers can't match object extents */			\
	ACTION(DER_IO_INVAL,		(DER_ERR_DAOS_BASE + 14),	\
	       I/O buffers do not match object extents)			\
	/** Event queue is busy */					\
	ACTION(DER_EQ_BUSY,		(DER_ERR_DAOS_BASE + 15),	\
	       Event queue is busy)					\
	/** Domain of cluster component can't match */			\
	ACTION(DER_DOMAIN,		(DER_ERR_DAOS_BASE + 16),	\
	       Domain of cluster component do not match)		\
	/** Service should shut down */					\
	ACTION(DER_SHUTDOWN,		(DER_ERR_DAOS_BASE + 17),	\
	       Service should shut down)				\
	/** Operation now in progress */				\
	ACTION(DER_INPROGRESS,		(DER_ERR_DAOS_BASE + 18),	\
	       Operation now in progress)				\
	/** Not applicable. */						\
	ACTION(DER_NOTAPPLICABLE,	(DER_ERR_DAOS_BASE + 19),	\
	       Not applicable)						\
	/** Not a service replica */					\
	ACTION(DER_NOTREPLICA,		(DER_ERR_DAOS_BASE + 20),	\
	       Not a service replica)					\
	/** Checksum error */						\
	ACTION(DER_CSUM,		(DER_ERR_DAOS_BASE + 21),	\
	       Checksum error)						\
	/** Unsupported durable format */				\
	ACTION(DER_DF_INVAL,		(DER_ERR_DAOS_BASE + 22),	\
	       Unsupported durable format)				\
	/** Incompatible durable format version */			\
	ACTION(DER_DF_INCOMPT,		(DER_ERR_DAOS_BASE + 23),	\
	       Incompatible durable format version)			\
	/** Record size error */					\
	ACTION(DER_REC_SIZE,		(DER_ERR_DAOS_BASE + 24),	\
	       Record size error)					\
	/** Used to indicate a transaction should restart */		\
	ACTION(DER_TX_RESTART,		(DER_ERR_DAOS_BASE + 25),	\
	       Transaction should restart)				\
	/** Data lost or not recoverable */				\
	ACTION(DER_DATA_LOSS,		(DER_ERR_DAOS_BASE + 26),	\
	       Data lost or not recoverable)				\
	/** Operation canceled (non-crt) */				\
	ACTION(DER_OP_CANCELED,		(DER_ERR_DAOS_BASE + 27),	\
	       Operation canceled)					\
	/** TX is not committed, not sure whether committable or not */	\
	ACTION(DER_TX_BUSY,		(DER_ERR_DAOS_BASE + 28),	\
	       TX is not committed)					\
	/** Agent is incompatible with libdaos */			\
	ACTION(DER_AGENT_INCOMPAT,	(DER_ERR_DAOS_BASE + 29),	\
	       Agent is incompatible with libdaos)			\
	/** Needs to be handled via distributed transaction. */		\
	ACTION(DER_NEED_TX,		(DER_ERR_DAOS_BASE + 30),	\
	       To be handled via distributed transaction)		\
	/** #failures exceed RF(Redundancy Factor), data possibly lost */ \
	ACTION(DER_RF,			(DER_ERR_DAOS_BASE + 31),	\
	       Failures exceed RF)					\
	/** Re-fetch again, an internal error code used in EC deg-fetch */ \
	ACTION(DER_FETCH_AGAIN,		(DER_ERR_DAOS_BASE + 32),	\
	       Fetch again)						\
	/** Hit uncertain DTX, may need to try with other replica. */	\
	ACTION(DER_TX_UNCERTAIN,	(DER_ERR_DAOS_BASE + 33),	\
	       TX status is uncertain)					\
	/** Communicatin issue with agent. */				\
	ACTION(DER_AGENT_COMM,		(DER_ERR_DAOS_BASE + 34),	\
	       Agent communication error)				\
	/** ID mismatch */						\
	ACTION(DER_ID_MISMATCH,		(DER_ERR_DAOS_BASE + 35),	\
	       ID mismatch)						\
	/** Retry with other target, an internal error code used in EC deg-fetch. */ \
	ACTION(DER_TGT_RETRY,		(DER_ERR_DAOS_BASE + 36),	\
	       Retry with other target)					\
	ACTION(DER_NOTSUPPORTED,	(DER_ERR_DAOS_BASE + 37),	\
	       Operation not supported)					\
	ACTION(DER_CONTROL_INCOMPAT,	(DER_ERR_DAOS_BASE + 38),	\
	       One or more control plane components are incompatible)	\
	/** No service available */					\
	ACTION(DER_NO_SERVICE,		(DER_ERR_DAOS_BASE + 39),	\
	       No service available)					\
<<<<<<< HEAD
	/** Division by zero. */					\
	ACTION(DER_DIV_BY_ZERO,		(DER_ERR_DAOS_BASE + 40),	\
	       Division by zero)					\
=======
	/** The TX ID may be reused. */				\
	ACTION(DER_TX_ID_REUSED,	(DER_ERR_DAOS_BASE + 40),	\
	       TX ID may be reused)					\
	/** Re-update again */						\
	ACTION(DER_UPDATE_AGAIN,	(DER_ERR_DAOS_BASE + 41),	\
	       update again)						\
>>>>>>> 9abd3d35

/** Defines the gurt error codes */
#define D_FOREACH_ERR_RANGE(ACTION)	\
	ACTION(GURT,	1000)		\
	ACTION(DAOS,	2000)

/** Preprocessor machinery for defining error numbers */
#define D_DEFINE_ERRNO(name, value, desc) name = value,
/** Preprocessor machinery for defining error number strings */
#define D_DEFINE_ERRSTR(name, value, desc) #name,
/** Preprocessor machinery for defining error descriptions */
#define D_DEFINE_ERRDESC(name, value, desc) #desc,

/** Preprocessor machinery to define a consecutive range of error numbers */
#define D_DEFINE_RANGE_ERRNO(name, base)			\
	enum {							\
		DER_ERR_##name##_BASE		=	(base),	\
		D_FOREACH_##name##_ERR(D_DEFINE_ERRNO)		\
		DER_ERR_##name##_LIMIT,				\
	};

/** Preprocessor machinery to define error strings for a consecutive range of error numbers */
#define D_DEFINE_RANGE_ERRSTR(name)				\
	static const char * const g_##name##_error_strings[] = {\
		D_FOREACH_##name##_ERR(D_DEFINE_ERRSTR)		\
	}; \
	static const char * const g_##name##_strerror[] = {	\
		D_FOREACH_##name##_ERR(D_DEFINE_ERRDESC)	\
	};

D_FOREACH_ERR_RANGE(D_DEFINE_RANGE_ERRNO)

/** Macro to register a range defined using D_DEFINE_RANGE macros */
#define D_REGISTER_RANGE(name)				\
	d_errno_register_range(DER_ERR_##name##_BASE,	\
			       DER_ERR_##name##_LIMIT,	\
			       g_##name##_error_strings,\
			       g_##name##_strerror)

/** Macro to deregister a range defined using D_DEFINE_RANGE macros */
#define D_DEREGISTER_RANGE(name)			\
	d_errno_deregister_range(DER_ERR_##name##_BASE)

/** Return value representing success */
#define DER_SUCCESS	0
/** Unknown error */
#define DER_UNKNOWN	(DER_ERR_GURT_BASE + 500000)

/** Return a string associated with a registered gurt errno
 *
 * \param[in]	rc	The error code
 *
 * \return	String value for error code or DER_UNKNOWN
 */
const char *d_errstr(int rc);

/** Register error codes with gurt.  Use D_REGISTER_RANGE.
 *
 * \param[in]	start		Start of error range. Actual errors start at
 *				\p start + 1
 * \param[in]	end		End of range. All error codes should be less
 *				than \p end
 * \param[in]	error_strings	Array of strings. Must be one per
 *				code in the range
 * \param[in]	strerror	Array of strings. Must be one per
 *				code in the range
 *
 * \return	0 on success, otherwise error code
 */
int d_errno_register_range(int start, int end,
			   const char * const *error_strings,
			   const char * const *strerror);

/** De-register error codes with gurt.  Use D_DEREGISTER_RANGE.
 *
 * \param[in]	start	Start of error range
 */
void d_errno_deregister_range(int start);

/** Return an error description string associated with a registered gurt errno.
 *
 * \param[in]	errnum	The error code
 *
 * \return		The error description string, or an "Unknown
 *			error nnn" message if the error number is unknown.
 */
const char *d_errdesc(int errnum);

/** @}
 */

#define DO_PRAGMA(str)	_Pragma(#str)
#define DEPRECATE_ERROR(olde, newe)				\
({								\
	DO_PRAGMA(message(#olde " is deprecated, use " #newe)); \
	newe;							\
})
#define DER_EVICTED DEPRECATE_ERROR(DER_EVICTED, DER_EXCLUDED)

#ifndef DF_RC
#define DF_RC "%s(%d): '%s'"
#define DP_RC(rc) d_errstr(rc), rc, d_errdesc(rc)
#endif /* DF_RC */

#if defined(__cplusplus)
}
#endif

#endif /*  __DAOS_ERRNO_H__ */<|MERGE_RESOLUTION|>--- conflicted
+++ resolved
@@ -278,18 +278,15 @@
 	/** No service available */					\
 	ACTION(DER_NO_SERVICE,		(DER_ERR_DAOS_BASE + 39),	\
 	       No service available)					\
-<<<<<<< HEAD
-	/** Division by zero. */					\
-	ACTION(DER_DIV_BY_ZERO,		(DER_ERR_DAOS_BASE + 40),	\
-	       Division by zero)					\
-=======
-	/** The TX ID may be reused. */				\
+	/** The TX ID may be reused. */					\
 	ACTION(DER_TX_ID_REUSED,	(DER_ERR_DAOS_BASE + 40),	\
 	       TX ID may be reused)					\
 	/** Re-update again */						\
 	ACTION(DER_UPDATE_AGAIN,	(DER_ERR_DAOS_BASE + 41),	\
 	       update again)						\
->>>>>>> 9abd3d35
+	/** Division by zero. */					\
+	ACTION(DER_DIV_BY_ZERO,		(DER_ERR_DAOS_BASE + 42),	\
+	       Division by zero)					\
 
 /** Defines the gurt error codes */
 #define D_FOREACH_ERR_RANGE(ACTION)	\
