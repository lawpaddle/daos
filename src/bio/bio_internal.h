/**
 * (C) Copyright 2018-2022 Intel Corporation.
 *
 * SPDX-License-Identifier: BSD-2-Clause-Patent
 */

#ifndef __BIO_INTERNAL_H__
#define __BIO_INTERNAL_H__

#include <daos_srv/daos_engine.h>
#include <daos_srv/bio.h>
#include <gurt/telemetry_common.h>
#include <gurt/telemetry_producer.h>
#include <spdk/env.h>
#include <spdk/bdev.h>
#include <spdk/thread.h>

<<<<<<< HEAD
#define BIO_BLOB_HDR_MAGIC	(0xb0b51ed5)
=======
#define BIO_DEV_TYPE_VMD	"vmd"
>>>>>>> de4da22f
#define BIO_DMA_PAGE_SHIFT	12	/* 4K */
#define BIO_DMA_PAGE_SZ		(1UL << BIO_DMA_PAGE_SHIFT)
#define BIO_XS_CNT_MAX		48	/* Max VOS xstreams per blobstore */
/*
 * Period to query raw device health stats, auto detect faulty and transition
 * device state. 60 seconds by default. Once FAULTY state has occurred, reduce
 * monitor period to something more reasonable like 10 seconds.
 */
#define NVME_MONITOR_PERIOD	    (60ULL * (NSEC_PER_SEC / NSEC_PER_USEC))
#define NVME_MONITOR_SHORT_PERIOD   (3ULL * (NSEC_PER_SEC / NSEC_PER_USEC))

struct bio_bulk_args {
	void		*ba_bulk_ctxt;
	unsigned int	 ba_bulk_perm;
	unsigned int	 ba_sgl_idx;
};

/* Cached bulk handle for avoiding expensive MR */
struct bio_bulk_hdl {
	/* Link to bbg_idle_bulks */
	d_list_t		 bbh_link;
	/* DMA chunk the hdl localted on */
	struct bio_dma_chunk	*bbh_chunk;
	/* Page offset (4k pages) within the chunk */
	unsigned int		 bbh_pg_idx;
	/* Bulk offset in bytes */
	unsigned int		 bbh_bulk_off;
	/* Current used length in bytes (for shared bulk handle) */
	unsigned int		 bbh_used_bytes;
	/* Remote bulk handle index */
	unsigned int		 bbh_remote_idx;
	/* Reference count */
	unsigned int		 bbh_inuse;
	/* Flags */
	unsigned int		 bbh_shareable:1;
};

/* Bulk handle group, categorized by bulk size */
struct bio_bulk_group {
	/* Link to bbc_grp_lru */
	d_list_t		 bbg_lru_link;
	/* All DMA chunks in this group */
	d_list_t		 bbg_dma_chks;
	/* All free bulk handles in this group */
	d_list_t		 bbg_idle_bulks;
	/* Bulk size in pages (4k page) */
	unsigned int		 bbg_bulk_pgs;
	/* How many chunks used for this group */
	unsigned int		 bbg_chk_cnt;
};

/* DMA buffer is managed in chunks */
struct bio_dma_chunk {
	/* Link to edb_idle_list or edb_used_list or bbg_dma_chks */
	d_list_t	 bdc_link;
	/* Base pointer of the chunk address */
	void		*bdc_ptr;
	/* Page offset (4K page) to unused fraction */
	unsigned int	 bdc_pg_idx;
	/* Being used by how many I/O descriptors */
	unsigned int	 bdc_ref;
	/* Chunk type */
	unsigned int	 bdc_type;
	/* == Bulk handle caching related fields == */
	struct bio_bulk_group	*bdc_bulk_grp;
	struct bio_bulk_hdl	*bdc_bulks;
	void			*bdc_bulk_hdl;	/* Bulk handle used by upper layer caller */
	unsigned int		 bdc_bulk_cnt;
	unsigned int		 bdc_bulk_idle;
};

/* Bulk handle cache for caching various sized bulk handles */
struct bio_bulk_cache {
	/* Bulk group array */
	struct bio_bulk_group	 *bbc_grps;
	struct bio_bulk_group	**bbc_sorted;
	unsigned int		  bbc_grp_max;
	unsigned int		  bbc_grp_cnt;
	/* All groups in LRU */
	d_list_t		  bbc_grp_lru;
};

struct bio_dma_stats {
	struct d_tm_node_t	*bds_chks_tot;
	struct d_tm_node_t	*bds_chks_used[BIO_CHK_TYPE_MAX];
	struct d_tm_node_t	*bds_bulk_grps;
	struct d_tm_node_t	*bds_active_iods;
	struct d_tm_node_t	*bds_queued_iods;
	struct d_tm_node_t	*bds_grab_errs;
	struct d_tm_node_t	*bds_grab_retries;
};

/*
 * Per-xstream DMA buffer, used as SPDK dma I/O buffer or as temporary
 * RDMA buffer for ZC fetch/update over NVMe devices.
 */
struct bio_dma_buffer {
	d_list_t		 bdb_idle_list;
	d_list_t		 bdb_used_list;
	struct bio_dma_chunk	*bdb_cur_chk[BIO_CHK_TYPE_MAX];
	unsigned int		 bdb_used_cnt[BIO_CHK_TYPE_MAX];
	unsigned int		 bdb_tot_cnt;
	unsigned int		 bdb_active_iods;
	unsigned int		 bdb_queued_iods;
	ABT_cond		 bdb_wait_iod;
	ABT_cond		 bdb_fifo;
	ABT_mutex		 bdb_mutex;
	struct bio_bulk_cache	 bdb_bulk_cache;
	struct bio_dma_stats	 bdb_stats;
	uint64_t		 bdb_dump_ts;
};

#define BIO_PROTO_NVME_STATS_LIST					\
	X(bdh_du_written, "commands/data_units_written",		\
	  "number of 512b data units written to the controller",	\
	  "data units", D_TM_COUNTER)					\
	X(bdh_du_read, "commands/data_units_read",			\
	  "number of 512b data units read from to the controller",	\
	  "data units", D_TM_COUNTER)					\
	X(bdh_write_cmds, "commands/host_write_cmds",			\
	  "number of write commands completed by to the controller",	\
	  "cmds", D_TM_COUNTER)						\
	X(bdh_read_cmds, "commands/host_read_cmds",			\
	  "number of read commands completed by to the controller",	\
	  "cmds", D_TM_COUNTER)						\
	X(bdh_ctrl_busy_time, "commands/ctrl_busy_time",		\
	  "Amount of time the controller is busy with I/O commands",	\
	  "minutes", D_TM_COUNTER)					\
	X(bdh_media_errs, "commands/media_errs",			\
	  "Number of unrecovered data integrity error",			\
	  "errs", D_TM_COUNTER)						\
	X(bdh_read_errs, "commands/read_errs",				\
	  "Number of errors reported to the engine on read commands",	\
	  "errs", D_TM_COUNTER)						\
	X(bdh_write_errs, "commands/write_errs",			\
	  "Number of errors reported to the engine on write commands",	\
	  "errs", D_TM_COUNTER)						\
	X(bdh_unmap_errs, "commands/unmap_errs",			\
	  "Number of errors reported to the engine on unmap/trim commands",\
	  "errs", D_TM_COUNTER)						\
	X(bdh_checksum_errs, "commands/checksum_mismatch",		\
	  "Number of checksum mismatch detected by the engine",		\
	  "errs", D_TM_COUNTER)						\
	X(bdh_power_cycles, "power_cycles",				\
	  "Number of power cycles",					\
	  "cycles", D_TM_COUNTER)					\
	X(bdh_power_on_hours, "power_on_hours",				\
	  "Number of power-on hours cycles",				\
	  "hours", D_TM_COUNTER)					\
	X(bdh_unsafe_shutdowns, "unsafe_shutdowns",			\
	  "Number of unsafe shutdowns (no notification prior to power loss)",  \
	  "shutdowns", D_TM_COUNTER)					\
	X(bdh_temp, "temp/current",					\
	  "Current SSD temperature",					\
	  "kelvins", D_TM_GAUGE)					\
	X(bdh_temp_warn, "temp/warn",					\
	  "Set to 1 if temperature is above threshold",			\
	  "", D_TM_GAUGE)						\
	X(bdh_temp_warn_time, "temp/warn_time",				\
	  "Amount of time the controller operated above warn temp threshold",  \
	  "minutes", D_TM_COUNTER)					\
	X(bdh_temp_crit_time, "temp/crit_time",				\
	  "Amount of time the controller operated above crit temp threshold",  \
	  "minutes", D_TM_COUNTER)					\
	X(bdh_avail_spare, "reliability/avail_spare",			\
	  "Percentage of remaining spare capacity available",		\
	  "%", D_TM_GAUGE)						\
	X(bdh_avail_spare_thres, "reliability/avail_spare_threshold",	\
	  "Threshold for available spare value",			\
	  "%", D_TM_GAUGE)						\
	X(bdh_avail_spare_warn, "reliability/avail_spare_warn",		\
	  "Set to 1 when available spare has fallen below threshold",	\
	  "", D_TM_GAUGE)						\
	X(bdh_reliability_warn, "reliability/reliability_warn",		\
	  "Set to 1 when NVM subsystem has been degraded due to significant "  \
	  "media-related errors",					\
	  "", D_TM_GAUGE)						\
	X(bdh_read_only_warn, "read_only_warn",				\
	  "Set to 1 when media has been placed in read-only mode",	\
	  "", D_TM_GAUGE)						\
	X(bdh_volatile_mem_warn, "volatile_mem_warn",			\
	  "Set to 1 when volatile memory backup device has failed",	\
	  "", D_TM_GAUGE)

#define BIO_PROTO_NVME_VENDOR_STATS_LIST				\
	Y(bdh_prog_fail_cnt_norm, "vendor/program_fail_cnt_norm",	\
	  "Percent remaining of allowable program fails",		\
	  "%", D_TM_COUNTER)						\
	Y(bdh_prog_fail_cnt_raw, "vendor/program_fail_cnt_raw",		\
	  "Total count of current program fails",			\
	  "", D_TM_COUNTER)						\
	Y(bdh_erase_fail_cnt_norm, "vendor/erase_fail_cnt_norm",	\
	  "Percent remaining of allowable erase fails",			\
	  "%", D_TM_COUNTER)						\
	Y(bdh_erase_fail_cnt_raw, "vendor/erase_fail_cnt_raw",		\
	  "Total count of current erase fails",				\
	  "", D_TM_COUNTER)						\
	Y(bdh_wear_leveling_cnt_norm, "vendor/wear_leveling_cnt_norm",	\
	  "Wear leveling count remaining, decrements from 100 to 0",	\
	  "", D_TM_GAUGE)						\
	Y(bdh_wear_leveling_cnt_min, "vendor/wear_leveling_cnt_min",	\
	  "Wear leveling minimum erase cycle",				\
	  "", D_TM_GAUGE)						\
	Y(bdh_wear_leveling_cnt_max, "vendor/wear_leveling_cnt_max",    \
	  "Wear leveling maximum erase cycle",                          \
	  "", D_TM_GAUGE)                                             \
	Y(bdh_wear_leveling_cnt_avg, "vendor/wear_leveling_cnt_avg",    \
	  "Wear leveling average erase cycle",                          \
	  "", D_TM_GAUGE)						\
	Y(bdh_endtoend_err_cnt_raw, "vendor/endtoend_err_cnt_raw",	\
	  "End-to-End detected and corrected errors by hardware",	\
	  "", D_TM_COUNTER)						\
	Y(bdh_crc_err_cnt_raw, "vendor/crc_err_cnt_raw",		\
	  "PCIe Interface CRC errors encountered",			\
	  "", D_TM_COUNTER)						\
	Y(bdh_media_wear_raw, "vendor/media_wear_raw",			\
	  "Wear seen by the SSD as a percentage of the maximum rated cycles", \
	  "%", D_TM_GAUGE)						\
	Y(bdh_host_reads_raw, "vendor/host_reads_raw",			\
	  "Percentage of I/O operations that are a read operation",	\
	  "%", D_TM_GAUGE)						\
	Y(bdh_workload_timer_raw, "vendor/crc_workload_timer_raw",	\
	  "The elapsed time since starting the workload timer",		\
	  "minutes", D_TM_COUNTER)					\
	Y(bdh_thermal_throttle_status, "vendor/thermal_throttle_status_raw", \
	  "Thermal throttle status",					\
	  "%", D_TM_GAUGE)						\
	Y(bdh_thermal_throttle_event_cnt, "vendor/thermal_throttle_event_cnt", \
	  "Thermal throttling event count",				\
	  "", D_TM_COUNTER)						\
	Y(bdh_retry_buffer_overflow_cnt, "vendor/retry_buffer_overflow_cnt", \
	  "Retry Buffer overflow count",				\
	  "", D_TM_COUNTER)						\
	Y(bdh_pll_lock_loss_cnt, "vendor/pll_lock_loss_cnt",		\
	  "PCIe Refclock PLL unlock count",				\
	  "", D_TM_COUNTER)						\
	Y(bdh_nand_bytes_written, "vendor/nand_bytes_written",		\
	  "NAND bytes written (1 count = 32 MiB)",			\
	  "", D_TM_COUNTER)						\
	Y(bdh_host_bytes_written, "vendor/host_bytes_written",		\
	  "Host bytes written (1 count = 32 MiB)",			\
	  "", D_TM_COUNTER)

/*
 * SPDK device health monitoring.
 */
struct bio_dev_health {
	struct nvme_stats	 bdh_health_state;
	/* writable open descriptor for health info polling */
	struct spdk_bdev_desc  *bdh_desc;
	struct spdk_io_channel *bdh_io_channel;
	void		       *bdh_health_buf; /* health info logs */
	void		       *bdh_ctrlr_buf; /* controller data */
	void		       *bdh_error_buf; /* device error logs */
	void		       *bdh_intel_smart_buf; /*Intel SMART attributes*/
	uint64_t		bdh_stat_age;
	unsigned int		bdh_inflights;
	uint16_t		bdh_vendor_id; /* PCI vendor ID */

	/**
	 * NVMe statistics exported via telemetry framework
	 */
#define	X(field, fname, desc, unit, type) struct d_tm_node_t *field;
	 BIO_PROTO_NVME_STATS_LIST
#undef X

#define	Y(field, fname, desc, unit, type) struct d_tm_node_t *field;
	 BIO_PROTO_NVME_VENDOR_STATS_LIST
#undef Y

};

/*
 * 'Init' xstream is the first started VOS xstream, it calls
 * spdk_bdev_initialize() on server start to initialize SPDK bdev and scan all
 * the available devices, and the SPDK hotplug poller is registered then.
 *
 * Given the SPDK bdev remove callback is called on 'init' xstream, 'init'
 * xstream is the one responsible for initiating BIO hot plug/remove event,
 * and managing the list of 'bio_bdev'.
 */
struct bio_bdev {
	d_list_t		 bb_link;
	uuid_t			 bb_uuid;
	char			*bb_name;
	/* Prevent the SPDK bdev being freed by device hot remove */
	struct spdk_bdev_desc	*bb_desc;
	struct bio_blobstore	*bb_blobstore;
	/* count of target(VOS xstream) per device */
	int			 bb_tgt_cnt;
	/*
	 * If a VMD LED identify event takes place with a prescribed duration, the end time will be
	 * saved and when it is reached the prior LED state will be restored.
	 */
	uint64_t		 bb_led_expiry_time;
	bool			 bb_removed;
	bool			 bb_replacing;
	bool			 bb_trigger_reint;
	/*
	 * If a faulty device is replaced but still plugged, we'll keep
	 * the 'faulty' information here, so that we know this device was
	 * marked as faulty (at least before next server restart).
	 */
	bool			 bb_faulty;
};


/*
 * SPDK blobstore isn't thread safe and there can be only one SPDK
 * blobstore for certain NVMe device.
 */
struct bio_blobstore {
	ABT_mutex		 bb_mutex;
	ABT_cond		 bb_barrier;
	/* Back pointer to bio_bdev */
	struct bio_bdev		*bb_dev;
	struct spdk_blob_store	*bb_bs;
	/*
	 * The xstream responsible for blobstore load/unload, monitor
	 * and faulty/reint reaction.
	 */
	struct bio_xs_context	*bb_owner_xs;
	/* All the xstreams using the blobstore */
	struct bio_xs_context	**bb_xs_ctxts;
	/* Device/blobstore health monitoring info */
	struct bio_dev_health	 bb_dev_health;
	enum bio_bs_state	 bb_state;
	/* Blobstore used by how many xstreams */
	int			 bb_ref;
	/*
	 * Blobstore is held and being accessed by requests from upper
	 * layer, teardown procedure needs be postponed.
	 */
	int			 bb_holdings;
	/* Flags indicating blobstore load/unload is in-progress */
	unsigned		 bb_loading:1,
				 bb_unloading:1;
};

/* Per-xstream NVMe context */
struct bio_xs_context {
	int			 bxc_tgt_id;
	unsigned int		 bxc_blob_rw;		/* inflight blob read/write */
	struct spdk_thread	*bxc_thread;
	struct bio_blobstore	*bxc_blobstore;
	struct spdk_io_channel	*bxc_io_channel;
	struct bio_dma_buffer	*bxc_dma_buf;
	d_list_t		 bxc_io_ctxts;
	unsigned int		 bxc_ready:1,		/* xstream setup finished */
				 bxc_self_polling;	/* for standalone VOS */
};

/* Per VOS instance I/O context */
struct bio_io_context {
	d_list_t		 bic_link; /* link to bxc_io_ctxts */
	struct umem_instance	*bic_umem;
	uint64_t		 bic_pmempool_uuid;
	struct spdk_blob	*bic_blob;
	struct bio_xs_context	*bic_xs_ctxt;
	uint32_t		 bic_inflight_dmas;
	uint32_t		 bic_io_unit;
	uuid_t			 bic_pool_id;
	unsigned int		 bic_opening:1,
				 bic_closing:1;
};

/* A contiguous DMA buffer region reserved by certain io descriptor */
struct bio_rsrvd_region {
	/* The DMA chunk where the region is located */
	struct bio_dma_chunk	*brr_chk;
	/* Start page idx within the DMA chunk */
	unsigned int		 brr_pg_idx;
	/* Payload offset (from brr_pg_idx) in bytes, used for SCM only */
	unsigned int		 brr_chk_off;
	/* Offset within the SPDK blob in bytes */
	uint64_t		 brr_off;
	/* End (not included) in bytes */
	uint64_t		 brr_end;
	/* Media type this DMA region mapped to */
	uint8_t			 brr_media;
};

/* Reserved DMA buffer for certain io descriptor */
struct bio_rsrvd_dma {
	/* DMA regions reserved by the io descriptor */
	struct bio_rsrvd_region	 *brd_regions;
	/* Capacity of the region array */
	unsigned int		  brd_rg_max;
	/* Total number of reserved regions */
	unsigned int		  brd_rg_cnt;
	/* Pointer array for all referenced DMA chunks */
	struct bio_dma_chunk	**brd_dma_chks;
	/* Capacity of the pointer array */
	unsigned int		  brd_chk_max;
	/* Total number of chunks being referenced */
	unsigned int		  brd_chk_cnt;
};

/* I/O descriptor */
struct bio_desc {
	struct bio_io_context	*bd_ctxt;
	/* DMA buffers reserved by this io descriptor */
	struct bio_rsrvd_dma	 bd_rsrvd;
	/* Report blob i/o completion */
	ABT_eventual		 bd_dma_done;
	/* Inflight SPDK DMA transfers */
	unsigned int		 bd_inflights;
	int			 bd_result;
	unsigned int		 bd_chk_type;
	unsigned int		 bd_type;
	/* Flags */
	unsigned int		 bd_buffer_prep:1,
				 bd_dma_issued:1,
				 bd_retry:1,
				 bd_rdma:1,
				 bd_copy_dst:1,
				 bd_in_fifo:1;
	/* Cached bulk handles being used by this IOD */
	struct bio_bulk_hdl    **bd_bulk_hdls;
	unsigned int		 bd_bulk_max;
	unsigned int		 bd_bulk_cnt;
	/* SG lists involved in this io descriptor */
	unsigned int		 bd_sgl_cnt;
	struct bio_sglist	 bd_sgls[0];
};

static inline struct spdk_thread *
owner_thread(struct bio_blobstore *bbs)
{
	return bbs->bb_owner_xs->bxc_thread;
}

static inline bool
is_blob_valid(struct bio_io_context *ctxt)
{
	return ctxt->bic_blob != NULL && !ctxt->bic_closing;
}

static inline uint64_t
page2io_unit(struct bio_io_context *ctxt, uint64_t page, uint32_t pg_sz)
{
	return page * (pg_sz / ctxt->bic_io_unit);
}

enum {
	BDEV_CLASS_NVME = 0,
	BDEV_CLASS_MALLOC,
	BDEV_CLASS_AIO,
	BDEV_CLASS_UNKNOWN
};

static inline int
get_bdev_type(struct spdk_bdev *bdev)
{
	if (strcmp(spdk_bdev_get_product_name(bdev), "NVMe disk") == 0)
		return BDEV_CLASS_NVME;
	else if (strcmp(spdk_bdev_get_product_name(bdev), "Malloc disk") == 0)
		return BDEV_CLASS_MALLOC;
	else if (strcmp(spdk_bdev_get_product_name(bdev), "AIO disk") == 0)
		return BDEV_CLASS_AIO;
	else
		return BDEV_CLASS_UNKNOWN;
}

static inline char *
bio_state_enum_to_str(enum bio_bs_state state)
{
	switch (state) {
	case BIO_BS_STATE_NORMAL: return "NORMAL";
	case BIO_BS_STATE_FAULTY: return "FAULTY";
	case BIO_BS_STATE_TEARDOWN: return "TEARDOWN";
	case BIO_BS_STATE_OUT: return "OUT";
	case BIO_BS_STATE_SETUP: return "SETUP";
	}

	return "Undefined state";
}

struct media_error_msg {
	struct bio_blobstore	*mem_bs;
	int			 mem_err_type;
	int			 mem_tgt_id;
};

struct bio_faulty_criteria {
	uint32_t	fc_max_io_errs;
	uint32_t	fc_max_csum_errs;
	bool		fc_enabled;
};

extern struct bio_faulty_criteria	glb_criteria;

/* bio_xstream.c */
extern bool		bio_scm_rdma;
extern bool		bio_spdk_inited;
extern unsigned int	bio_chk_sz;
extern unsigned int	bio_chk_cnt_max;
extern unsigned int	bio_numa_node;
extern unsigned int	bio_spdk_max_unmap_cnt;
int xs_poll_completion(struct bio_xs_context *ctxt, unsigned int *inflights,
		       uint64_t timeout);
void bio_bdev_event_cb(enum spdk_bdev_event_type type, struct spdk_bdev *bdev,
		       void *event_ctx);
struct spdk_thread *init_thread(void);
void bio_release_bdev(void *arg);
bool is_server_started(void);
d_list_t *bio_bdev_list(void);
struct spdk_blob_store *
load_blobstore(struct bio_xs_context *ctxt, char *bdev_name, uuid_t *bs_uuid,
	       bool create, bool async,
	       void (*async_cb)(void *arg, struct spdk_blob_store *bs, int rc),
	       void *async_arg);
int
unload_blobstore(struct bio_xs_context *ctxt, struct spdk_blob_store *bs);
bool is_init_xstream(struct bio_xs_context *ctxt);
struct bio_bdev *lookup_dev_by_id(uuid_t dev_id);
void setup_bio_bdev(void *arg);
void destroy_bio_bdev(struct bio_bdev *d_bdev);
void replace_bio_bdev(struct bio_bdev *old_dev, struct bio_bdev *new_dev);
bool bypass_health_collect(void);
void drain_inflight_ios(struct bio_xs_context *ctxt);

/* bio_buffer.c */
void dma_buffer_destroy(struct bio_dma_buffer *buf);
struct bio_dma_buffer *dma_buffer_create(unsigned int init_cnt, int tgt_id);
void bio_memcpy(struct bio_desc *biod, uint16_t media, void *media_addr,
		void *addr, ssize_t n);
int dma_map_one(struct bio_desc *biod, struct bio_iov *biov, void *arg);
int iod_add_region(struct bio_desc *biod, struct bio_dma_chunk *chk,
		   unsigned int chk_pg_idx, unsigned int chk_off, uint64_t off,
		   uint64_t end, uint8_t media);
int dma_buffer_grow(struct bio_dma_buffer *buf, unsigned int cnt);

static inline struct bio_dma_buffer *
iod_dma_buf(struct bio_desc *biod)
{
	D_ASSERT(biod->bd_ctxt->bic_xs_ctxt);
	D_ASSERT(biod->bd_ctxt->bic_xs_ctxt->bxc_dma_buf);

	return biod->bd_ctxt->bic_xs_ctxt->bxc_dma_buf;
}

static inline void
dma_biov2pg(struct bio_iov *biov, uint64_t *off, uint64_t *end,
	    unsigned int *pg_cnt, unsigned int *pg_off)
{
	*off = bio_iov2raw_off(biov);
	*end = bio_iov2raw_off(biov) + bio_iov2raw_len(biov);

	if (bio_iov2media(biov) == DAOS_MEDIA_SCM) {
		*pg_cnt = (*end - *off + BIO_DMA_PAGE_SZ - 1) >>
				BIO_DMA_PAGE_SHIFT;
		*pg_off = 0;
	} else {
		*pg_cnt = ((*end + BIO_DMA_PAGE_SZ - 1) >> BIO_DMA_PAGE_SHIFT) -
				(*off >> BIO_DMA_PAGE_SHIFT);
		*pg_off = *off & ((uint64_t)BIO_DMA_PAGE_SZ - 1);
	}
	D_ASSERT(*pg_cnt > 0);
}

/* bio_bulk.c */
int bulk_map_one(struct bio_desc *biod, struct bio_iov *biov, void *data);
void bulk_iod_release(struct bio_desc *biod);
int bulk_cache_create(struct bio_dma_buffer *bdb);
void bulk_cache_destroy(struct bio_dma_buffer *bdb);
int bulk_reclaim_chunk(struct bio_dma_buffer *bdb,
		       struct bio_bulk_group *ex_grp);

/* bio_monitor.c */
int bio_init_health_monitoring(struct bio_blobstore *bb, char *bdev_name);
void bio_fini_health_monitoring(struct bio_blobstore *bb);
void bio_bs_monitor(struct bio_xs_context *ctxt, uint64_t now);
void bio_media_error(void *msg_arg);
void bio_export_health_stats(struct bio_blobstore *bb, char *bdev_name);
void bio_export_vendor_health_stats(struct bio_blobstore *bb, char *bdev_name);
void bio_set_vendor_id(struct bio_blobstore *bb, char *bdev_name);
void auto_faulty_detect(struct bio_blobstore *bbs);

/* bio_context.c */
int bio_blob_close(struct bio_io_context *ctxt, bool async);
int bio_blob_open(struct bio_io_context *ctxt, bool async);

/* bio_recovery.c */
int bio_bs_state_transit(struct bio_blobstore *bbs);
int bio_bs_state_set(struct bio_blobstore *bbs, enum bio_bs_state new_state);

/* bio_device.c */
int fill_in_traddr(struct bio_dev_info *b_info, char *dev_name);

/* bio_config.c */
int bio_add_allowed_alloc(const char *nvme_conf, struct spdk_env_opts *opts);
int bio_set_hotplug_filter(const char *nvme_conf);
int bio_read_accel_props(const char *nvme_conf);
int bio_read_rpc_srv_settings(const char *nvme_conf, bool *enable, const char **sock_addr);
#endif /* __BIO_INTERNAL_H__ */<|MERGE_RESOLUTION|>--- conflicted
+++ resolved
@@ -15,11 +15,8 @@
 #include <spdk/bdev.h>
 #include <spdk/thread.h>
 
-<<<<<<< HEAD
 #define BIO_BLOB_HDR_MAGIC	(0xb0b51ed5)
-=======
 #define BIO_DEV_TYPE_VMD	"vmd"
->>>>>>> de4da22f
 #define BIO_DMA_PAGE_SHIFT	12	/* 4K */
 #define BIO_DMA_PAGE_SZ		(1UL << BIO_DMA_PAGE_SHIFT)
 #define BIO_XS_CNT_MAX		48	/* Max VOS xstreams per blobstore */
