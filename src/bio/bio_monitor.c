--- conflicted
+++ resolved
@@ -833,8 +833,6 @@
 	/* Drain the inflight request before putting I/O channel */
 	D_ASSERT(bdh->bdh_inflights < 2);
 	if (bdh->bdh_inflights > 0) {
-		ctxt->bxc_blobstore = NULL;
-
 		D_INFO("Wait for health collecting done...\n");
 		rc = xs_poll_completion(ctxt, &bdh->bdh_inflights, 0);
 		D_ASSERT(rc == 0);
@@ -870,21 +868,6 @@
 		spdk_bdev_close(bdh->bdh_desc);
 		bdh->bdh_desc = NULL;
 	}
-<<<<<<< HEAD
-
-	/*
-	 * Init xstream will finialize bdev subsystem later, so we need
-	 * to wait for the inflight health collecting request done.
-	 */
-	D_ASSERT(bdh->bdh_inflights < 2);
-	if (bdh->bdh_inflights > 0) {
-		D_INFO("Wait for health collecting done...\n");
-		rc = xs_poll_completion(ctxt, &bdh->bdh_inflights, 0);
-		D_ASSERT(rc == 0);
-		D_INFO("Health collecting done...\n");
-	}
-=======
->>>>>>> 6b2210c9
 }
 
 /*
