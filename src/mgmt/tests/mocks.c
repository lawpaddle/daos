--- conflicted
+++ resolved
@@ -613,7 +613,6 @@
 {
 	ds_mgmt_dev_set_faulty_return = 0;
 	uuid_clear(ds_mgmt_dev_set_faulty_uuid);
-<<<<<<< HEAD
 }
 
 int
@@ -653,6 +652,4 @@
 ds_mgmt_check_enabled(void)
 {
 	return true;
-=======
->>>>>>> bb09abc7
 }