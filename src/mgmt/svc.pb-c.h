/* Generated by the protocol buffer compiler.  DO NOT EDIT! */
/* Generated from: svc.proto */

#ifndef PROTOBUF_C_svc_2eproto__INCLUDED
#define PROTOBUF_C_svc_2eproto__INCLUDED

#include <protobuf-c/protobuf-c.h>

PROTOBUF_C__BEGIN_DECLS

#if PROTOBUF_C_VERSION_NUMBER < 1003000
# error This file was generated by a newer version of protoc-c which is incompatible with your libprotobuf-c headers. Please update your headers.
#elif 1003000 < PROTOBUF_C_MIN_COMPILER_VERSION
# error This file was generated by an older version of protoc-c which is incompatible with your libprotobuf-c headers. Please regenerate this file with a newer version of protoc-c.
#endif


typedef struct _Mgmt__DaosResp Mgmt__DaosResp;
typedef struct _Mgmt__GroupUpdateReq Mgmt__GroupUpdateReq;
typedef struct _Mgmt__GroupUpdateReq__Engine Mgmt__GroupUpdateReq__Engine;
typedef struct _Mgmt__GroupUpdateResp Mgmt__GroupUpdateResp;
typedef struct _Mgmt__JoinReq Mgmt__JoinReq;
typedef struct _Mgmt__JoinResp Mgmt__JoinResp;
typedef struct _Mgmt__LeaderQueryReq Mgmt__LeaderQueryReq;
typedef struct _Mgmt__LeaderQueryResp Mgmt__LeaderQueryResp;
typedef struct _Mgmt__GetAttachInfoReq Mgmt__GetAttachInfoReq;
typedef struct _Mgmt__ClientNetHint Mgmt__ClientNetHint;
typedef struct _Mgmt__GetAttachInfoResp Mgmt__GetAttachInfoResp;
typedef struct _Mgmt__GetAttachInfoResp__RankUri Mgmt__GetAttachInfoResp__RankUri;
typedef struct _Mgmt__PrepShutdownReq Mgmt__PrepShutdownReq;
typedef struct _Mgmt__PingRankReq Mgmt__PingRankReq;
typedef struct _Mgmt__SetRankReq Mgmt__SetRankReq;
typedef struct _Mgmt__PoolMonitorReq Mgmt__PoolMonitorReq;


/* --- enums --- */

typedef enum _Mgmt__JoinResp__State {
  /*
   * Server in the system.
   */
  MGMT__JOIN_RESP__STATE__IN = 0,
  /*
   * Server excluded from the system.
   */
  MGMT__JOIN_RESP__STATE__OUT = 1
    PROTOBUF_C__FORCE_ENUM_TO_BE_INT_SIZE(MGMT__JOIN_RESP__STATE)
} Mgmt__JoinResp__State;

/* --- messages --- */

/*
 * Generic response just containing DER from I/O Engine.
 */
struct  _Mgmt__DaosResp
{
  ProtobufCMessage base;
  /*
   * DAOS error code.
   */
  int32_t status;
};
#define MGMT__DAOS_RESP__INIT \
 { PROTOBUF_C_MESSAGE_INIT (&mgmt__daos_resp__descriptor) \
    , 0 }


struct  _Mgmt__GroupUpdateReq__Engine
{
  ProtobufCMessage base;
  uint32_t rank;
  /*
   * primary URI is the only one group update is concerned with
   */
  char *uri;
  uint64_t incarnation;
};
#define MGMT__GROUP_UPDATE_REQ__ENGINE__INIT \
 { PROTOBUF_C_MESSAGE_INIT (&mgmt__group_update_req__engine__descriptor) \
    , 0, (char *)protobuf_c_empty_string, 0 }


struct  _Mgmt__GroupUpdateReq
{
  ProtobufCMessage base;
  uint32_t map_version;
  size_t n_engines;
  Mgmt__GroupUpdateReq__Engine **engines;
};
#define MGMT__GROUP_UPDATE_REQ__INIT \
 { PROTOBUF_C_MESSAGE_INIT (&mgmt__group_update_req__descriptor) \
    , 0, 0,NULL }


struct  _Mgmt__GroupUpdateResp
{
  ProtobufCMessage base;
  int32_t status;
};
#define MGMT__GROUP_UPDATE_RESP__INIT \
 { PROTOBUF_C_MESSAGE_INIT (&mgmt__group_update_resp__descriptor) \
    , 0 }


struct  _Mgmt__JoinReq
{
  ProtobufCMessage base;
  /*
   * DAOS system name.
   */
  char *sys;
  /*
   * Server UUID.
   */
  char *uuid;
  /*
   * Server rank desired, if not MAX_UINT32.
   */
  uint32_t rank;
  /*
   * Server CaRT primary provider URI (i.e., for context 0).
   */
  char *uri;
  /*
   * Server CaRT context count.
   */
  uint32_t nctxs;
  /*
   * Server management address.
   */
  char *addr;
  /*
   * Fault domain for this instance's server
   */
  char *srvfaultdomain;
  /*
   * Instance index on server node.
   */
  uint32_t idx;
  /*
   * rank incarnation
   */
  uint64_t incarnation;
  /*
   * URIs for any secondary providers
   */
  size_t n_secondary_uris;
  char **secondary_uris;
  /*
   * CaRT context count for each secondary provider
   */
  size_t n_secondary_nctxs;
  uint32_t *secondary_nctxs;
};
#define MGMT__JOIN_REQ__INIT \
 { PROTOBUF_C_MESSAGE_INIT (&mgmt__join_req__descriptor) \
    , (char *)protobuf_c_empty_string, (char *)protobuf_c_empty_string, 0, (char *)protobuf_c_empty_string, 0, (char *)protobuf_c_empty_string, (char *)protobuf_c_empty_string, 0, 0, 0,NULL, 0,NULL }


struct  _Mgmt__JoinResp
{
  ProtobufCMessage base;
  /*
   * DAOS error code
   */
  int32_t status;
  /*
   * Server rank assigned.
   */
  uint32_t rank;
  /*
   * Server state in the system map.
   */
  Mgmt__JoinResp__State state;
  /*
   * Fault domain for the instance
   */
  char *faultdomain;
  /*
   * Join processed locally.
   */
  protobuf_c_boolean localjoin;
};
#define MGMT__JOIN_RESP__INIT \
 { PROTOBUF_C_MESSAGE_INIT (&mgmt__join_resp__descriptor) \
    , 0, 0, MGMT__JOIN_RESP__STATE__IN, (char *)protobuf_c_empty_string, 0 }


struct  _Mgmt__LeaderQueryReq
{
  ProtobufCMessage base;
  /*
   * System name.
   */
  char *sys;
};
#define MGMT__LEADER_QUERY_REQ__INIT \
 { PROTOBUF_C_MESSAGE_INIT (&mgmt__leader_query_req__descriptor) \
    , (char *)protobuf_c_empty_string }


struct  _Mgmt__LeaderQueryResp
{
  ProtobufCMessage base;
  char *currentleader;
  size_t n_replicas;
  char **replicas;
};
#define MGMT__LEADER_QUERY_RESP__INIT \
 { PROTOBUF_C_MESSAGE_INIT (&mgmt__leader_query_resp__descriptor) \
    , (char *)protobuf_c_empty_string, 0,NULL }


struct  _Mgmt__GetAttachInfoReq
{
  ProtobufCMessage base;
  /*
   * System name. For daos_agent only.
   */
  char *sys;
  /*
   * Return Rank URIs for all ranks.
   */
  protobuf_c_boolean all_ranks;
  /*
   * Preferred fabric interface.
   */
  char *interface;
  /*
   * Preferred fabric domain.
   */
  char *domain;
};
#define MGMT__GET_ATTACH_INFO_REQ__INIT \
 { PROTOBUF_C_MESSAGE_INIT (&mgmt__get_attach_info_req__descriptor) \
    , (char *)protobuf_c_empty_string, 0, (char *)protobuf_c_empty_string, (char *)protobuf_c_empty_string }


struct  _Mgmt__ClientNetHint
{
  ProtobufCMessage base;
  /*
   * CaRT OFI provider
   */
  char *provider;
  /*
   * CaRT OFI_INTERFACE
   */
  char *interface;
  /*
   * CaRT OFI_DOMAIN for given OFI_INTERFACE
   */
  char *domain;
  /*
   * CaRT CRT_CTX_SHARE_ADDR
   */
  uint32_t crt_ctx_share_addr;
  /*
   * CaRT CRT_TIMEOUT
   */
  uint32_t crt_timeout;
  /*
   * ARP protocol hardware identifier of the
   */
  uint32_t net_dev_class;
  /*
   * I/O Engine network interface
   */
  /*
   * Server SRX setting (-1, 0, 1; -1 == unset)
   */
  int32_t srv_srx_set;
  /*
   * Client-side environment variables to set
   */
  size_t n_env_vars;
  char **env_vars;
  /*
   * Provider index - anything > 0 is a secondary provider
   */
  uint32_t provider_idx;
};
#define MGMT__CLIENT_NET_HINT__INIT \
 { PROTOBUF_C_MESSAGE_INIT (&mgmt__client_net_hint__descriptor) \
    , (char *)protobuf_c_empty_string, (char *)protobuf_c_empty_string, (char *)protobuf_c_empty_string, 0, 0, 0, 0, 0,NULL, 0 }


struct  _Mgmt__GetAttachInfoResp__RankUri
{
  ProtobufCMessage base;
  uint32_t rank;
  char *uri;
  uint32_t provider_idx;
  uint32_t num_ctxs;
};
#define MGMT__GET_ATTACH_INFO_RESP__RANK_URI__INIT \
 { PROTOBUF_C_MESSAGE_INIT (&mgmt__get_attach_info_resp__rank_uri__descriptor) \
    , 0, (char *)protobuf_c_empty_string, 0, 0 }


struct  _Mgmt__GetAttachInfoResp
{
  ProtobufCMessage base;
  /*
   * DAOS error code
   */
  int32_t status;
  /*
   * Rank URIs for the primary provider
   */
  size_t n_rank_uris;
  Mgmt__GetAttachInfoResp__RankUri **rank_uris;
  /*
   * These CaRT settings are shared with the
   * libdaos client to aid in CaRT initialization.
   */
  /*
   * Ranks local to MS replicas
   */
  size_t n_ms_ranks;
  uint32_t *ms_ranks;
  /*
   * Primary provider hint
   */
  Mgmt__ClientNetHint *client_net_hint;
  /*
   * Version of the system database.
   */
  uint64_t data_version;
  /*
<<<<<<< HEAD
   * Rank URIs for additional providers
   */
  size_t n_secondary_rank_uris;
  Mgmt__GetAttachInfoResp__RankUri **secondary_rank_uris;
  /*
   * Hints for additional providers
   */
  size_t n_secondary_client_net_hints;
  Mgmt__ClientNetHint **secondary_client_net_hints;
};
#define MGMT__GET_ATTACH_INFO_RESP__INIT \
 { PROTOBUF_C_MESSAGE_INIT (&mgmt__get_attach_info_resp__descriptor) \
    , 0, 0,NULL, 0,NULL, NULL, 0, 0,NULL, 0,NULL }
=======
   * Name of the DAOS system
   */
  char *sys;
};
#define MGMT__GET_ATTACH_INFO_RESP__INIT \
 { PROTOBUF_C_MESSAGE_INIT (&mgmt__get_attach_info_resp__descriptor) \
    , 0, 0,NULL, 0,NULL, NULL, 0, (char *)protobuf_c_empty_string }
>>>>>>> 7c749ea8


struct  _Mgmt__PrepShutdownReq
{
  ProtobufCMessage base;
  /*
   * DAOS I/O Engine unique identifier.
   */
  uint32_t rank;
};
#define MGMT__PREP_SHUTDOWN_REQ__INIT \
 { PROTOBUF_C_MESSAGE_INIT (&mgmt__prep_shutdown_req__descriptor) \
    , 0 }


struct  _Mgmt__PingRankReq
{
  ProtobufCMessage base;
  /*
   * DAOS I/O Engine unique identifier.
   */
  uint32_t rank;
};
#define MGMT__PING_RANK_REQ__INIT \
 { PROTOBUF_C_MESSAGE_INIT (&mgmt__ping_rank_req__descriptor) \
    , 0 }


struct  _Mgmt__SetRankReq
{
  ProtobufCMessage base;
  /*
   * DAOS I/O Engine unique identifier.
   */
  uint32_t rank;
};
#define MGMT__SET_RANK_REQ__INIT \
 { PROTOBUF_C_MESSAGE_INIT (&mgmt__set_rank_req__descriptor) \
    , 0 }


struct  _Mgmt__PoolMonitorReq
{
  ProtobufCMessage base;
  /*
   * DAOS system identifier
   */
  char *sys;
  /*
   * Pool UUID associated with the Pool Handle
   */
  char *pooluuid;
  /*
   * Pool Handle UUID for the connection
   */
  char *poolhandleuuid;
  /*
   * Job ID to associate instance with.
   */
  char *jobid;
};
#define MGMT__POOL_MONITOR_REQ__INIT \
 { PROTOBUF_C_MESSAGE_INIT (&mgmt__pool_monitor_req__descriptor) \
    , (char *)protobuf_c_empty_string, (char *)protobuf_c_empty_string, (char *)protobuf_c_empty_string, (char *)protobuf_c_empty_string }


/* Mgmt__DaosResp methods */
void   mgmt__daos_resp__init
                     (Mgmt__DaosResp         *message);
size_t mgmt__daos_resp__get_packed_size
                     (const Mgmt__DaosResp   *message);
size_t mgmt__daos_resp__pack
                     (const Mgmt__DaosResp   *message,
                      uint8_t             *out);
size_t mgmt__daos_resp__pack_to_buffer
                     (const Mgmt__DaosResp   *message,
                      ProtobufCBuffer     *buffer);
Mgmt__DaosResp *
       mgmt__daos_resp__unpack
                     (ProtobufCAllocator  *allocator,
                      size_t               len,
                      const uint8_t       *data);
void   mgmt__daos_resp__free_unpacked
                     (Mgmt__DaosResp *message,
                      ProtobufCAllocator *allocator);
/* Mgmt__GroupUpdateReq__Engine methods */
void   mgmt__group_update_req__engine__init
                     (Mgmt__GroupUpdateReq__Engine         *message);
/* Mgmt__GroupUpdateReq methods */
void   mgmt__group_update_req__init
                     (Mgmt__GroupUpdateReq         *message);
size_t mgmt__group_update_req__get_packed_size
                     (const Mgmt__GroupUpdateReq   *message);
size_t mgmt__group_update_req__pack
                     (const Mgmt__GroupUpdateReq   *message,
                      uint8_t             *out);
size_t mgmt__group_update_req__pack_to_buffer
                     (const Mgmt__GroupUpdateReq   *message,
                      ProtobufCBuffer     *buffer);
Mgmt__GroupUpdateReq *
       mgmt__group_update_req__unpack
                     (ProtobufCAllocator  *allocator,
                      size_t               len,
                      const uint8_t       *data);
void   mgmt__group_update_req__free_unpacked
                     (Mgmt__GroupUpdateReq *message,
                      ProtobufCAllocator *allocator);
/* Mgmt__GroupUpdateResp methods */
void   mgmt__group_update_resp__init
                     (Mgmt__GroupUpdateResp         *message);
size_t mgmt__group_update_resp__get_packed_size
                     (const Mgmt__GroupUpdateResp   *message);
size_t mgmt__group_update_resp__pack
                     (const Mgmt__GroupUpdateResp   *message,
                      uint8_t             *out);
size_t mgmt__group_update_resp__pack_to_buffer
                     (const Mgmt__GroupUpdateResp   *message,
                      ProtobufCBuffer     *buffer);
Mgmt__GroupUpdateResp *
       mgmt__group_update_resp__unpack
                     (ProtobufCAllocator  *allocator,
                      size_t               len,
                      const uint8_t       *data);
void   mgmt__group_update_resp__free_unpacked
                     (Mgmt__GroupUpdateResp *message,
                      ProtobufCAllocator *allocator);
/* Mgmt__JoinReq methods */
void   mgmt__join_req__init
                     (Mgmt__JoinReq         *message);
size_t mgmt__join_req__get_packed_size
                     (const Mgmt__JoinReq   *message);
size_t mgmt__join_req__pack
                     (const Mgmt__JoinReq   *message,
                      uint8_t             *out);
size_t mgmt__join_req__pack_to_buffer
                     (const Mgmt__JoinReq   *message,
                      ProtobufCBuffer     *buffer);
Mgmt__JoinReq *
       mgmt__join_req__unpack
                     (ProtobufCAllocator  *allocator,
                      size_t               len,
                      const uint8_t       *data);
void   mgmt__join_req__free_unpacked
                     (Mgmt__JoinReq *message,
                      ProtobufCAllocator *allocator);
/* Mgmt__JoinResp methods */
void   mgmt__join_resp__init
                     (Mgmt__JoinResp         *message);
size_t mgmt__join_resp__get_packed_size
                     (const Mgmt__JoinResp   *message);
size_t mgmt__join_resp__pack
                     (const Mgmt__JoinResp   *message,
                      uint8_t             *out);
size_t mgmt__join_resp__pack_to_buffer
                     (const Mgmt__JoinResp   *message,
                      ProtobufCBuffer     *buffer);
Mgmt__JoinResp *
       mgmt__join_resp__unpack
                     (ProtobufCAllocator  *allocator,
                      size_t               len,
                      const uint8_t       *data);
void   mgmt__join_resp__free_unpacked
                     (Mgmt__JoinResp *message,
                      ProtobufCAllocator *allocator);
/* Mgmt__LeaderQueryReq methods */
void   mgmt__leader_query_req__init
                     (Mgmt__LeaderQueryReq         *message);
size_t mgmt__leader_query_req__get_packed_size
                     (const Mgmt__LeaderQueryReq   *message);
size_t mgmt__leader_query_req__pack
                     (const Mgmt__LeaderQueryReq   *message,
                      uint8_t             *out);
size_t mgmt__leader_query_req__pack_to_buffer
                     (const Mgmt__LeaderQueryReq   *message,
                      ProtobufCBuffer     *buffer);
Mgmt__LeaderQueryReq *
       mgmt__leader_query_req__unpack
                     (ProtobufCAllocator  *allocator,
                      size_t               len,
                      const uint8_t       *data);
void   mgmt__leader_query_req__free_unpacked
                     (Mgmt__LeaderQueryReq *message,
                      ProtobufCAllocator *allocator);
/* Mgmt__LeaderQueryResp methods */
void   mgmt__leader_query_resp__init
                     (Mgmt__LeaderQueryResp         *message);
size_t mgmt__leader_query_resp__get_packed_size
                     (const Mgmt__LeaderQueryResp   *message);
size_t mgmt__leader_query_resp__pack
                     (const Mgmt__LeaderQueryResp   *message,
                      uint8_t             *out);
size_t mgmt__leader_query_resp__pack_to_buffer
                     (const Mgmt__LeaderQueryResp   *message,
                      ProtobufCBuffer     *buffer);
Mgmt__LeaderQueryResp *
       mgmt__leader_query_resp__unpack
                     (ProtobufCAllocator  *allocator,
                      size_t               len,
                      const uint8_t       *data);
void   mgmt__leader_query_resp__free_unpacked
                     (Mgmt__LeaderQueryResp *message,
                      ProtobufCAllocator *allocator);
/* Mgmt__GetAttachInfoReq methods */
void   mgmt__get_attach_info_req__init
                     (Mgmt__GetAttachInfoReq         *message);
size_t mgmt__get_attach_info_req__get_packed_size
                     (const Mgmt__GetAttachInfoReq   *message);
size_t mgmt__get_attach_info_req__pack
                     (const Mgmt__GetAttachInfoReq   *message,
                      uint8_t             *out);
size_t mgmt__get_attach_info_req__pack_to_buffer
                     (const Mgmt__GetAttachInfoReq   *message,
                      ProtobufCBuffer     *buffer);
Mgmt__GetAttachInfoReq *
       mgmt__get_attach_info_req__unpack
                     (ProtobufCAllocator  *allocator,
                      size_t               len,
                      const uint8_t       *data);
void   mgmt__get_attach_info_req__free_unpacked
                     (Mgmt__GetAttachInfoReq *message,
                      ProtobufCAllocator *allocator);
/* Mgmt__ClientNetHint methods */
void   mgmt__client_net_hint__init
                     (Mgmt__ClientNetHint         *message);
size_t mgmt__client_net_hint__get_packed_size
                     (const Mgmt__ClientNetHint   *message);
size_t mgmt__client_net_hint__pack
                     (const Mgmt__ClientNetHint   *message,
                      uint8_t             *out);
size_t mgmt__client_net_hint__pack_to_buffer
                     (const Mgmt__ClientNetHint   *message,
                      ProtobufCBuffer     *buffer);
Mgmt__ClientNetHint *
       mgmt__client_net_hint__unpack
                     (ProtobufCAllocator  *allocator,
                      size_t               len,
                      const uint8_t       *data);
void   mgmt__client_net_hint__free_unpacked
                     (Mgmt__ClientNetHint *message,
                      ProtobufCAllocator *allocator);
/* Mgmt__GetAttachInfoResp__RankUri methods */
void   mgmt__get_attach_info_resp__rank_uri__init
                     (Mgmt__GetAttachInfoResp__RankUri         *message);
/* Mgmt__GetAttachInfoResp methods */
void   mgmt__get_attach_info_resp__init
                     (Mgmt__GetAttachInfoResp         *message);
size_t mgmt__get_attach_info_resp__get_packed_size
                     (const Mgmt__GetAttachInfoResp   *message);
size_t mgmt__get_attach_info_resp__pack
                     (const Mgmt__GetAttachInfoResp   *message,
                      uint8_t             *out);
size_t mgmt__get_attach_info_resp__pack_to_buffer
                     (const Mgmt__GetAttachInfoResp   *message,
                      ProtobufCBuffer     *buffer);
Mgmt__GetAttachInfoResp *
       mgmt__get_attach_info_resp__unpack
                     (ProtobufCAllocator  *allocator,
                      size_t               len,
                      const uint8_t       *data);
void   mgmt__get_attach_info_resp__free_unpacked
                     (Mgmt__GetAttachInfoResp *message,
                      ProtobufCAllocator *allocator);
/* Mgmt__PrepShutdownReq methods */
void   mgmt__prep_shutdown_req__init
                     (Mgmt__PrepShutdownReq         *message);
size_t mgmt__prep_shutdown_req__get_packed_size
                     (const Mgmt__PrepShutdownReq   *message);
size_t mgmt__prep_shutdown_req__pack
                     (const Mgmt__PrepShutdownReq   *message,
                      uint8_t             *out);
size_t mgmt__prep_shutdown_req__pack_to_buffer
                     (const Mgmt__PrepShutdownReq   *message,
                      ProtobufCBuffer     *buffer);
Mgmt__PrepShutdownReq *
       mgmt__prep_shutdown_req__unpack
                     (ProtobufCAllocator  *allocator,
                      size_t               len,
                      const uint8_t       *data);
void   mgmt__prep_shutdown_req__free_unpacked
                     (Mgmt__PrepShutdownReq *message,
                      ProtobufCAllocator *allocator);
/* Mgmt__PingRankReq methods */
void   mgmt__ping_rank_req__init
                     (Mgmt__PingRankReq         *message);
size_t mgmt__ping_rank_req__get_packed_size
                     (const Mgmt__PingRankReq   *message);
size_t mgmt__ping_rank_req__pack
                     (const Mgmt__PingRankReq   *message,
                      uint8_t             *out);
size_t mgmt__ping_rank_req__pack_to_buffer
                     (const Mgmt__PingRankReq   *message,
                      ProtobufCBuffer     *buffer);
Mgmt__PingRankReq *
       mgmt__ping_rank_req__unpack
                     (ProtobufCAllocator  *allocator,
                      size_t               len,
                      const uint8_t       *data);
void   mgmt__ping_rank_req__free_unpacked
                     (Mgmt__PingRankReq *message,
                      ProtobufCAllocator *allocator);
/* Mgmt__SetRankReq methods */
void   mgmt__set_rank_req__init
                     (Mgmt__SetRankReq         *message);
size_t mgmt__set_rank_req__get_packed_size
                     (const Mgmt__SetRankReq   *message);
size_t mgmt__set_rank_req__pack
                     (const Mgmt__SetRankReq   *message,
                      uint8_t             *out);
size_t mgmt__set_rank_req__pack_to_buffer
                     (const Mgmt__SetRankReq   *message,
                      ProtobufCBuffer     *buffer);
Mgmt__SetRankReq *
       mgmt__set_rank_req__unpack
                     (ProtobufCAllocator  *allocator,
                      size_t               len,
                      const uint8_t       *data);
void   mgmt__set_rank_req__free_unpacked
                     (Mgmt__SetRankReq *message,
                      ProtobufCAllocator *allocator);
/* Mgmt__PoolMonitorReq methods */
void   mgmt__pool_monitor_req__init
                     (Mgmt__PoolMonitorReq         *message);
size_t mgmt__pool_monitor_req__get_packed_size
                     (const Mgmt__PoolMonitorReq   *message);
size_t mgmt__pool_monitor_req__pack
                     (const Mgmt__PoolMonitorReq   *message,
                      uint8_t             *out);
size_t mgmt__pool_monitor_req__pack_to_buffer
                     (const Mgmt__PoolMonitorReq   *message,
                      ProtobufCBuffer     *buffer);
Mgmt__PoolMonitorReq *
       mgmt__pool_monitor_req__unpack
                     (ProtobufCAllocator  *allocator,
                      size_t               len,
                      const uint8_t       *data);
void   mgmt__pool_monitor_req__free_unpacked
                     (Mgmt__PoolMonitorReq *message,
                      ProtobufCAllocator *allocator);
/* --- per-message closures --- */

typedef void (*Mgmt__DaosResp_Closure)
                 (const Mgmt__DaosResp *message,
                  void *closure_data);
typedef void (*Mgmt__GroupUpdateReq__Engine_Closure)
                 (const Mgmt__GroupUpdateReq__Engine *message,
                  void *closure_data);
typedef void (*Mgmt__GroupUpdateReq_Closure)
                 (const Mgmt__GroupUpdateReq *message,
                  void *closure_data);
typedef void (*Mgmt__GroupUpdateResp_Closure)
                 (const Mgmt__GroupUpdateResp *message,
                  void *closure_data);
typedef void (*Mgmt__JoinReq_Closure)
                 (const Mgmt__JoinReq *message,
                  void *closure_data);
typedef void (*Mgmt__JoinResp_Closure)
                 (const Mgmt__JoinResp *message,
                  void *closure_data);
typedef void (*Mgmt__LeaderQueryReq_Closure)
                 (const Mgmt__LeaderQueryReq *message,
                  void *closure_data);
typedef void (*Mgmt__LeaderQueryResp_Closure)
                 (const Mgmt__LeaderQueryResp *message,
                  void *closure_data);
typedef void (*Mgmt__GetAttachInfoReq_Closure)
                 (const Mgmt__GetAttachInfoReq *message,
                  void *closure_data);
typedef void (*Mgmt__ClientNetHint_Closure)
                 (const Mgmt__ClientNetHint *message,
                  void *closure_data);
typedef void (*Mgmt__GetAttachInfoResp__RankUri_Closure)
                 (const Mgmt__GetAttachInfoResp__RankUri *message,
                  void *closure_data);
typedef void (*Mgmt__GetAttachInfoResp_Closure)
                 (const Mgmt__GetAttachInfoResp *message,
                  void *closure_data);
typedef void (*Mgmt__PrepShutdownReq_Closure)
                 (const Mgmt__PrepShutdownReq *message,
                  void *closure_data);
typedef void (*Mgmt__PingRankReq_Closure)
                 (const Mgmt__PingRankReq *message,
                  void *closure_data);
typedef void (*Mgmt__SetRankReq_Closure)
                 (const Mgmt__SetRankReq *message,
                  void *closure_data);
typedef void (*Mgmt__PoolMonitorReq_Closure)
                 (const Mgmt__PoolMonitorReq *message,
                  void *closure_data);

/* --- services --- */


/* --- descriptors --- */

extern const ProtobufCMessageDescriptor mgmt__daos_resp__descriptor;
extern const ProtobufCMessageDescriptor mgmt__group_update_req__descriptor;
extern const ProtobufCMessageDescriptor mgmt__group_update_req__engine__descriptor;
extern const ProtobufCMessageDescriptor mgmt__group_update_resp__descriptor;
extern const ProtobufCMessageDescriptor mgmt__join_req__descriptor;
extern const ProtobufCMessageDescriptor mgmt__join_resp__descriptor;
extern const ProtobufCEnumDescriptor    mgmt__join_resp__state__descriptor;
extern const ProtobufCMessageDescriptor mgmt__leader_query_req__descriptor;
extern const ProtobufCMessageDescriptor mgmt__leader_query_resp__descriptor;
extern const ProtobufCMessageDescriptor mgmt__get_attach_info_req__descriptor;
extern const ProtobufCMessageDescriptor mgmt__client_net_hint__descriptor;
extern const ProtobufCMessageDescriptor mgmt__get_attach_info_resp__descriptor;
extern const ProtobufCMessageDescriptor mgmt__get_attach_info_resp__rank_uri__descriptor;
extern const ProtobufCMessageDescriptor mgmt__prep_shutdown_req__descriptor;
extern const ProtobufCMessageDescriptor mgmt__ping_rank_req__descriptor;
extern const ProtobufCMessageDescriptor mgmt__set_rank_req__descriptor;
extern const ProtobufCMessageDescriptor mgmt__pool_monitor_req__descriptor;

PROTOBUF_C__END_DECLS


#endif  /* PROTOBUF_C_svc_2eproto__INCLUDED */<|MERGE_RESOLUTION|>--- conflicted
+++ resolved
@@ -328,7 +328,10 @@
    */
   uint64_t data_version;
   /*
-<<<<<<< HEAD
+   * Name of the DAOS system
+   */
+  char *sys;
+  /*
    * Rank URIs for additional providers
    */
   size_t n_secondary_rank_uris;
@@ -341,16 +344,7 @@
 };
 #define MGMT__GET_ATTACH_INFO_RESP__INIT \
  { PROTOBUF_C_MESSAGE_INIT (&mgmt__get_attach_info_resp__descriptor) \
-    , 0, 0,NULL, 0,NULL, NULL, 0, 0,NULL, 0,NULL }
-=======
-   * Name of the DAOS system
-   */
-  char *sys;
-};
-#define MGMT__GET_ATTACH_INFO_RESP__INIT \
- { PROTOBUF_C_MESSAGE_INIT (&mgmt__get_attach_info_resp__descriptor) \
-    , 0, 0,NULL, 0,NULL, NULL, 0, (char *)protobuf_c_empty_string }
->>>>>>> 7c749ea8
+    , 0, 0,NULL, 0,NULL, NULL, 0, (char *)protobuf_c_empty_string, 0,NULL, 0,NULL }
 
 
 struct  _Mgmt__PrepShutdownReq
