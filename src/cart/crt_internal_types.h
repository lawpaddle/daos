--- conflicted
+++ resolved
@@ -124,17 +124,13 @@
 
 	ATOMIC uint64_t		cg_rpcid; /* rpc id */
 
-<<<<<<< HEAD
 	/** Last remote tag sent */
 	uint32_t		cg_last_remote_tag;
 
 	/** Number of remote tags */
 	uint32_t		cg_num_remote_tags;
 
-	/* protects crt_gdata */
-=======
 	/* protects crt_gdata (see the lock order comment on crp_mutex) */
->>>>>>> c9617a46
 	pthread_rwlock_t	cg_rwlock;
 
 	/** Global statistics (when cg_use_sensors = true) */
