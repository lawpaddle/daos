/*
 * (C) Copyright 2016-2023 Intel Corporation.
 *
 * SPDX-License-Identifier: BSD-2-Clause-Patent
 */
/**
 * This file is part of CaRT. It implements CaRT init and finalize related
 * APIs/handling.
 */
#include <malloc.h>
#include <sys/mman.h>
#include <sys/time.h>
#include <sys/resource.h>
#include "crt_internal.h"

struct crt_gdata	crt_gdata;
static volatile int	gdata_init_flag;
struct crt_plugin_gdata crt_plugin_gdata;
static bool		g_prov_settings_applied[CRT_PROV_COUNT];

static void
crt_lib_init(void) __attribute__((__constructor__));

static void
crt_lib_fini(void) __attribute__((__destructor__));

/* Library initialization/constructor */
static void
crt_lib_init(void)
{
	int		rc;
	uint64_t	start_rpcid;

	rc = D_RWLOCK_INIT(&crt_gdata.cg_rwlock, NULL);
	D_ASSERT(rc == 0);

	/*
	 * avoid size mis-matching between client/server side
	 * /see crt_proc_uuid_t().
	 */
	D_CASSERT(sizeof(uuid_t) == 16);

	crt_gdata.cg_refcount = 0;
	crt_gdata.cg_inited = 0;
	crt_gdata.cg_primary_prov = CRT_PROV_OFI_SOCKETS;

	/* By default set number of secondary remote tags to 1 */
	crt_gdata.cg_num_remote_tags = 1;
	crt_gdata.cg_last_remote_tag = 0;

	d_srand(d_timeus_secdiff(0) + getpid());
	start_rpcid = ((uint64_t)d_rand()) << 32;

	crt_gdata.cg_rpcid = start_rpcid;
	crt_gdata.cg_num_cores = sysconf(_SC_NPROCESSORS_ONLN);
}

/* Library deinit */
static void
crt_lib_fini(void)
{
	D_RWLOCK_DESTROY(&crt_gdata.cg_rwlock);
}

static void
dump_envariables(void)
{
	int	i;
	char	*val;
	char	*envars[] = {"D_PROVIDER", "D_INTERFACE", "D_DOMAIN", "D_PORT",
		"CRT_PHY_ADDR_STR", "D_LOG_STDERR_IN_LOG",
		"D_LOG_FILE", "D_LOG_FILE_APPEND_PID", "D_LOG_MASK", "DD_MASK",
		"DD_STDERR", "DD_SUBSYS", "CRT_TIMEOUT", "CRT_ATTACH_INFO_PATH",
		"OFI_PORT", "OFI_INTERFACE", "OFI_DOMAIN", "CRT_CREDIT_EP_CTX",
		"CRT_CTX_SHARE_ADDR", "CRT_CTX_NUM", "D_FI_CONFIG",
		"FI_UNIVERSE_SIZE", "CRT_ENABLE_MEM_PIN",
		"FI_OFI_RXM_USE_SRX", "D_LOG_FLUSH", "CRT_MRC_ENABLE",
		"CRT_SECONDARY_PROVIDER", "D_PROVIDER_AUTH_KEY"};

	D_INFO("-- ENVARS: --\n");
	for (i = 0; i < ARRAY_SIZE(envars); i++) {
		val = getenv(envars[i]);
		if (strcmp(envars[i], "D_PROVIDER_AUTH_KEY") == 0 && val)
			D_INFO("%s = %s\n", envars[i], "********");
		else
			D_INFO("%s = %s\n", envars[i], val);
	}
}

static void
dump_opt(crt_init_options_t *opt)
{
	D_INFO("options:\n");
	D_INFO("crt_timeout = %d\n", opt->cio_crt_timeout);
	D_INFO("max_ctx_num = %d\n", opt->cio_ctx_max_num);
	D_INFO("swim_idx = %d\n", opt->cio_swim_crt_idx);
	D_INFO("provider = %s\n", opt->cio_provider);
	D_INFO("interface = %s\n", opt->cio_interface);
	D_INFO("domain = %s\n", opt->cio_domain);
}

static int
crt_na_config_init(bool primary, crt_provider_t provider,
		   char *interface, char *domain, char *port,
		   char *auth_key);

/* Workaround for CART-890 */
static void
mem_pin_workaround(void)
{
	struct rlimit	rlim;
	int		rc = 0;

	/* Note: mallopt() returns 1 on success */
	/* Prevent malloc from releasing memory via sbrk syscall */
	rc = mallopt(M_TRIM_THRESHOLD, -1);
	if (rc != 1)
		D_WARN("Failed to disable malloc trim: %d\n", errno);

	/* Disable fastbins; this option is not available on all systems */
	rc = mallopt(M_MXFAST, 0);
	if (rc != 1)
		D_WARN("Failed to disable malloc fastbins: %d (%s)\n", errno, strerror(errno));

	rc = getrlimit(RLIMIT_MEMLOCK, &rlim);
	if (rc != 0) {
		D_WARN("getrlimit() failed; errno=%d (%s)\n",
		       errno, strerror(errno));
		goto exit;
	}

	if (rlim.rlim_cur == RLIM_INFINITY &&
	    rlim.rlim_max == RLIM_INFINITY) {
		D_INFO("Infinite rlimit detected; performing mlockall()\n");

		/* Lock all pages */
		rc = mlockall(MCL_CURRENT | MCL_FUTURE);
		if (rc)
			D_WARN("Failed to mlockall(); errno=%d (%s)\n",
			       errno, strerror(errno));

	} else {
		D_INFO("mlockall() skipped\n");
	}

	D_DEBUG(DB_ALL, "Memory pinning workaround enabled\n");
exit:
	return;
}

/* Value based on default daos runs with 16 targets + 2 service contexts */
#define CRT_SRV_CONTEXT_NUM_MIN (16 + 2)

static int
prov_data_init(struct crt_prov_gdata *prov_data, crt_provider_t provider,
	       bool primary, crt_init_options_t *opt)

{
	bool		share_addr = false;
	bool		set_sep = false;
	uint32_t	ctx_num = 0;
	uint32_t	max_expect_size = 0;
	uint32_t	max_unexpect_size = 0;
	uint32_t	max_num_ctx = CRT_SRV_CONTEXT_NUM;
	int		i;
	int		rc;

	rc = D_MUTEX_INIT(&prov_data->cpg_mutex, NULL);
	if (rc != 0)
		return rc;

	/* Set max number of contexts. Defaults to the number of cores */
	ctx_num = 0;
	d_getenv_int("CRT_CTX_NUM", &ctx_num);
	max_num_ctx = ctx_num ? ctx_num : crt_gdata.cg_num_cores;

	if (max_num_ctx > CRT_SRV_CONTEXT_NUM)
		max_num_ctx = CRT_SRV_CONTEXT_NUM;

	/* To be able to run on VMs */
	if (max_num_ctx < CRT_SRV_CONTEXT_NUM_MIN)
		max_num_ctx = CRT_SRV_CONTEXT_NUM_MIN;

	D_DEBUG(DB_ALL, "Max number of contexts set to %d\n", max_num_ctx);

	/* Assume for now this option is only available for a primary provider */
	if (primary) {
		if (opt && opt->cio_sep_override) {
			if (opt->cio_use_sep) {
				set_sep = true;
				max_num_ctx = opt->cio_ctx_max_num;
			}
		} else {
			share_addr = false;

			d_getenv_bool("CRT_CTX_SHARE_ADDR", &share_addr);
			if (share_addr) {
				set_sep = true;
				ctx_num = 0;
				d_getenv_int("CRT_CTX_NUM", &ctx_num);
				max_num_ctx = ctx_num;
			}
		}
	}

	if (opt && opt->cio_use_expected_size)
		max_expect_size = opt->cio_max_expected_size;

	if (opt && opt->cio_use_unexpected_size)
		max_unexpect_size = opt->cio_max_unexpected_size;

	prov_data->cpg_inited = true;
	prov_data->cpg_provider = provider;
	prov_data->cpg_ctx_num = 0;
	prov_data->cpg_sep_mode = set_sep;
	prov_data->cpg_contig_ports = true;
	prov_data->cpg_ctx_max_num = max_num_ctx;
	prov_data->cpg_max_exp_size = max_expect_size;
	prov_data->cpg_max_unexp_size = max_unexpect_size;
	prov_data->cpg_primary = primary;

	for (i = 0; i < CRT_SRV_CONTEXT_NUM; i++)
		prov_data->cpg_used_idx[i] = false;

	/* By default set number of secondary remote tags to 1 */
	prov_data->cpg_num_remote_tags = 1;
	prov_data->cpg_last_remote_tag = 0;

	D_DEBUG(DB_ALL, "prov_idx: %d primary: %d sep_mode: %d sizes: (%d/%d) max_ctx: %d\n",
		provider, primary, set_sep, max_expect_size, max_unexpect_size, max_num_ctx);

	D_INIT_LIST_HEAD(&prov_data->cpg_ctx_list);

	return DER_SUCCESS;
}

/* first step init - for initializing crt_gdata */
static int data_init(int server, crt_init_options_t *opt)
{
	uint32_t	timeout;
	uint32_t	credits;
	uint32_t	fi_univ_size = 0;
	uint32_t	mem_pin_enable = 0;
	uint32_t	is_secondary;
	char		ucx_ib_fork_init = 0;
	int		rc = 0;

	D_DEBUG(DB_ALL, "initializing crt_gdata...\n");

	dump_envariables();

	D_DEBUG(DB_ALL, "Starting RPCID %#lx. Num cores: %ld\n",
		crt_gdata.cg_rpcid, crt_gdata.cg_num_cores);

	is_secondary = 0;
	/* Apply CART-890 workaround for server side only */
	if (server) {
		d_getenv_int("CRT_ENABLE_MEM_PIN", &mem_pin_enable);
		if (mem_pin_enable == 1)
			mem_pin_workaround();
	} else {
		/*
		 * Client-side envariable to indicate that the cluster
		 * is running using a secondary provider
		 */
		d_getenv_int("CRT_SECONDARY_PROVIDER", &is_secondary);

	}

	crt_gdata.cg_provider_is_primary = (is_secondary) ? 0 : 1;

	timeout = 0;

	if (opt && opt->cio_crt_timeout != 0)
		timeout = opt->cio_crt_timeout;
	else
		d_getenv_int("CRT_TIMEOUT", &timeout);

	if (timeout == 0 || timeout > 3600)
		crt_gdata.cg_timeout = CRT_DEFAULT_TIMEOUT_S;
	else
		crt_gdata.cg_timeout = timeout;

	D_DEBUG(DB_ALL, "set the global timeout value as %d second.\n",
		crt_gdata.cg_timeout);

	crt_gdata.cg_swim_crt_idx = CRT_DEFAULT_PROGRESS_CTX_IDX;

	D_DEBUG(DB_ALL, "SWIM context idx=%d\n", crt_gdata.cg_swim_crt_idx);

	/* Override defaults and environment if option is set */
	if (opt && opt->cio_use_credits) {
		credits = opt->cio_ep_credits;
	} else {
		credits = CRT_DEFAULT_CREDITS_PER_EP_CTX;
		d_getenv_int("CRT_CREDIT_EP_CTX", &credits);
	}

	/* Must be set on the server when using UCX, will not affect OFI */
	d_getenv_char("UCX_IB_FORK_INIT", &ucx_ib_fork_init);
	if (ucx_ib_fork_init) {
		if (server) {
			D_INFO("UCX_IB_FORK_INIT was set to %c, setting to n\n", ucx_ib_fork_init);
		} else {
			D_INFO("UCX_IB_FORK_INIT was set to %c on client\n", ucx_ib_fork_init);
		}
	}
	if (server)
		setenv("UCX_IB_FORK_INIT", "n", 1);

	/* This is a workaround for CART-871 if universe size is not set */
	d_getenv_int("FI_UNIVERSE_SIZE", &fi_univ_size);
	if (fi_univ_size == 0) {
		D_INFO("FI_UNIVERSE_SIZE was not set; setting to 2048\n");
		setenv("FI_UNIVERSE_SIZE", "2048", 1);
	}

	if (credits == 0) {
		D_DEBUG(DB_ALL, "CRT_CREDIT_EP_CTX set as 0, flow control "
			"disabled.\n");
	} else if (credits > CRT_MAX_CREDITS_PER_EP_CTX) {
		D_DEBUG(DB_ALL, "ENV CRT_CREDIT_EP_CTX's value %d exceed max "
			"allowed value, use %d for flow control.\n",
			credits, CRT_MAX_CREDITS_PER_EP_CTX);
		credits = CRT_MAX_CREDITS_PER_EP_CTX;
	} else {
		D_DEBUG(DB_ALL, "CRT_CREDIT_EP_CTX set as %d for flow "
			"control.\n", credits);
	}
	crt_gdata.cg_credit_ep_ctx = credits;
	D_ASSERT(crt_gdata.cg_credit_ep_ctx <= CRT_MAX_CREDITS_PER_EP_CTX);

	/** Enable statistics only for the server side and if requested */
	if (opt && opt->cio_use_sensors && server) {
		int	ret;

		/** enable sensors */
		crt_gdata.cg_use_sensors = true;

		/** set up the global sensors */
		ret = d_tm_add_metric(&crt_gdata.cg_uri_self, D_TM_COUNTER,
				      "total number of URI requests for self",
				      "", "net/uri/lookup_self");
		if (ret)
			D_WARN("Failed to create uri self sensor: "DF_RC"\n",
			       DP_RC(ret));

		ret = d_tm_add_metric(&crt_gdata.cg_uri_other, D_TM_COUNTER,
				      "total number of URI requests for other "
				      "ranks", "", "net/uri/lookup_other");
		if (ret)
			D_WARN("Failed to create uri other sensor: "DF_RC"\n",
			       DP_RC(ret));
	}

	gdata_init_flag = 1;
	return rc;
}

static int
crt_plugin_init(void)
{
	struct crt_prog_cb_priv *cbs_prog;
	struct crt_event_cb_priv *cbs_event;
	size_t cbs_size = CRT_CALLBACKS_NUM;
	int i, rc;

	D_ASSERT(crt_plugin_gdata.cpg_inited == 0);

	for (i = 0; i < CRT_SRV_CONTEXT_NUM; i++) {
		crt_plugin_gdata.cpg_prog_cbs_old[i] = NULL;
		D_ALLOC_ARRAY(cbs_prog, cbs_size);
		if (cbs_prog == NULL) {
			for (i--; i >= 0; i--)
				D_FREE(crt_plugin_gdata.cpg_prog_cbs[i]);
			D_GOTO(out, rc = -DER_NOMEM);
		}
		crt_plugin_gdata.cpg_prog_size[i] = cbs_size;
		crt_plugin_gdata.cpg_prog_cbs[i]  = cbs_prog;
	}

	crt_plugin_gdata.cpg_event_cbs_old = NULL;
	D_ALLOC_ARRAY(cbs_event, cbs_size);
	if (cbs_event == NULL) {
		D_GOTO(out_destroy_prog, rc = -DER_NOMEM);
	}
	crt_plugin_gdata.cpg_event_size = cbs_size;
	crt_plugin_gdata.cpg_event_cbs  = cbs_event;

	rc = D_MUTEX_INIT(&crt_plugin_gdata.cpg_mutex, NULL);
	if (rc)
		D_GOTO(out_destroy_event, rc);

	crt_plugin_gdata.cpg_inited = 1;
	D_GOTO(out, rc = 0);

out_destroy_event:
	D_FREE(crt_plugin_gdata.cpg_event_cbs);
out_destroy_prog:
	for (i = 0; i < CRT_SRV_CONTEXT_NUM; i++)
		D_FREE(crt_plugin_gdata.cpg_prog_cbs[i]);
out:
	return rc;
}

static void
crt_plugin_fini(void)
{
	int i;

	D_ASSERT(crt_plugin_gdata.cpg_inited == 1);

	crt_plugin_gdata.cpg_inited = 0;

	for (i = 0; i < CRT_SRV_CONTEXT_NUM; i++) {
		D_FREE(crt_plugin_gdata.cpg_prog_cbs[i]);
		D_FREE(crt_plugin_gdata.cpg_prog_cbs_old[i]);
	}

	D_FREE(crt_plugin_gdata.cpg_event_cbs);
	D_FREE(crt_plugin_gdata.cpg_event_cbs_old);

	D_MUTEX_DESTROY(&crt_plugin_gdata.cpg_mutex);
}

static int
__split_arg(char *s_arg_to_split, char **first_arg, char **second_arg)
{
	char	*save_ptr = NULL;
	char	*arg_to_split;

	D_ASSERT(first_arg != NULL);
	D_ASSERT(second_arg != NULL);

	/* no-op, not an error case */
	if (s_arg_to_split == NULL) {
		*first_arg = NULL;
		*second_arg = NULL;
		return DER_SUCCESS;
	}

	D_STRNDUP(arg_to_split, s_arg_to_split, 255);
	if (!arg_to_split) {
		*first_arg = NULL;
		*second_arg = NULL;
		return -DER_NOMEM;
	}

	*first_arg = 0;
	*second_arg = 0;

	*first_arg = strtok_r(arg_to_split, ",", &save_ptr);
	*second_arg = save_ptr;

	return DER_SUCCESS;
}


int
crt_str_to_provider(const char *str_provider)
{
	int	provider_idx = CRT_PROV_UNKNOWN;
	int	i;

	if (str_provider == NULL)
		return provider_idx;

	for (i = 0; crt_na_dict[i].nad_str != NULL; i++) {

		if (!strncmp(str_provider, crt_na_dict[i].nad_str,
			     strlen(crt_na_dict[i].nad_str) + 1) ||
		    (crt_na_dict[i].nad_alt_str &&
		     !strncmp(str_provider, crt_na_dict[i].nad_alt_str,
			      strlen(crt_na_dict[i].nad_alt_str) + 1))) {
			provider_idx = crt_na_dict[i].nad_type;
			break;
		}
	}

	return provider_idx;
}

static int
check_grpid(crt_group_id_t grpid)
{
	int rc = 0;

	if (grpid == NULL)
		return rc;

	if (crt_validate_grpid(grpid) != 0) {
		D_ERROR("grpid contains invalid characters "
			"or is too long\n");
		D_GOTO(out, rc = -DER_INVAL);
	}

	if (strcmp(grpid, CRT_DEFAULT_GRPID) == 0) {
		D_ERROR("invalid client grpid (same as "
			"CRT_DEFAULT_GRPID).\n");
		D_GOTO(out, rc = -DER_INVAL);
	}
out:
	return rc;
}

static void
apply_if_not_set(const char *env_name, const char *new_value)
{
	char *old_val;

	old_val = getenv(env_name);

	if (old_val == NULL) {
		D_INFO("%s not set, setting to %s\n", env_name, new_value);
		setenv(env_name, new_value, true);
	}
}

static void
prov_settings_apply(bool primary, crt_provider_t prov, crt_init_options_t *opt)
{
	uint32_t mrc_enable = 0;

	/* Avoid applying same settings multiple times */
	if (g_prov_settings_applied[prov] == true)
		return;

	/* rxm and verbs providers only works with regular EP */
	if (prov != CRT_PROV_OFI_PSM2 &&
	    prov != CRT_PROV_OFI_SOCKETS &&
	    crt_provider_is_sep(primary, prov)) {
		D_WARN("set CRT_CTX_SHARE_ADDR as 1 is invalid "
		       "for current provider, ignoring it.\n");
		crt_provider_set_sep(prov, primary, false);
	}

	if (prov == CRT_PROV_OFI_VERBS_RXM ||
	    prov == CRT_PROV_OFI_TCP_RXM) {
		/* Use shared receive queues to avoid large mem consumption */
		apply_if_not_set("FI_OFI_RXM_USE_SRX", "1");
	}

	/* Print notice that "ofi+psm2" will be deprecated*/
	if (prov == CRT_PROV_OFI_PSM2) {
		D_WARN("\"ofi+psm2\" will be deprecated soon.\n");
		setenv("FI_PSM2_NAME_SERVER", "1", true);
		D_DEBUG(DB_ALL, "Setting FI_PSM2_NAME_SERVER to 1\n");
	}

	if (prov == CRT_PROV_OFI_CXI)
		mrc_enable = 1;

	d_getenv_int("CRT_MRC_ENABLE", &mrc_enable);
	if (mrc_enable == 0) {
		D_INFO("Disabling MR CACHE (FI_MR_CACHE_MAX_COUNT=0)\n");
		setenv("FI_MR_CACHE_MAX_COUNT", "0", 1);
	}

	g_prov_settings_applied[prov] = true;
}

int
crt_init_opt(crt_group_id_t grpid, uint32_t flags, crt_init_options_t *opt)
{
	char		*provider_env;
	char		*interface_env;
	char		*domain_env;
	char		*auth_key_env;
	char		*tmp;
	struct timeval	now;
	unsigned int	seed;
	const char	*path;
	bool		server;
	int		rc = 0;
	char		*provider_str0 = NULL;
	char		*provider_str1 = NULL;
	crt_provider_t	primary_provider;
	crt_provider_t	secondary_provider;
	crt_provider_t	tmp_prov;
	char		*port_str, *port0, *port1;
	char		*iface0, *iface1, *domain0, *domain1;
	char		*auth_key0, *auth_key1;
	int		num_secondaries = 0;
	int		i;

	server = flags & CRT_FLAG_BIT_SERVER;
	port_str = NULL;
	port0 = NULL;
	port1 = NULL;
	iface0 = NULL;
	iface1 = NULL;
	domain0 = NULL;
	domain1 = NULL;
	auth_key0 = NULL;
	auth_key1 = NULL;

	/* d_log_init is reference counted */
	rc = d_log_init();
	if (rc != 0) {
		D_PRINT_ERR("d_log_init failed, rc: %d.\n", rc);
		return rc;
	}

	crt_setup_log_fac();

	D_INFO("libcart version %s initializing\n", CART_VERSION);

	if (opt)
		dump_opt(opt);

	/* d_fault_inject_init() is reference counted */
	rc = d_fault_inject_init();
	if (rc != DER_SUCCESS && rc != -DER_NOSYS) {
		D_ERROR("d_fault_inject_init() failed, rc: %d.\n", rc);
		D_GOTO(out, rc);
	}

	/* check the group name */
	rc = check_grpid(grpid);
	if (rc != DER_SUCCESS)
		D_GOTO(out, rc);

	if (gdata_init_flag == 0) {
		rc = data_init(server, opt);
		if (rc != 0) {
			D_ERROR("data_init failed "DF_RC"\n", DP_RC(rc));
			D_GOTO(out, rc);
		}
	}
	D_ASSERT(gdata_init_flag == 1);

	D_RWLOCK_WRLOCK(&crt_gdata.cg_rwlock);
	if (crt_gdata.cg_inited == 0) {
		/* feed a seed for pseudo-random number generator */
		gettimeofday(&now, NULL);
		seed = (unsigned int)(now.tv_sec * 1000000 + now.tv_usec);
		d_srand(seed);

		crt_gdata.cg_server = server;
		crt_gdata.cg_auto_swim_disable =
			(flags & CRT_FLAG_BIT_AUTO_SWIM_DISABLE) ? 1 : 0;

		path = getenv("CRT_ATTACH_INFO_PATH");
		if (path != NULL && strlen(path) > 0) {
			rc = crt_group_config_path_set(path);
			if (rc != 0)
				D_ERROR("Got %s from ENV CRT_ATTACH_INFO_PATH, "
					"but crt_group_config_path_set failed "
					"rc: %d, ignore the ENV.\n", path, rc);
			else
				D_DEBUG(DB_ALL, "set group_config_path as %s.\n", path);
		}

		if (opt && opt->cio_auth_key)
			auth_key_env = opt->cio_auth_key;
		else
			auth_key_env = getenv("D_PROVIDER_AUTH_KEY");

		if (opt && opt->cio_provider)
			provider_env = opt->cio_provider;
		else {
			provider_env = getenv(CRT_PHY_ADDR_ENV);

			tmp = getenv("D_PROVIDER");
			if (tmp)
				provider_env = tmp;
		}

		if (opt && opt->cio_interface)
			interface_env = opt->cio_interface;
		else {
			interface_env = getenv("OFI_INTERFACE");

			tmp = getenv("D_INTERFACE");
			if (tmp)
				interface_env = tmp;
		}

		if (opt && opt->cio_domain)
			domain_env = opt->cio_domain;
		else {
			domain_env = getenv("OFI_DOMAIN");

			tmp = getenv("D_DOMAIN");
			if (tmp)
				domain_env = tmp;
		}

<<<<<<< HEAD
		if (domain_env == NULL) {
			D_DEBUG(DB_ALL, "OFI_DOMAIN is not set. Setting it to %s\n", interface_env);
			domain_env = interface_env;
		}

=======
>>>>>>> b0a35b12
		if (opt && opt->cio_port)
			port_str = opt->cio_port;
		else {
			port_str = getenv("OFI_PORT");

			tmp = getenv("D_PORT");
			if (tmp)
				port_str = tmp;
		}

		rc = __split_arg(provider_env, &provider_str0, &provider_str1);
		if (rc != 0)
			D_GOTO(unlock, rc);

		primary_provider = crt_str_to_provider(provider_str0);
		secondary_provider = crt_str_to_provider(provider_str1);

		if (primary_provider == CRT_PROV_UNKNOWN) {
			D_ERROR("Requested provider %s not found\n", provider_env);
			D_GOTO(unlock, rc = -DER_NONEXIST);
		}

		rc = __split_arg(interface_env, &iface0, &iface1);
		if (rc != 0)
			D_GOTO(unlock, rc);
		rc = __split_arg(domain_env, &domain0, &domain1);
		if (rc != 0)
			D_GOTO(unlock, rc);
		rc = __split_arg(port_str, &port0, &port1);
		if (rc != 0)
			D_GOTO(unlock, rc);
		rc = __split_arg(auth_key_env, &auth_key0, &auth_key1);
		if (rc != 0)
			D_GOTO(unlock, rc);

		if (iface0 == NULL) {
			D_ERROR("Empty interface specified\n");
			D_GOTO(unlock, rc = -DER_INVAL);
		}

		rc = prov_data_init(&crt_gdata.cg_prov_gdata_primary,
				    primary_provider, true, opt);
		if (rc != 0)
			D_GOTO(unlock, rc);

		prov_settings_apply(true, primary_provider, opt);
		crt_gdata.cg_primary_prov = primary_provider;

		rc = crt_na_config_init(true, primary_provider, iface0, domain0,
					port0, auth_key0);
		if (rc != 0) {
			D_ERROR("crt_na_config_init() failed, "DF_RC"\n", DP_RC(rc));
			D_GOTO(unlock, rc);
		}

		if (secondary_provider != CRT_PROV_UNKNOWN) {
			num_secondaries = 1;
			crt_gdata.cg_num_secondary_provs = num_secondaries;

			if (port1 == NULL || port1[0] == '\0') {
				port1 = port0;
			}

			D_ALLOC_ARRAY(crt_gdata.cg_secondary_provs, num_secondaries);
			if (crt_gdata.cg_secondary_provs == NULL)
				D_GOTO(cleanup, rc = -DER_NOMEM);

			D_ALLOC_ARRAY(crt_gdata.cg_prov_gdata_secondary, num_secondaries);
			if (crt_gdata.cg_prov_gdata_secondary == NULL)
				D_GOTO(cleanup, rc = -DER_NOMEM);

			crt_gdata.cg_secondary_provs[0] = secondary_provider;
		}

		for (i = 0;  i < num_secondaries; i++) {
			tmp_prov = crt_gdata.cg_secondary_provs[i];

			rc = prov_data_init(&crt_gdata.cg_prov_gdata_secondary[i],
					    tmp_prov, false, opt);
			if (rc != 0)
				D_GOTO(cleanup, rc);

			prov_settings_apply(false, tmp_prov, opt);

			rc = crt_na_config_init(false, tmp_prov, iface1, domain1,
						port1, auth_key1);
			if (rc != 0) {
				D_ERROR("crt_na_config_init() failed, "DF_RC"\n", DP_RC(rc));
				D_GOTO(cleanup, rc);
			}
		}

		rc = crt_hg_init();
		if (rc != 0) {
			D_ERROR("crt_hg_init() failed, "DF_RC"\n", DP_RC(rc));
			D_GOTO(cleanup, rc);
		}

		rc = crt_grp_init(grpid);
		if (rc != 0) {
			D_ERROR("crt_grp_init() failed, "DF_RC"\n", DP_RC(rc));
			D_GOTO(cleanup, rc);
		}

		if (crt_plugin_gdata.cpg_inited == 0) {
			rc = crt_plugin_init();
			if (rc != 0) {
				D_ERROR("crt_plugin_init() failed, "DF_RC"\n", DP_RC(rc));
				D_GOTO(cleanup, rc);
			}
		}

		crt_self_test_init();

		rc = crt_opc_map_create();
		if (rc != 0) {
			D_ERROR("crt_opc_map_create() failed, "DF_RC"\n", DP_RC(rc));
			D_GOTO(self_test, rc);
		}

		rc = crt_internal_rpc_register(server);
		if (rc != 0) {
			D_ERROR("crt_internal_rpc_register() failed, "DF_RC"\n", DP_RC(rc));
			D_GOTO(self_test, rc);
		}

		D_ASSERT(crt_gdata.cg_opc_map != NULL);

		crt_gdata.cg_inited = 1;
	} else {
		if (crt_gdata.cg_server == false && server == true) {
			D_ERROR("CRT initialized as client, cannot set as server again.\n");
			D_GOTO(unlock, rc = -DER_INVAL);
		}
	}

	crt_gdata.cg_refcount++;

	D_GOTO(unlock, rc);

self_test:
	crt_self_test_fini();

cleanup:
	crt_gdata.cg_inited = 0;
	if (crt_plugin_gdata.cpg_inited == 1)
		crt_plugin_fini();
	if (crt_gdata.cg_grp_inited == 1)
		crt_grp_fini();
	if (crt_gdata.cg_opc_map != NULL)
		crt_opc_map_destroy(crt_gdata.cg_opc_map);

	crt_na_config_fini(true, crt_gdata.cg_primary_prov);

	D_FREE(crt_gdata.cg_secondary_provs);
	D_FREE(crt_gdata.cg_prov_gdata_secondary);

unlock:
	D_RWLOCK_UNLOCK(&crt_gdata.cg_rwlock);

out:
	/*
	 * We don't need to free port1, iface1 and domain1 as
	 * they occupy the same original string as port0, iface0 and domain0
	 */
	D_FREE(port0);
	D_FREE(iface0);
	D_FREE(domain0);
	D_FREE(provider_str0);
	D_FREE(auth_key0);

	if (rc != 0) {
		D_ERROR("failed, "DF_RC"\n", DP_RC(rc));
		d_fault_inject_fini();
		d_log_fini();
	}
	return rc;
}

bool
crt_initialized()
{
	return (gdata_init_flag == 1) && (crt_gdata.cg_inited == 1);
}

int
crt_finalize(void)
{
	int local_rc;
	int rc = 0;
	int i;
	struct crt_prov_gdata *prov_data;

	D_RWLOCK_WRLOCK(&crt_gdata.cg_rwlock);

	if (!crt_initialized()) {
		D_ERROR("cannot finalize before initializing.\n");
		D_RWLOCK_UNLOCK(&crt_gdata.cg_rwlock);
		D_GOTO(direct_out, rc = -DER_UNINIT);
	}

	crt_gdata.cg_refcount--;
	if (crt_gdata.cg_refcount == 0) {
		crt_self_test_fini();

		/* TODO: Needs to happen for every initialized provider */
		prov_data = &crt_gdata.cg_prov_gdata_primary;

		if (prov_data->cpg_ctx_num > 0) {
			D_ASSERT(!crt_context_empty(crt_gdata.cg_primary_prov,
				 CRT_LOCKED));
			D_ERROR("cannot finalize, current ctx_num(%d).\n",
				prov_data->cpg_ctx_num);
			crt_gdata.cg_refcount++;
			D_RWLOCK_UNLOCK(&crt_gdata.cg_rwlock);
			D_GOTO(out, rc = -DER_BUSY);
		} else {
			D_ASSERT(crt_context_empty(crt_gdata.cg_primary_prov,
				 CRT_LOCKED));
		}

		if (crt_plugin_gdata.cpg_inited == 1)
			crt_plugin_fini();

		if (crt_is_service() && crt_gdata.cg_swim_inited)
			crt_swim_fini();

		crt_grp_fini();

		rc = crt_hg_fini();
		if (rc != 0) {
			D_ERROR("crt_hg_fini failed rc: %d.\n", rc);
			crt_gdata.cg_refcount++;
			D_RWLOCK_UNLOCK(&crt_gdata.cg_rwlock);
			D_GOTO(out, rc);
		}

		crt_opc_map_destroy(crt_gdata.cg_opc_map);

		D_RWLOCK_UNLOCK(&crt_gdata.cg_rwlock);

		/* allow the same program to re-initialize */
		crt_gdata.cg_refcount = 0;
		crt_gdata.cg_inited = 0;
		gdata_init_flag = 0;

		crt_na_config_fini(true, crt_gdata.cg_primary_prov);

		if (crt_gdata.cg_secondary_provs != NULL) {
			for (i = 0; i < crt_gdata.cg_num_secondary_provs; i++)
				crt_na_config_fini(false, crt_gdata.cg_secondary_provs[i]);
		}

		D_FREE(crt_gdata.cg_secondary_provs);
		D_FREE(crt_gdata.cg_prov_gdata_secondary);
	} else {
		D_RWLOCK_UNLOCK(&crt_gdata.cg_rwlock);
	}

out:
	/* d_fault_inject_fini() is reference counted */
	local_rc = d_fault_inject_fini();
	if (local_rc != 0 && local_rc != -DER_NOSYS)
		D_ERROR("d_fault_inject_fini() failed, rc: %d\n", local_rc);

direct_out:
	if (rc == 0)
		d_log_fini(); /* d_log_fini is reference counted */
	else
		D_ERROR("failed, rc: "DF_RC"\n", DP_RC(rc));

	return rc;
}

static inline bool is_integer_str(char *str)
{
	const char *p;

	p = str;
	if (p == NULL || strlen(p) == 0)
		return false;

	while (*p != '\0') {
		if (*p <= '9' && *p >= '0') {
			p++;
			continue;
		} else {
			return false;
		}
	}

	return true;
}

static inline int
crt_get_port_psm2(int *port)
{
	int		rc = 0;
	uint16_t	pid;

	pid = getpid();
	*port = (pid << 8);
	D_DEBUG(DB_ALL, "got a port: %d.\n", *port);

	return rc;
}

#define PORT_RANGE_STR_SIZE 32

static void
crt_port_range_verify(int port)
{
	char	proc[] = "/proc/sys/net/ipv4/ip_local_port_range";
	FILE	*f;
	char	buff[PORT_RANGE_STR_SIZE];
	int	start_port = -1;
	int	end_port = -1;
	char	*p;
	int	rc;

	f = fopen(proc, "r");
	if (!f) {
		D_ERROR("Failed to open %s for reading\n", proc);
		return;
	}

	memset(buff, 0x0, PORT_RANGE_STR_SIZE);

	rc = fread(buff, 1, PORT_RANGE_STR_SIZE - 1, f);
	if (rc <= 0) {
		D_ERROR("Failed to read from file %s\n", proc);
		fclose(f);
		return;
	}

	fclose(f);

	p = buff;
	/* Data is in the format of <start_port><whitespaces><end_port>*/
	while (*p != '\0') {
		if (*p == ' ' || *p == '\t') {
			*p = '\0';
			start_port = atoi(buff);

			p++;
			while (*p == ' ' || *p == '\t')
				p++;

			end_port = atoi(p);
			break;
		}
		p++;
	}

	if (start_port == -1)
		return;

	if (port >= start_port && port <= end_port) {
		D_WARN("Requested port %d is inside of the local port range "
		       "as specified by file '%s'\n", port, proc);
		D_WARN("In order to avoid port conflicts pick a different "
		       "value outside of the %d-%d range\n",
		       start_port, end_port);
	}
}


static int
crt_na_fill_ip_addr(struct crt_na_config *na_cfg)
{
	struct ifaddrs	*if_addrs = NULL;
	struct ifaddrs	*ifa = NULL;
	void		*tmp_ptr;
	const char	*ip_str = NULL;
	int		rc = 0;

	rc = getifaddrs(&if_addrs);
	if (rc != 0) {
		D_ERROR("cannot getifaddrs, errno: %d(%s).\n", errno, strerror(errno));
		D_GOTO(out, rc = -DER_PROTO);
	}

	for (ifa = if_addrs; ifa != NULL; ifa = ifa->ifa_next) {
		if (ifa->ifa_addr == NULL)
			continue;
		if (strcmp(ifa->ifa_name, na_cfg->noc_interface))
			continue;

		memset(na_cfg->noc_ip_str, 0, INET_ADDRSTRLEN);

		if (ifa->ifa_addr->sa_family == AF_INET) {
			/* check it is a valid IPv4 Address */
			tmp_ptr = &((struct sockaddr_in *)ifa->ifa_addr)->sin_addr;
			ip_str = inet_ntop(AF_INET, tmp_ptr, na_cfg->noc_ip_str, INET_ADDRSTRLEN);
			if (ip_str == NULL) {
				D_ERROR("inet_ntop errno: %d(%s).\n", errno, strerror(errno));
				freeifaddrs(if_addrs);
				D_GOTO(out, rc = -DER_PROTO);
			}
			break;
		} else if (ifa->ifa_addr->sa_family == AF_INET6) {
			/* check it is a valid IPv6 Address */
			/*
			 * tmp_ptr =
			 * &((struct sockaddr_in6 *)ifa->ifa_addr)->sin6_addr;
			 * inet_ntop(AF_INET6, tmp_ptr, na_conf.noc_ip_str,
			 *           INET6_ADDRSTRLEN);
			 * D_DEBUG("Get %s IPv6 Address %s\n",
			 *         ifa->ifa_name, na_conf.noc_ip_str);
			 */
		}
	}
	freeifaddrs(if_addrs);
	if (ip_str == NULL) {
		D_ERROR("no IP addr found on interface %s\n", na_cfg->noc_interface);
		D_GOTO(out, rc = -DER_PROTO);
	}

out:
	return rc;
}

static int
crt_na_config_init(bool primary, crt_provider_t provider,
		   char *interface, char *domain, char *port_str,
		   char *auth_key)
{
	struct crt_na_config		*na_cfg;
	int				rc = 0;
	int				port = -1;

	if (provider == CRT_PROV_SM)
		return 0;

	na_cfg = crt_provider_get_na_config(primary, provider);
	D_STRNDUP(na_cfg->noc_interface, interface, 64);
	if (!na_cfg->noc_interface)
		D_GOTO(out, rc = -DER_NOMEM);

	if (domain) {
		D_STRNDUP(na_cfg->noc_domain, domain, 64);
		if (!na_cfg->noc_domain)
			D_GOTO(out, rc = -DER_NOMEM);
	}

	if (auth_key) {
		D_STRNDUP(na_cfg->noc_auth_key, auth_key, 255);
		if (!na_cfg->noc_auth_key)
			D_GOTO(out, rc = -DER_NOMEM);
	}

	crt_na_fill_ip_addr(na_cfg);
	if (crt_is_service() && port_str != NULL && strlen(port_str) > 0) {
		if (!is_integer_str(port_str)) {
			D_DEBUG(DB_ALL, "ignoring invalid OFI_PORT %s.", port_str);
		} else {
			port = atoi(port_str);

			if (provider == CRT_PROV_OFI_SOCKETS ||
			    provider == CRT_PROV_OFI_VERBS_RXM ||
			    provider == CRT_PROV_OFI_TCP_RXM)
				crt_port_range_verify(port);

			if (provider == CRT_PROV_OFI_PSM2)
				port = (uint16_t)port << 8;
			D_DEBUG(DB_ALL, "OFI_PORT %d, using it as service port.\n", port);
		}
	} else if (provider == CRT_PROV_OFI_PSM2) {
		rc = crt_get_port_psm2(&port);
		if (rc != 0) {
			D_ERROR("crt_get_port failed, rc: %d.\n", rc);
			D_GOTO(out, rc);
		}
	}
	na_cfg->noc_port = port;

out:
	if (rc != -DER_SUCCESS) {
		D_FREE(na_cfg->noc_interface);
		D_FREE(na_cfg->noc_domain);
		D_FREE(na_cfg->noc_auth_key);
	}
	return rc;
}

void crt_na_config_fini(bool primary, crt_provider_t provider)
{
	struct crt_na_config *na_cfg;

	na_cfg = crt_provider_get_na_config(primary, provider);
	D_FREE(na_cfg->noc_interface);
	D_FREE(na_cfg->noc_domain);
	D_FREE(na_cfg->noc_auth_key);
	na_cfg->noc_port = 0;
}<|MERGE_RESOLUTION|>--- conflicted
+++ resolved
@@ -686,14 +686,6 @@
 				domain_env = tmp;
 		}
 
-<<<<<<< HEAD
-		if (domain_env == NULL) {
-			D_DEBUG(DB_ALL, "OFI_DOMAIN is not set. Setting it to %s\n", interface_env);
-			domain_env = interface_env;
-		}
-
-=======
->>>>>>> b0a35b12
 		if (opt && opt->cio_port)
 			port_str = opt->cio_port;
 		else {
