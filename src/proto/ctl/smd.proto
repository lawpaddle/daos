--- conflicted
+++ resolved
@@ -156,12 +156,8 @@
 message LedManageReq {
 	string ids = 1;			// List of Device-UUIDs and/or PCI-addresses
 	LedAction led_action = 3;	// LED action to perform
-<<<<<<< HEAD
-	LedState led_state = 4;		// LED control case
-=======
 	LedState led_state = 4;		// LED state to set (used if action is SET)
 	uint32 led_duration_mins = 5;	// LED action duration (how long to blink LED in minutes)
->>>>>>> e1d65722
 }
 
 message DevReplaceReq {
