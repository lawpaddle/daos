--- conflicted
+++ resolved
@@ -81,13 +81,9 @@
 	uint32 crt_timeout = 5;		// CaRT CRT_TIMEOUT
 	uint32 net_dev_class = 6;	// ARP protocol hardware identifier of the
 					// I/O Engine network interface
-<<<<<<< HEAD
 	int32 srv_srx_set = 7;		// Server SRX setting (-1, 0, 1; -1 == unset)
-	uint32 provider_idx = 8;	// Provider index - anything > 0 is a secondary provider
-=======
-	int32 srv_srx_set = 7;          // Server SRX setting (-1, 0, 1; -1 == unset)
 	repeated string env_vars = 8;	// Client-side environment variables to set
->>>>>>> 5434970c
+	uint32 provider_idx = 9;	// Provider index - anything > 0 is a secondary provider
 }
 
 message GetAttachInfoResp {
