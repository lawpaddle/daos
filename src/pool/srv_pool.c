/*
 * (C) Copyright 2016-2022 Intel Corporation.
 *
 * SPDX-License-Identifier: BSD-2-Clause-Patent
 */
/**
 * \file
 *
 * ds_pool: Pool Service
 *
 * This file contains the server API methods and the RPC handlers that are both
 * related pool metadata.
 */

#define D_LOGFAC DD_FAC(pool)

#include <daos_srv/pool.h>

#include <fcntl.h>
#include <sys/stat.h>
#include <gurt/telemetry_common.h>
#include <gurt/telemetry_producer.h>
#include <daos_api.h> /* for daos_prop_alloc/_free() */
#include <daos/pool_map.h>
#include <daos/rpc.h>
#include <daos/pool.h>
#include <daos/rsvc.h>
#include <daos_srv/container.h>
#include <daos_srv/daos_mgmt_srv.h>
#include <daos_srv/daos_engine.h>
#include <daos_srv/rdb.h>
#include <daos_srv/rebuild.h>
#include <daos_srv/security.h>
#include <cart/api.h>
#include <cart/iv.h>
#include "rpc.h"
#include "srv_internal.h"
#include "srv_layout.h"
#include "srv_pool_map.h"

/* Pool service crt event */
struct pool_svc_event {
	d_list_t		psv_link;
	d_rank_t		psv_rank;
	uint64_t		psv_incarnation;
	enum crt_event_source	psv_src;
	enum crt_event_type	psv_type;
};

#define DF_PS_EVENT	"rank=%u inc="DF_U64" src=%d type=%d"
#define DP_PS_EVENT(e)	e->psv_rank, e->psv_incarnation, e->psv_src, e->psv_type

#define RECHOOSE_SLEEP_MS 250

/* Pool service crt-event-handling state */
struct pool_svc_events {
	ABT_mutex		pse_mutex;
	ABT_cond		pse_cv;
	d_list_t		pse_queue;
	ABT_thread		pse_handler;
	bool			pse_stop;
};

/* Pool service */
struct pool_svc {
	struct ds_rsvc		ps_rsvc;
	uuid_t			ps_uuid;	/* pool UUID */
	struct cont_svc	       *ps_cont_svc;	/* one combined svc for now */
	ABT_rwlock		ps_lock;	/* for DB data */
	rdb_path_t		ps_root;	/* root KVS */
	rdb_path_t		ps_handles;	/* pool handle KVS */
	rdb_path_t		ps_user;	/* pool user attributes KVS */
	struct ds_pool	       *ps_pool;
	struct pool_svc_events	ps_events;
	uint32_t		ps_global_version;
};

/* Pool service failed to start */
struct pool_svc_failed {
	uuid_t			psf_uuid;	/* pool UUID */
	int			psf_error;	/* error number */
	d_list_t		psf_link;	/* link to global list */
};

/** serialize operations on pool_svc_failed_list */
static pthread_rwlock_t		psfl_rwlock = PTHREAD_RWLOCK_INITIALIZER;
/* tracking failed pool service */
D_LIST_HEAD(pool_svc_failed_list);

static bool pool_disable_exclude;
static int pool_prop_read(struct rdb_tx *tx, const struct pool_svc *svc,
			  uint64_t bits, daos_prop_t **prop_out);
static int pool_space_query_bcast(crt_context_t ctx, struct pool_svc *svc,
				  uuid_t pool_hdl, struct daos_pool_space *ps);
static int ds_pool_upgrade_if_needed(uuid_t pool_uuid, struct rsvc_hint *po_hint,
				     struct pool_svc *svc, crt_rpc_t *rpc);
static int
find_hdls_to_evict(struct rdb_tx *tx, struct pool_svc *svc, uuid_t **hdl_uuids,
		   size_t *hdl_uuids_size, int *n_hdl_uuids, char *machine);

static size_t
pool_hdl_size(struct pool_svc *svc)
{
	/* return old size if pool is from version <= 2.0 */
	if (svc->ps_global_version != 0)
		return sizeof(struct pool_hdl);
	else
		return sizeof(((struct pool_hdl *)0)->ph_flags) +
		       sizeof(((struct pool_hdl *)0)->ph_sec_capas);
}

static struct pool_svc *
pool_svc_obj(struct ds_rsvc *rsvc)
{
	return container_of(rsvc, struct pool_svc, ps_rsvc);
}

static int
write_map_buf(struct rdb_tx *tx, const rdb_path_t *kvs, struct pool_buf *buf,
	      uint32_t version)
{
	d_iov_t	value;
	int		rc;

	D_DEBUG(DB_MD, "version=%u ntargets=%u ndomains=%u\n", version,
		buf->pb_target_nr, buf->pb_domain_nr);

	/* Write the version. */
	d_iov_set(&value, &version, sizeof(version));
	rc = rdb_tx_update(tx, kvs, &ds_pool_prop_map_version, &value);
	if (rc != 0)
		return rc;

	/* Write the buffer. */
	d_iov_set(&value, buf, pool_buf_size(buf->pb_nr));
	return rdb_tx_update(tx, kvs, &ds_pool_prop_map_buffer, &value);
}

/*
 * Retrieve the pool map buffer address in persistent memory and the pool map
 * version into "map_buf" and "map_version", respectively.
 */
static int
locate_map_buf(struct rdb_tx *tx, const rdb_path_t *kvs, struct pool_buf **buf,
	       uint32_t *version)
{
	uint32_t	ver;
	d_iov_t	value;
	int		rc;

	/* Read the version. */
	d_iov_set(&value, &ver, sizeof(ver));
	rc = rdb_tx_lookup(tx, kvs, &ds_pool_prop_map_version, &value);
	if (rc != 0)
		return rc;

	/* Look up the buffer address. */
	d_iov_set(&value, NULL /* buf */, 0 /* size */);
	rc = rdb_tx_lookup(tx, kvs, &ds_pool_prop_map_buffer, &value);
	if (rc != 0)
		return rc;

	*buf = value.iov_buf;
	*version = ver;
	D_DEBUG(DB_MD, "version=%u ntargets=%u ndomains=%u\n", *version,
		(*buf)->pb_target_nr, (*buf)->pb_domain_nr);
	return 0;
}

/* Callers are responsible for freeing buf with D_FREE. */
static int
read_map_buf(struct rdb_tx *tx, const rdb_path_t *kvs, struct pool_buf **buf,
	     uint32_t *version)
{
	struct pool_buf	       *b;
	size_t			size;
	int			rc;

	rc = locate_map_buf(tx, kvs, &b, version);
	if (rc != 0)
		return rc;
	size = pool_buf_size(b->pb_nr);
	D_ALLOC(*buf, size);
	if (*buf == NULL)
		return -DER_NOMEM;
	memcpy(*buf, b, size);
	return 0;
}

/* Callers are responsible for destroying the object via pool_map_decref(). */
static int
read_map(struct rdb_tx *tx, const rdb_path_t *kvs, struct pool_map **map)
{
	struct pool_buf	       *buf;
	uint32_t		version;
	int			rc;

	rc = locate_map_buf(tx, kvs, &buf, &version);
	if (rc != 0)
		return rc;

	return pool_map_create(buf, version, map);
}

static char *
pool_svc_rdb_path_common(const uuid_t pool_uuid, const char *suffix)
{
	char   *name;
	char   *path;
	int	rc;

	D_ASPRINTF(name, RDB_FILE"pool%s", suffix);
	if (name == NULL)
		return NULL;
	rc = ds_mgmt_tgt_file(pool_uuid, name, NULL /* idx */, &path);
	D_FREE(name);
	if (rc != 0)
		return NULL;
	return path;
}

/* Return a pool service RDB path. */
char *
ds_pool_svc_rdb_path(const uuid_t pool_uuid)
{
	return pool_svc_rdb_path_common(pool_uuid, "");
}

/* copy \a prop to \a prop_def (duplicated default prop) */
static int
pool_prop_default_copy(daos_prop_t *prop_def, daos_prop_t *prop)
{
	struct daos_prop_entry	*entry;
	struct daos_prop_entry	*entry_def;
	int			 i;
	int			 rc;

	if (prop == NULL || prop->dpp_nr == 0 || prop->dpp_entries == NULL)
		return 0;

	for (i = 0; i < prop->dpp_nr; i++) {
		entry = &prop->dpp_entries[i];
		entry_def = daos_prop_entry_get(prop_def, entry->dpe_type);
		D_ASSERTF(entry_def != NULL, "type %d not found in "
			  "default prop.\n", entry->dpe_type);
		switch (entry->dpe_type) {
		case DAOS_PROP_PO_LABEL:
			D_FREE(entry_def->dpe_str);
			D_STRNDUP(entry_def->dpe_str, entry->dpe_str,
				  DAOS_PROP_LABEL_MAX_LEN);
			if (entry_def->dpe_str == NULL)
				return -DER_NOMEM;
			break;
		case DAOS_PROP_PO_OWNER:
		case DAOS_PROP_PO_OWNER_GROUP:
			D_FREE(entry_def->dpe_str);
			D_STRNDUP(entry_def->dpe_str, entry->dpe_str,
				  DAOS_ACL_MAX_PRINCIPAL_LEN);
			if (entry_def->dpe_str == NULL)
				return -DER_NOMEM;
			break;
		case DAOS_PROP_PO_SPACE_RB:
		case DAOS_PROP_PO_SELF_HEAL:
		case DAOS_PROP_PO_RECLAIM:
		case DAOS_PROP_PO_EC_CELL_SZ:
		case DAOS_PROP_PO_REDUN_FAC:
		case DAOS_PROP_PO_EC_PDA:
		case DAOS_PROP_PO_RP_PDA:
			entry_def->dpe_val = entry->dpe_val;
			break;
		case DAOS_PROP_PO_POLICY:
			D_FREE(entry_def->dpe_str);
			D_STRNDUP(entry_def->dpe_str, entry->dpe_str,
				  DAOS_PROP_POLICYSTR_MAX_LEN);
			if (entry_def->dpe_str == NULL)
				return -DER_NOMEM;
			break;
		case DAOS_PROP_PO_ACL:
			if (entry->dpe_val_ptr != NULL) {
				struct daos_acl *acl = entry->dpe_val_ptr;

				D_FREE(entry_def->dpe_val_ptr);
				rc = daos_prop_entry_dup_ptr(entry_def, entry,
							     daos_acl_get_size(acl));
				if (rc)
					return rc;
			}
			break;
		case DAOS_PROP_PO_SCRUB_MODE:
			entry_def->dpe_val = entry->dpe_val;
			break;
		case DAOS_PROP_PO_SCRUB_FREQ:
			entry_def->dpe_val = entry->dpe_val;
			break;
		case DAOS_PROP_PO_SCRUB_THRESH:
			entry_def->dpe_val = entry->dpe_val;
			break;
		case DAOS_PROP_PO_GLOBAL_VERSION:
			D_ERROR("pool global version property could be not set\n");
			return -DER_INVAL;
		case DAOS_PROP_PO_UPGRADE_STATUS:
			D_ERROR("pool upgrade status property could be not set\n");
			return -DER_INVAL;
		default:
			D_ERROR("ignore bad dpt_type %d.\n", entry->dpe_type);
			break;
		}
	}

	/* Validate the result */
	if (!daos_prop_valid(prop_def, true /* pool */, true /* input */)) {
		D_ERROR("properties validation check failed\n");
		return -DER_INVAL;
	}

	return 0;
}

static int
pool_prop_write(struct rdb_tx *tx, const rdb_path_t *kvs, daos_prop_t *prop,
		bool create)
{
	struct daos_prop_entry	*entry;
	d_iov_t			 value;
	int			 i;
	int			 rc = 0;
	uint32_t		 val32;

	if (prop == NULL || prop->dpp_nr == 0 || prop->dpp_entries == NULL)
		return 0;

	for (i = 0; i < prop->dpp_nr; i++) {
		entry = &prop->dpp_entries[i];
		switch (entry->dpe_type) {
		case DAOS_PROP_PO_LABEL:
			if (entry->dpe_str == NULL ||
			    strlen(entry->dpe_str) == 0) {
				entry = daos_prop_entry_get(&pool_prop_default,
							    entry->dpe_type);
				D_ASSERT(entry != NULL);
			}
			d_iov_set(&value, entry->dpe_str,
				     strlen(entry->dpe_str));
			rc = rdb_tx_update(tx, kvs, &ds_pool_prop_label,
					   &value);
			break;
		case DAOS_PROP_PO_OWNER:
			d_iov_set(&value, entry->dpe_str,
				     strlen(entry->dpe_str));
			rc = rdb_tx_update(tx, kvs, &ds_pool_prop_owner,
					   &value);
			break;
		case DAOS_PROP_PO_OWNER_GROUP:
			d_iov_set(&value, entry->dpe_str,
				     strlen(entry->dpe_str));
			rc = rdb_tx_update(tx, kvs, &ds_pool_prop_owner_group,
					   &value);
			break;
		case DAOS_PROP_PO_ACL:
			if (entry->dpe_val_ptr != NULL) {
				struct daos_acl *acl;

				acl = entry->dpe_val_ptr;
				d_iov_set(&value, acl, daos_acl_get_size(acl));
				rc = rdb_tx_update(tx, kvs, &ds_pool_prop_acl,
						   &value);
			}
			break;
		case DAOS_PROP_PO_SPACE_RB:
			d_iov_set(&value, &entry->dpe_val,
				     sizeof(entry->dpe_val));
			rc = rdb_tx_update(tx, kvs, &ds_pool_prop_space_rb,
					   &value);
			break;
		case DAOS_PROP_PO_SELF_HEAL:
			d_iov_set(&value, &entry->dpe_val,
				     sizeof(entry->dpe_val));
			rc = rdb_tx_update(tx, kvs, &ds_pool_prop_self_heal,
					   &value);
			break;
		case DAOS_PROP_PO_RECLAIM:
			d_iov_set(&value, &entry->dpe_val,
				     sizeof(entry->dpe_val));
			rc = rdb_tx_update(tx, kvs, &ds_pool_prop_reclaim,
					   &value);
			break;
		case DAOS_PROP_PO_EC_CELL_SZ:
			if (!daos_ec_cs_valid(entry->dpe_val)) {
				D_ERROR("DAOS_PROP_PO_EC_CELL_SZ property value"
					" "DF_U64" should within rage of "
					"["DF_U64", "DF_U64"] and multiplier of "DF_U64"\n",
					entry->dpe_val,
					DAOS_PROP_PO_EC_CELL_SZ_MIN,
					DAOS_PROP_PO_EC_CELL_SZ_MAX,
					DAOS_PROP_PO_EC_CELL_SZ_MIN);
				rc = -DER_INVAL;
				break;
			}
			d_iov_set(&value, &entry->dpe_val,
				     sizeof(entry->dpe_val));
			rc = rdb_tx_update(tx, kvs, &ds_pool_prop_ec_cell_sz,
					   &value);
			break;
		case DAOS_PROP_PO_REDUN_FAC:
			d_iov_set(&value, &entry->dpe_val,
				  sizeof(entry->dpe_val));
			rc = rdb_tx_update(tx, kvs, &ds_pool_prop_redun_fac,
					   &value);
			break;
		case DAOS_PROP_PO_POLICY:
			if (entry->dpe_str == NULL ||
			    strlen(entry->dpe_str) == 0) {
				entry = daos_prop_entry_get(&pool_prop_default,
							    entry->dpe_type);
				D_ASSERT(entry != NULL);
			}
			d_iov_set(&value, entry->dpe_str,
				     strlen(entry->dpe_str));
			rc = rdb_tx_update(tx, kvs, &ds_pool_prop_policy,
					   &value);
			break;
		case DAOS_PROP_PO_SVC_LIST:
			break;
		case DAOS_PROP_PO_EC_PDA:
			if (!daos_ec_pda_valid(entry->dpe_val)) {
				rc = -DER_INVAL;
				break;
			}
			d_iov_set(&value, &entry->dpe_val,
				  sizeof(entry->dpe_val));
			rc = rdb_tx_update(tx, kvs, &ds_pool_prop_ec_pda,
					   &value);
			break;
		case DAOS_PROP_PO_RP_PDA:
			if (!daos_rp_pda_valid(entry->dpe_val)) {
				rc = -DER_INVAL;
				break;
			}
			d_iov_set(&value, &entry->dpe_val,
				   sizeof(entry->dpe_val));
			rc = rdb_tx_update(tx, kvs, &ds_pool_prop_rp_pda,
					   &value);
			break;
		case DAOS_PROP_PO_SCRUB_MODE:
			d_iov_set(&value, &entry->dpe_val,
				  sizeof(entry->dpe_val));
			rc = rdb_tx_update(tx, kvs, &ds_pool_prop_scrub_sched,
					   &value);
			if (rc)
				return rc;
			break;
		case DAOS_PROP_PO_SCRUB_FREQ:
			d_iov_set(&value, &entry->dpe_val,
				  sizeof(entry->dpe_val));
			rc = rdb_tx_update(tx, kvs, &ds_pool_prop_scrub_freq,
					   &value);
			if (rc)
				return rc;
			break;
		case DAOS_PROP_PO_SCRUB_THRESH:
			d_iov_set(&value, &entry->dpe_val,
				  sizeof(entry->dpe_val));
			rc = rdb_tx_update(tx, kvs, &ds_pool_prop_scrub_thresh,
					   &value);
			if (rc)
				return rc;
			break;
		case DAOS_PROP_PO_GLOBAL_VERSION:
			if (entry->dpe_val > DAOS_POOL_GLOBAL_VERSION) {
				rc = -DER_INVAL;
				break;
			}
			val32 = entry->dpe_val;
			d_iov_set(&value, &val32, sizeof(val32));
			rc = rdb_tx_update(tx, kvs, &ds_pool_prop_global_version,
					   &value);
			break;
		case DAOS_PROP_PO_UPGRADE_STATUS:
			if (entry->dpe_val > DAOS_UPGRADE_STATUS_COMPLETED) {
				rc = -DER_INVAL;
				break;
			}
			val32 = entry->dpe_val;
			d_iov_set(&value, &val32, sizeof(val32));
			rc = rdb_tx_update(tx, kvs, &ds_pool_prop_upgrade_status,
					   &value);
			break;
		default:
			D_ERROR("bad dpe_type %d.\n", entry->dpe_type);
			return -DER_INVAL;
		}
		if (rc) {
			D_ERROR("Failed to update entry type=%d, rc="DF_RC"\n",
				entry->dpe_type, DP_RC(rc));
			break;
		}
	}
	return rc;
}

static int
init_pool_metadata(struct rdb_tx *tx, const rdb_path_t *kvs, uint32_t nnodes, const char *group,
		   const d_rank_list_t *ranks, daos_prop_t *prop, uint32_t ndomains,
		   const uint32_t *domains)
{
	struct pool_buf	       *map_buf;
	uint32_t		map_version = 1;
	uint32_t		connectable;
	uint32_t		nhandles = 0;
	d_iov_t			value;
	struct rdb_kvs_attr	attr;
	int			ntargets = nnodes * dss_tgt_nr;
	uint32_t		upgrade_global_version = DAOS_POOL_GLOBAL_VERSION;
	int			rc;

	/* Generate the pool buffer. */
	rc = gen_pool_buf(NULL /* map */, &map_buf, map_version, ndomains, nnodes, ntargets,
			  domains, ranks, dss_tgt_nr);
	if (rc != 0) {
		D_ERROR("failed to generate pool buf, "DF_RC"\n", DP_RC(rc));
		goto out;
	}

	/* Initialize the pool map properties. */
	rc = write_map_buf(tx, kvs, map_buf, map_version);
	if (rc != 0) {
		D_ERROR("failed to write map properties, "DF_RC"\n", DP_RC(rc));
		goto out_map_buf;
	}

	/* Write the optional properties. */
	rc = pool_prop_write(tx, kvs, prop, true);
	if (rc != 0) {
		D_ERROR("failed to write props, "DF_RC"\n", DP_RC(rc));
		goto out_map_buf;
	}

	/* Write connectable property */
	connectable = 1;
	d_iov_set(&value, &connectable, sizeof(connectable));
	rc = rdb_tx_update(tx, kvs, &ds_pool_prop_connectable, &value);
	if (rc != 0) {
		D_ERROR("failed to write connectable prop, "DF_RC"\n",
			DP_RC(rc));
		goto out_map_buf;
	}

	/**
	 * Firstly write upgrading global version, so resuming could figure
	 * out what is target global version of upgrading, use this to reject
	 * resuming pool uprading if DAOS software upgraded again.
	 */
	d_iov_set(&value, &upgrade_global_version, sizeof(upgrade_global_version));
	rc = rdb_tx_update(tx, kvs, &ds_pool_prop_upgrade_global_version, &value);
	if (rc != 0) {
		D_ERROR("failed to write upgrade global version prop, "DF_RC"\n",
			DP_RC(rc));
		goto out_map_buf;
	}

	/* Write the handle properties. */
	d_iov_set(&value, &nhandles, sizeof(nhandles));
	rc = rdb_tx_update(tx, kvs, &ds_pool_prop_nhandles, &value);
	if (rc != 0) {
		D_ERROR("failed to update handle props, "DF_RC"\n", DP_RC(rc));
		goto out_map_buf;
	}
	attr.dsa_class = RDB_KVS_GENERIC;
	attr.dsa_order = 16;
	rc = rdb_tx_create_kvs(tx, kvs, &ds_pool_prop_handles, &attr);
	if (rc != 0) {
		D_ERROR("failed to create handle prop KVS, "DF_RC"\n",
			DP_RC(rc));
		goto out_map_buf;
	}

	/* Create pool user attributes KVS */
	rc = rdb_tx_create_kvs(tx, kvs, &ds_pool_attr_user, &attr);
	if (rc != 0)
		D_ERROR("failed to create user attr KVS, "DF_RC"\n", DP_RC(rc));

out_map_buf:
	pool_buf_free(map_buf);
out:
	return rc;
}

/*
 * nreplicas inputs how many replicas are wanted, while ranks->rl_nr
 * outputs how many replicas are actually selected, which may be less than
 * nreplicas. If successful, callers are responsible for calling
 * d_rank_list_free(*ranksp).
 */
static int
select_svc_ranks(int nreplicas, const d_rank_list_t *target_addrs,
		 int ndomains, const uint32_t *domains,
		 d_rank_list_t **ranksp)
{
	int			i_rank_zero = -1;
	int			selectable;
	d_rank_list_t		*rnd_tgts;
	d_rank_list_t		*ranks;
	int			i;
	int			j;
	int			rc;

	if (nreplicas <= 0)
		return -DER_INVAL;

	rc = d_rank_list_dup(&rnd_tgts, target_addrs);
	if (rc != 0)
		return rc;

	/* Shuffle the target ranks to avoid overloading any particular ranks. */
	/*
	 * DAOS-9177: Temporarily disable shuffle to give us more time to stabilize tests.
	 */
	/*daos_rank_list_shuffle(rnd_tgts);*/

	/* Determine the number of selectable targets. */
	selectable = rnd_tgts->rl_nr;
	if (daos_rank_list_find((d_rank_list_t *)rnd_tgts, 0 /* rank */,
				&i_rank_zero)) {
		/*
		 * Unless it is the only target available, we don't select rank
		 * 0 for now to avoid losing orterun stdout.
		 */
		if (selectable > 1)
			selectable -= 1 /* rank 0 */;
	}

	if (nreplicas > selectable)
		nreplicas = selectable;
	ranks = daos_rank_list_alloc(nreplicas);
	if (ranks == NULL)
		D_GOTO(out, rc = -DER_NOMEM);

	/* TODO: Choose ranks according to failure domains. */
	j = 0;
	for (i = 0; i < rnd_tgts->rl_nr; i++) {
		if (j == ranks->rl_nr)
			break;
		if (i == i_rank_zero && selectable > 1)
			/* This is rank 0 and it's not the only rank. */
			continue;
		D_DEBUG(DB_MD, "ranks[%d]: %u\n", j, rnd_tgts->rl_ranks[i]);
		ranks->rl_ranks[j] = rnd_tgts->rl_ranks[i];
		j++;
	}
	D_ASSERTF(j == ranks->rl_nr, "%d == %u\n", j, ranks->rl_nr);

	*ranksp = ranks;
	rc = 0;

out:
	d_rank_list_free(rnd_tgts);
	return rc;
}

/* TODO: replace all rsvc_complete_rpc() calls in this file with pool_rsvc_complete_rpc() */

/*
 * Returns:
 *
 *   RSVC_CLIENT_RECHOOSE	Instructs caller to retry RPC starting from rsvc_client_choose()
 *   RSVC_CLIENT_PROCEED	OK; proceed to process the reply
 */
static int
pool_rsvc_client_complete_rpc(struct rsvc_client *client, const crt_endpoint_t *ep,
			      int rc_crt, struct pool_op_out *out)
{
	int rc;

	rc = rsvc_client_complete_rpc(client, ep, rc_crt, out->po_rc, &out->po_hint);
	if (rc == RSVC_CLIENT_RECHOOSE ||
	    (rc == RSVC_CLIENT_PROCEED && daos_rpc_retryable_rc(out->po_rc))) {
		return RSVC_CLIENT_RECHOOSE;
	}
	return RSVC_CLIENT_PROCEED;
}

/**
 * Create a (combined) pool(/container) service. This method shall be called on
 * a single storage node in the pool.
 *
 * \param[in]		pool_uuid	pool UUID
 * \param[in]		ntargets	number of targets in the pool
 * \param[in]		group		crt group ID (unused now)
 * \param[in]		target_addrs	list of \a ntargets target ranks
 * \param[in]		ndomains	number of domains the pool spans over
 * \param[in]		domains		serialized domain tree
 * \param[in]		prop		pool properties
 * \param[in,out]	svc_addrs	\a svc_addrs.rl_nr inputs how many
 *					replicas shall be created; returns the
 *					list of pool service replica ranks
 */
int
ds_pool_svc_create(const uuid_t pool_uuid, int ntargets, const char *group,
		   const d_rank_list_t *target_addrs, int ndomains, const uint32_t *domains,
		   daos_prop_t *prop, d_rank_list_t *svc_addrs)
{
	d_rank_list_t	       *ranks;
	d_iov_t			psid;
	struct rsvc_client	client;
	struct dss_module_info *info = dss_get_module_info();
	crt_endpoint_t		ep;
	crt_rpc_t	       *rpc;
	struct pool_create_in  *in;
	struct pool_create_out *out;
	struct d_backoff_seq	backoff_seq;
	int			rc;

	D_ASSERTF(ntargets == target_addrs->rl_nr, "ntargets=%u num=%u\n",
		  ntargets, target_addrs->rl_nr);

	rc = select_svc_ranks(svc_addrs->rl_nr, target_addrs, ndomains,
			      domains, &ranks);
	if (rc != 0)
		D_GOTO(out, rc);

	d_iov_set(&psid, (void *)pool_uuid, sizeof(uuid_t));
	rc = ds_rsvc_dist_start(DS_RSVC_CLASS_POOL, &psid, pool_uuid, ranks, DS_RSVC_CREATE,
				true /* bootstrap */, ds_rsvc_get_md_cap());
	if (rc != 0)
		D_GOTO(out_ranks, rc);

	rc = rsvc_client_init(&client, ranks);
	if (rc != 0)
		D_GOTO(out_creation, rc);

	rc = d_backoff_seq_init(&backoff_seq, 0 /* nzeros */, 16 /* factor */,
				8 /* next (ms) */, 1 << 10 /* max (ms) */);
	D_ASSERTF(rc == 0, "d_backoff_seq_init: "DF_RC"\n", DP_RC(rc));

rechoose:
	/* Create a POOL_CREATE request. */
	ep.ep_grp = NULL;
	rc = rsvc_client_choose(&client, &ep);
	if (rc != 0) {
		D_ERROR(DF_UUID": cannot find pool service: "DF_RC"\n",
			DP_UUID(pool_uuid), DP_RC(rc));
		goto out_backoff_seq;
	}
	rc = pool_req_create(info->dmi_ctx, &ep, POOL_CREATE, &rpc);
	if (rc != 0) {
		D_ERROR(DF_UUID": failed to create POOL_CREATE RPC: "DF_RC"\n",
			DP_UUID(pool_uuid), DP_RC(rc));
		goto out_backoff_seq;
	}
	in = crt_req_get(rpc);
	uuid_copy(in->pri_op.pi_uuid, pool_uuid);
	uuid_clear(in->pri_op.pi_hdl);
	in->pri_ntgts = ntargets;
	in->pri_tgt_ranks = (d_rank_list_t *)target_addrs;
	in->pri_prop = prop;
	in->pri_ndomains = ndomains;
	in->pri_domains.ca_count = ndomains;
	in->pri_domains.ca_arrays = (uint32_t *)domains;

	/* Send the POOL_CREATE request. */
	rc = dss_rpc_send(rpc);
	out = crt_reply_get(rpc);
	D_ASSERT(out != NULL);
	rc = rsvc_client_complete_rpc(&client, &ep, rc,
				      rc == 0 ? out->pro_op.po_rc : -DER_IO,
				      rc == 0 ? &out->pro_op.po_hint : NULL);
	if (rc == RSVC_CLIENT_RECHOOSE ||
	    (rc == RSVC_CLIENT_PROCEED && daos_rpc_retryable_rc(out->pro_op.po_rc))) {
		crt_req_decref(rpc);
		dss_sleep(d_backoff_seq_next(&backoff_seq));
		D_GOTO(rechoose, rc);
	}
	rc = out->pro_op.po_rc;
	if (rc != 0) {
		D_ERROR(DF_UUID": failed to create pool: "DF_RC"\n",
			DP_UUID(pool_uuid), DP_RC(rc));
		D_GOTO(out_rpc, rc);
	}

	rc = daos_rank_list_copy(svc_addrs, ranks);
	D_ASSERTF(rc == 0, "daos_rank_list_copy: "DF_RC"\n", DP_RC(rc));
out_rpc:
	crt_req_decref(rpc);
out_backoff_seq:
	d_backoff_seq_fini(&backoff_seq);
	rsvc_client_fini(&client);
out_creation:
	if (rc != 0)
		ds_rsvc_dist_stop(DS_RSVC_CLASS_POOL, &psid, ranks,
				  NULL, true /* destroy */);
out_ranks:
	d_rank_list_free(ranks);
out:
	return rc;
}

int
ds_pool_svc_destroy(const uuid_t pool_uuid, d_rank_list_t *svc_ranks)
{
	d_iov_t		psid;
	int		rc;

	d_iov_set(&psid, (void *)pool_uuid, sizeof(uuid_t));
	rc = ds_rsvc_dist_stop(DS_RSVC_CLASS_POOL, &psid, svc_ranks,
			       NULL /* excluded */, true /* destroy */);
	if (rc != 0)
		D_ERROR(DF_UUID": failed to destroy pool service: "DF_RC"\n",
			DP_UUID(pool_uuid), DP_RC(rc));

	return rc;
}

static int
pool_svc_name_cb(d_iov_t *id, char **name)
{
	char *s;

	if (id->iov_len != sizeof(uuid_t))
		return -DER_INVAL;
	D_ALLOC(s, DAOS_UUID_STR_SIZE);
	if (s == NULL)
		return -DER_NOMEM;
	uuid_unparse_lower(id->iov_buf, s);
	s[8] = '\0'; /* strlen(DF_UUID) */
	*name = s;
	return 0;
}

static int
pool_svc_locate_cb(d_iov_t *id, char **path)
{
	char *s;

	if (id->iov_len != sizeof(uuid_t))
		return -DER_INVAL;
	s = ds_pool_svc_rdb_path(id->iov_buf);
	if (s == NULL)
		return -DER_NOMEM;
	*path = s;
	return 0;
}

static int
pool_svc_alloc_cb(d_iov_t *id, struct ds_rsvc **rsvc)
{
	struct pool_svc	       *svc;
	int			rc;

	if (id->iov_len != sizeof(uuid_t)) {
		rc = -DER_INVAL;
		goto err;
	}

	D_ALLOC_PTR(svc);
	if (svc == NULL) {
		rc = -DER_NOMEM;
		goto err;
	}

	d_iov_set(&svc->ps_rsvc.s_id, svc->ps_uuid, sizeof(uuid_t));

	uuid_copy(svc->ps_uuid, id->iov_buf);
	D_INIT_LIST_HEAD(&svc->ps_events.pse_queue);
	svc->ps_events.pse_handler = ABT_THREAD_NULL;

	rc = ABT_rwlock_create(&svc->ps_lock);
	if (rc != ABT_SUCCESS) {
		D_ERROR("failed to create ps_lock: %d\n", rc);
		rc = dss_abterr2der(rc);
		goto err_svc;
	}

	rc = rdb_path_init(&svc->ps_root);
	if (rc != 0)
		goto err_lock;
	rc = rdb_path_push(&svc->ps_root, &rdb_path_root_key);
	if (rc != 0)
		goto err_root;

	rc = rdb_path_clone(&svc->ps_root, &svc->ps_handles);
	if (rc != 0)
		goto err_root;
	rc = rdb_path_push(&svc->ps_handles, &ds_pool_prop_handles);
	if (rc != 0)
		goto err_handles;

	rc = rdb_path_clone(&svc->ps_root, &svc->ps_user);
	if (rc != 0)
		goto err_handles;
	rc = rdb_path_push(&svc->ps_user, &ds_pool_attr_user);
	if (rc != 0)
		goto err_user;

	rc = ABT_mutex_create(&svc->ps_events.pse_mutex);
	if (rc != ABT_SUCCESS) {
		rc = dss_abterr2der(rc);
		goto err_user;
	}

	rc = ABT_cond_create(&svc->ps_events.pse_cv);
	if (rc != ABT_SUCCESS) {
		rc = dss_abterr2der(rc);
		goto err_events_mutex;
	}

	rc = ds_cont_svc_init(&svc->ps_cont_svc, svc->ps_uuid, 0 /* id */,
			      &svc->ps_rsvc);
	if (rc != 0)
		goto err_events_cv;

	*rsvc = &svc->ps_rsvc;
	return 0;

err_events_cv:
	ABT_cond_free(&svc->ps_events.pse_cv);
err_events_mutex:
	ABT_mutex_free(&svc->ps_events.pse_mutex);
err_user:
	rdb_path_fini(&svc->ps_user);
err_handles:
	rdb_path_fini(&svc->ps_handles);
err_root:
	rdb_path_fini(&svc->ps_root);
err_lock:
	ABT_rwlock_free(&svc->ps_lock);
err_svc:
	D_FREE(svc);
err:
	return rc;
}

static void
pool_svc_put(struct pool_svc *svc)
{
	ds_rsvc_put(&svc->ps_rsvc);
}

/* Disable all pools exclusion */
void
ds_pool_disable_exclude(void)
{
	pool_disable_exclude = true;
}

void
ds_pool_enable_exclude(void)
{
	pool_disable_exclude = false;
}

static int
queue_event(struct pool_svc *svc, d_rank_t rank, uint64_t incarnation, enum crt_event_source src,
	    enum crt_event_type type)
{
	struct pool_svc_events *events = &svc->ps_events;
	struct pool_svc_event  *event;

	D_ALLOC_PTR(event);
	if (event == NULL)
		return -DER_NOMEM;

	event->psv_rank = rank;
	event->psv_incarnation = incarnation;
	event->psv_src = src;
	event->psv_type = type;

	D_DEBUG(DB_MD, DF_UUID": queuing event: "DF_PS_EVENT"\n", DP_UUID(svc->ps_uuid),
		DP_PS_EVENT(event));

	ABT_mutex_lock(events->pse_mutex);
	d_list_add_tail(&event->psv_link, &events->pse_queue);
	ABT_cond_broadcast(events->pse_cv);
	ABT_mutex_unlock(events->pse_mutex);
	return 0;
}

static void
discard_events(d_list_t *queue)
{
	struct pool_svc_event  *event;
	struct pool_svc_event  *tmp;

	d_list_for_each_entry_safe(event, tmp, queue, psv_link) {
		D_DEBUG(DB_MD, "discard event: "DF_PS_EVENT"\n", DP_PS_EVENT(event));
		d_list_del_init(&event->psv_link);
		D_FREE(event);
	}
}

static int pool_svc_exclude_rank(struct pool_svc *svc, d_rank_t rank);

static void
handle_event(struct pool_svc *svc, struct pool_svc_event *event)
{
	daos_prop_t		prop = {0};
	struct daos_prop_entry *entry;
	int			rc;

	/* Only used for exclude the rank for the moment */
	if ((event->psv_src != CRT_EVS_GRPMOD && event->psv_src != CRT_EVS_SWIM) ||
	    event->psv_type != CRT_EVT_DEAD || pool_disable_exclude) {
		D_DEBUG(DB_MD, "ignore event: "DF_PS_EVENT" exclude=%d\n", DP_PS_EVENT(event),
			pool_disable_exclude);
		goto out;
	}

	D_DEBUG(DB_MD, DF_UUID": handling event: "DF_PS_EVENT"\n", DP_UUID(svc->ps_uuid),
		DP_PS_EVENT(event));

	rc = ds_pool_iv_prop_fetch(svc->ps_pool, &prop);
	if (rc != 0) {
		D_ERROR(DF_UUID": failed to fetch properties: "DF_RC"\n", DP_UUID(svc->ps_uuid),
			DP_RC(rc));
		goto out;
	}

	entry = daos_prop_entry_get(&prop, DAOS_PROP_PO_SELF_HEAL);
	D_ASSERT(entry != NULL);
	if (!(entry->dpe_val & DAOS_SELF_HEAL_AUTO_EXCLUDE)) {
		D_DEBUG(DB_MD, DF_UUID": self healing is disabled\n", DP_UUID(svc->ps_uuid));
		goto out_prop;
	}

	rc = pool_svc_exclude_rank(svc, event->psv_rank);
	if (rc != 0) {
		D_ERROR(DF_UUID": failed to exclude rank %u: "DF_RC"\n", DP_UUID(svc->ps_uuid),
			event->psv_rank, DP_RC(rc));
		goto out_prop;
	}

	D_DEBUG(DB_MD, DF_UUID": excluded rank %u\n", DP_UUID(svc->ps_uuid), event->psv_rank);
out_prop:
	daos_prop_fini(&prop);
out:
	return;
}

static void
events_handler(void *arg)
{
	struct pool_svc	       *svc = arg;
	struct pool_svc_events *events = &svc->ps_events;

	D_DEBUG(DB_MD, DF_UUID": starting\n", DP_UUID(svc->ps_uuid));

	for (;;) {
		struct pool_svc_event  *event;
		bool			stop;

		ABT_mutex_lock(events->pse_mutex);
		for (;;) {
			stop = events->pse_stop;
			if (stop) {
				discard_events(&events->pse_queue);
				break;
			}
			if (!d_list_empty(&events->pse_queue)) {
				event = d_list_entry(events->pse_queue.next, struct pool_svc_event,
						     psv_link);
				d_list_del_init(&event->psv_link);
				break;
			}
			sched_cond_wait(events->pse_cv, events->pse_mutex);
		}
		ABT_mutex_unlock(events->pse_mutex);
		if (stop)
			break;

		handle_event(svc, event);

		D_FREE(event);
		ABT_thread_yield();
	}

	D_DEBUG(DB_MD, DF_UUID": stopping\n", DP_UUID(svc->ps_uuid));
}

static void
ds_pool_crt_event_cb(d_rank_t rank, uint64_t incarnation, enum crt_event_source src,
		     enum crt_event_type type, void *arg)
{
	struct pool_svc	       *svc = arg;
	int			rc;

	rc = queue_event(svc, rank, incarnation, src, type);
	if (rc != 0)
		D_ERROR(DF_UUID": failed to queue event: "DF_PS_EVENT": "DF_RC"\n",
			DP_UUID(svc->ps_uuid), rank, incarnation, src, type, DP_RC(rc));
}

static int pool_svc_check_node_status(struct pool_svc *svc);

static int
init_events(struct pool_svc *svc)
{
	struct pool_svc_events *events = &svc->ps_events;
	int			rc;

	D_ASSERT(d_list_empty(&events->pse_queue));
	D_ASSERT(events->pse_handler == ABT_THREAD_NULL);

	if (!engine_in_check()) {
		rc = crt_register_event_cb(ds_pool_crt_event_cb, svc);
		if (rc != 0) {
			D_ERROR(DF_UUID": failed to register event callback: "DF_RC"\n",
				DP_UUID(svc->ps_uuid), DP_RC(rc));
			goto err;
		}
	}

	/*
	 * Note that events happened during the status-based recovery may
	 * appear twice in the event queue: one queued by the event callback,
	 * and one queued by the recovery.
	 */
	rc = pool_svc_check_node_status(svc);
	if (rc != 0) {
		D_ERROR(DF_UUID": failed to create event handler: "DF_RC"\n",
			DP_UUID(svc->ps_uuid), DP_RC(rc));
		goto err_cb;
	}

	rc = dss_ult_create(events_handler, svc, DSS_XS_SELF, 0, 0, &events->pse_handler);
	if (rc != 0) {
		D_ERROR(DF_UUID": failed to create event handler: "DF_RC"\n",
			DP_UUID(svc->ps_uuid), DP_RC(rc));
		goto err_cb;
	}

	return 0;

err_cb:
	if (!engine_in_check())
		crt_unregister_event_cb(ds_pool_crt_event_cb, svc);
	discard_events(&events->pse_queue);
err:
	return rc;
}

static void
fini_events(struct pool_svc *svc)
{
	struct pool_svc_events *events = &svc->ps_events;
	int			rc;

	D_ASSERT(events->pse_handler != ABT_THREAD_NULL);

	if (!engine_in_check())
		crt_unregister_event_cb(ds_pool_crt_event_cb, svc);

	ABT_mutex_lock(events->pse_mutex);
	events->pse_stop = true;
	ABT_cond_broadcast(events->pse_cv);
	ABT_mutex_unlock(events->pse_mutex);

	rc = ABT_thread_join(events->pse_handler);
	D_ASSERTF(rc == 0, DF_RC"\n", DP_RC(rc));
	ABT_thread_free(&events->pse_handler);
	events->pse_handler = ABT_THREAD_NULL;
}

static void
pool_svc_free_cb(struct ds_rsvc *rsvc)
{
	struct pool_svc *svc = pool_svc_obj(rsvc);

	ds_cont_svc_fini(&svc->ps_cont_svc);
	ABT_cond_free(&svc->ps_events.pse_cv);
	ABT_mutex_free(&svc->ps_events.pse_mutex);
	rdb_path_fini(&svc->ps_user);
	rdb_path_fini(&svc->ps_handles);
	rdb_path_fini(&svc->ps_root);
	ABT_rwlock_free(&svc->ps_lock);
	D_FREE(svc);
}

/*
 * Initialize and update svc->ps_pool with map_buf and map_version. This
 * ensures that svc->ps_pool matches the latest pool map.
 */
static int
init_svc_pool(struct pool_svc *svc, struct pool_buf *map_buf,
	      uint32_t map_version)
{
	struct ds_pool *pool;
	int		rc;

	pool = ds_pool_lookup(svc->ps_uuid);
	if (pool == NULL) {
		D_ERROR(DF_UUID": failed to get ds_pool\n",
			DP_UUID(svc->ps_uuid));
		return -DER_NONEXIST;
	}
	rc = ds_pool_tgt_map_update(pool, map_buf, map_version);
	if (rc != 0) {
		ds_pool_put(pool);
		return rc;
	}
	ds_pool_iv_ns_update(pool, dss_self_rank());

	D_ASSERT(svc->ps_pool == NULL);
	svc->ps_pool = pool;
	return 0;
}

/* Finalize svc->ps_pool. */
static void
fini_svc_pool(struct pool_svc *svc)
{
	D_ASSERT(svc->ps_pool != NULL);
	ds_pool_put(svc->ps_pool);
	svc->ps_pool = NULL;
}

/* Is the primary group initialized (i.e., version > 0)? */
static bool
primary_group_initialized(void)
{
	uint32_t	version;
	int		rc;

	rc = crt_group_version(NULL /* grp */, &version);
	D_ASSERTF(rc == 0, "crt_group_version: "DF_RC"\n", DP_RC(rc));
	return (version > 0);
}

/*
 * Check the layout versions and read the pool map. If the DB is empty, return
 * positive error number DER_UNINIT. If the return value is 0, the caller is
 * responsible for freeing *map_buf_out with D_FREE eventually.
 */
int
ds_pool_svc_load(struct rdb_tx *tx, uuid_t uuid, rdb_path_t *root, struct pool_buf **map_buf_out,
		 uint32_t *map_version_out)
{
<<<<<<< HEAD
	uuid_t			uuid_tmp;
	d_iov_t			value;
	bool			version_exists = false;
	uint32_t		global_version;
	struct pool_buf	       *map_buf;
	uint32_t		map_version;
	int			rc;
=======
	struct rdb_tx	tx;
	d_iov_t		value;
	bool		version_exists = false;
	int		rc;
>>>>>>> 23b88c66

	/*
	 * For the ds_notify_ras_eventf calls below, use a copy to avoid
	 * casting the uuid pointer.
	 */
	uuid_copy(uuid_tmp, uuid);

	/* Check the layout version. */
<<<<<<< HEAD
	d_iov_set(&value, &global_version, sizeof(global_version));
	rc = rdb_tx_lookup(tx, root, &ds_pool_prop_global_version, &value);
=======
	d_iov_set(&value, &svc->ps_global_version, sizeof(svc->ps_global_version));
	rc = rdb_tx_lookup(&tx, &svc->ps_root, &ds_pool_prop_global_version, &value);
>>>>>>> 23b88c66
	if (rc == -DER_NONEXIST) {
		/*
		 * This DB may be new or incompatible. Check the existence of
		 * the pool map to find out which is the case. (See the
		 * references to version_exists below.)
		 */
		D_DEBUG(DB_MD, DF_UUID": no layout version\n", DP_UUID(uuid));
		goto check_map;
	} else if (rc != 0) {
		D_ERROR(DF_UUID": failed to look up layout version: "DF_RC"\n",
			DP_UUID(uuid), DP_RC(rc));
		goto out;
	}
	version_exists = true;

	/**
	 * downgrading the DAOS software of an upgraded pool report
	 * a proper RAS error.
	 */
	if (svc->ps_global_version > DAOS_POOL_GLOBAL_VERSION) {
		ds_notify_ras_eventf(RAS_POOL_DF_INCOMPAT, RAS_TYPE_INFO,
				     RAS_SEV_ERROR, NULL /* hwid */,
				     NULL /* rank */, NULL /* inc */,
				     NULL /* jobid */,
				     &uuid_tmp, NULL /* cont */,
				     NULL /* objid */, NULL /* ctlop */,
				     NULL /* data */,
				     "incompatible layout version: %u larger than "
				     "%u", svc->ps_global_version,
				     DAOS_POOL_GLOBAL_VERSION);
		rc = -DER_DF_INCOMPT;
		goto out;
	}

check_map:
	rc = read_map_buf(tx, root, &map_buf, &map_version);
	if (rc != 0) {
		if (rc == -DER_NONEXIST && !version_exists) {
			/*
			 * This DB is new. Note that if the layout version
			 * exists, then the pool map must also exist;
			 * otherwise, it is an error.
			 */
			D_DEBUG(DB_MD, DF_UUID": new db\n", DP_UUID(uuid));
			rc = DER_UNINIT; /* positive error number */
		} else {
			D_ERROR(DF_UUID": failed to read pool map buffer: "DF_RC"\n",
				DP_UUID(uuid), DP_RC(rc));
		}
		goto out;
	}

	if (!version_exists) {
		/* This DB is not new and uses a layout that lacks a version. */
		ds_notify_ras_eventf(RAS_POOL_DF_INCOMPAT, RAS_TYPE_INFO,
				     RAS_SEV_ERROR, NULL /* hwid */,
				     NULL /* rank */, NULL /* inc */,
				     NULL /* jobid */,
				     &uuid_tmp, NULL /* cont */,
				     NULL /* objid */, NULL /* ctlop */,
				     NULL /* data */,
				     "incompatible layout version");
		rc = -DER_DF_INCOMPT;
		goto out_map_buf;
	}

	d_iov_set(&value, &global_version, sizeof(global_version));
	rc = rdb_tx_lookup(tx, root, &ds_pool_prop_global_version, &value);
	if (rc == -DER_NONEXIST) {
		global_version = 0;
		rc = 0;
	} else if (rc != 0) {
		goto out_map_buf;
	}

	/**
	 * downgrading the DAOS software of an upgraded pool report
	 * a proper RAS error.
	 */
	if (global_version > DS_POOL_GLOBAL_VERSION) {
		ds_notify_ras_eventf(RAS_POOL_DF_INCOMPAT, RAS_TYPE_INFO,
				     RAS_SEV_ERROR, NULL /* hwid */,
				     NULL /* rank */, NULL /* inc */,
				     NULL /* jobid */,
				     &uuid_tmp, NULL /* cont */,
				     NULL /* objid */, NULL /* ctlop */,
				     NULL /* data */,
				     "incompatible layout version: %u larger than "
				     "%u", global_version,
				     DS_POOL_GLOBAL_VERSION);
		rc = -DER_DF_INCOMPT;
		goto out_map_buf;
	}

	D_ASSERTF(rc == 0, DF_RC"\n", DP_RC(rc));
	*map_buf_out = map_buf;
	*map_version_out = map_version;
out_map_buf:
	if (rc != 0)
		D_FREE(map_buf);
out:
	return rc;
}

/*
 * Read the DB for map_buf, map_version, and prop. If the return value is 0,
 * the caller is responsible for freeing *map_buf_out and *prop_out eventually.
 */
static int
read_db_for_stepping_up(struct pool_svc *svc, struct pool_buf **map_buf_out,
			uint32_t *map_version_out, daos_prop_t **prop_out)
{
	struct rdb_tx		tx;
	struct pool_buf	       *map_buf;
	uint32_t		map_version;
	daos_prop_t	       *prop = NULL;
	int			rc;

	rc = rdb_tx_begin(svc->ps_rsvc.s_db, svc->ps_rsvc.s_term, &tx);
	if (rc != 0)
		goto out;
	ABT_rwlock_rdlock(svc->ps_lock);

	rc = ds_pool_svc_load(&tx, svc->ps_uuid, &svc->ps_root, &map_buf, &map_version);
	if (rc != 0)
		goto out_lock;

	rc = pool_prop_read(&tx, svc, DAOS_PO_QUERY_PROP_ALL, &prop);
	if (rc != 0) {
		D_ERROR(DF_UUID": failed to read pool properties: "DF_RC"\n",
			DP_UUID(svc->ps_uuid), DP_RC(rc));
		daos_prop_free(prop);
		goto out_map_buf;
	}

	D_ASSERTF(rc == 0, DF_RC"\n", DP_RC(rc));
	*map_buf_out = map_buf;
	*map_version_out = map_version;
	*prop_out = prop;
out_map_buf:
	if (rc != 0)
		D_FREE(map_buf);
out_lock:
	ABT_rwlock_unlock(svc->ps_lock);
	rdb_tx_end(&tx);
out:
	return rc;
}

/*
 * There might be some rank status inconsistency, let's check and
 * fix it.
 */
static int
pool_svc_check_node_status(struct pool_svc *svc)
{
	struct pool_domain     *doms;
	int			doms_cnt;
	int			i;
	int			rc = 0;

	if (pool_disable_exclude) {
		D_DEBUG(DB_REBUILD, DF_UUID" disable swim exclude.\n",
			DP_UUID(svc->ps_uuid));
		return 0;
	}

	ABT_rwlock_rdlock(svc->ps_pool->sp_lock);
	doms_cnt = pool_map_find_nodes(svc->ps_pool->sp_map, PO_COMP_ID_ALL,
				       &doms);
	D_ASSERT(doms_cnt >= 0);
	for (i = 0; i < doms_cnt; i++) {
		struct swim_member_state state;

		/* Only check if UPIN server is excluded or dead for now */
		if (!(doms[i].do_comp.co_status & PO_COMP_ST_UPIN))
			continue;

		rc = crt_rank_state_get(crt_group_lookup(NULL),
					doms[i].do_comp.co_rank, &state);
		if (rc != 0 && rc != -DER_NONEXIST) {
			D_ERROR("failed to get status of rank %u: %d\n",
				doms[i].do_comp.co_rank, rc);
			break;
		}

		/* Since there is a big chance the INACTIVE node will become
		 * ACTIVE soon, let's only evict the DEAD node rank for the
		 * moment.
		 */
		D_DEBUG(DB_REBUILD, "rank/state %d/%d\n",
			doms[i].do_comp.co_rank,
			rc == -DER_NONEXIST ? -1 : state.sms_status);
		if (rc == -DER_NONEXIST || state.sms_status == SWIM_MEMBER_DEAD) {
			rc = queue_event(svc, doms[i].do_comp.co_rank, 0 /* incarnation */,
					 rc == -DER_NONEXIST ? CRT_EVS_GRPMOD : CRT_EVS_SWIM,
					 CRT_EVT_DEAD);
			if (rc) {
				D_ERROR("failed to exclude rank %u: %d\n",
					doms[i].do_comp.co_rank, rc);
				break;
			}
		}
	}
	ABT_rwlock_unlock(svc->ps_pool->sp_lock);
	return rc;
}

static int
pool_svc_step_up_cb(struct ds_rsvc *rsvc)
{
	struct pool_svc	       *svc = pool_svc_obj(rsvc);
	struct pool_buf	       *map_buf = NULL;
	uint32_t		map_version;
	uuid_t			pool_hdl_uuid;
	uuid_t			cont_hdl_uuid;
	daos_prop_t	       *prop = NULL;
	bool			cont_svc_up = false;
	bool			events_initialized = false;
	d_rank_t		rank;
	int			rc;

	/*
	 * If this is the only voting replica, it may have become the leader
	 * without doing any RPC. The primary group may have yet to be
	 * initialized by the MS. Proceeding with such a primary group may
	 * result in unnecessary rank exclusions (see the
	 * pool_svc_check_node_status call below). Wait for the primary group
	 * initialization by retrying the leader election (rate-limited by
	 * rdb_timerd). (If there's at least one other voting replica, at least
	 * one RPC must have been done, so the primary group must have been
	 * initialized at this point.)
	 */
	if (!primary_group_initialized())
		return -DER_GRPVER;

	rc = read_db_for_stepping_up(svc, &map_buf, &map_version, &prop);
	if (rc != 0)
		goto out;

	rc = init_svc_pool(svc, map_buf, map_version);
	if (rc != 0)
		goto out;

	/*
	 * Just in case the previous leader didn't complete distributing the
	 * latest pool map. This doesn't need to be undone if we encounter an
	 * error below.
	 */
	ds_rsvc_request_map_dist(&svc->ps_rsvc);

	rc = ds_cont_svc_step_up(svc->ps_cont_svc);
	if (rc != 0)
		goto out;
	cont_svc_up = true;

	rc = init_events(svc);
	if (rc != 0)
		goto out;
	events_initialized = true;

	rc = ds_pool_iv_prop_update(svc->ps_pool, prop);
	if (rc) {
		D_ERROR("ds_pool_iv_prop_update failed %d.\n", rc);
		D_GOTO(out, rc);
	}

	if (!uuid_is_null(svc->ps_pool->sp_srv_cont_hdl)) {
		uuid_copy(pool_hdl_uuid, svc->ps_pool->sp_srv_pool_hdl);
		uuid_copy(cont_hdl_uuid, svc->ps_pool->sp_srv_cont_hdl);
	} else {
		uuid_generate(pool_hdl_uuid);
		uuid_generate(cont_hdl_uuid);
	}

	rc = ds_pool_iv_srv_hdl_update(svc->ps_pool, pool_hdl_uuid,
				       cont_hdl_uuid);
	if (rc) {
		D_ERROR("ds_pool_iv_srv_hdl_update failed %d.\n", rc);
		D_GOTO(out, rc);
	}

	D_PRINT(DF_UUID": pool/cont hdl uuid "DF_UUID"/"DF_UUID"\n",
		DP_UUID(svc->ps_uuid), DP_UUID(pool_hdl_uuid),
		DP_UUID(cont_hdl_uuid));

	/* resume pool upgrade if needed */
	rc = ds_pool_upgrade_if_needed(svc->ps_uuid, NULL, svc, NULL);
	if (rc != 0)
		goto out;

	rc = ds_rebuild_regenerate_task(svc->ps_pool, prop);
	if (rc != 0)
		goto out;

	rc = crt_group_rank(NULL, &rank);
	D_ASSERTF(rc == 0, ""DF_RC"\n", DP_RC(rc));
	D_PRINT(DF_UUID": rank %u became pool service leader "DF_U64"\n",
		DP_UUID(svc->ps_uuid), rank, svc->ps_rsvc.s_term);
out:
	if (rc != 0) {
		if (events_initialized)
			fini_events(svc);
		if (cont_svc_up)
			ds_cont_svc_step_down(svc->ps_cont_svc);
		if (svc->ps_pool != NULL)
			fini_svc_pool(svc);
	}
	if (map_buf != NULL)
		D_FREE(map_buf);
	if (prop != NULL)
		daos_prop_free(prop);
	if (rc < 0)
		ds_pool_failed_add(svc->ps_uuid, rc);
	else if (rc == 0)
		ds_pool_failed_remove(svc->ps_uuid);
	return rc;
}

static void
pool_svc_step_down_cb(struct ds_rsvc *rsvc)
{
	struct pool_svc	       *svc = pool_svc_obj(rsvc);
	d_rank_t		rank;
	int			rc;

	ds_pool_iv_srv_hdl_invalidate(svc->ps_pool);

	fini_events(svc);
	ds_cont_svc_step_down(svc->ps_cont_svc);
	fini_svc_pool(svc);

	rc = crt_group_rank(NULL, &rank);
	D_ASSERTF(rc == 0, ""DF_RC"\n", DP_RC(rc));
	D_PRINT(DF_UUID": rank %u no longer pool service leader "DF_U64"\n",
		DP_UUID(svc->ps_uuid), rank, svc->ps_rsvc.s_term);
}

static void
pool_svc_drain_cb(struct ds_rsvc *rsvc)
{
}

static int
pool_svc_map_dist_cb(struct ds_rsvc *rsvc)
{
	struct pool_svc	       *svc = pool_svc_obj(rsvc);
	struct rdb_tx		tx;
	struct pool_buf	       *map_buf = NULL;
	uint32_t		map_version;
	int			rc;

	/* Read the pool map into map_buf and map_version. */
	rc = rdb_tx_begin(rsvc->s_db, rsvc->s_term, &tx);
	if (rc != 0)
		goto out;
	ABT_rwlock_rdlock(svc->ps_lock);
	rc = read_map_buf(&tx, &svc->ps_root, &map_buf, &map_version);
	ABT_rwlock_unlock(svc->ps_lock);
	rdb_tx_end(&tx);
	if (rc != 0) {
		D_ERROR(DF_UUID": failed to read pool map buffer: %d\n",
			DP_UUID(svc->ps_uuid), rc);
		goto out;
	}

	rc = ds_pool_iv_map_update(svc->ps_pool, map_buf, map_version);
	if (rc != 0)
		D_ERROR(DF_UUID": failed to distribute pool map %u: %d\n",
			DP_UUID(svc->ps_uuid), map_version, rc);

out:
	if (map_buf != NULL)
		D_FREE(map_buf);
	return rc;
}

static struct ds_rsvc_class pool_svc_rsvc_class = {
	.sc_name	= pool_svc_name_cb,
	.sc_locate	= pool_svc_locate_cb,
	.sc_alloc	= pool_svc_alloc_cb,
	.sc_free	= pool_svc_free_cb,
	.sc_step_up	= pool_svc_step_up_cb,
	.sc_step_down	= pool_svc_step_down_cb,
	.sc_drain	= pool_svc_drain_cb,
	.sc_map_dist	= pool_svc_map_dist_cb
};

void
ds_pool_rsvc_class_register(void)
{
	ds_rsvc_class_register(DS_RSVC_CLASS_POOL, &pool_svc_rsvc_class);
}

void
ds_pool_rsvc_class_unregister(void)
{
	ds_rsvc_class_unregister(DS_RSVC_CLASS_POOL);
}

static int
pool_svc_lookup(uuid_t uuid, struct pool_svc **svcp)
{
	struct ds_rsvc *rsvc;
	d_iov_t	id;
	int		rc;

	d_iov_set(&id, uuid, sizeof(uuid_t));
	rc = ds_rsvc_lookup(DS_RSVC_CLASS_POOL, &id, &rsvc);
	if (rc != 0)
		return rc;
	*svcp = pool_svc_obj(rsvc);
	return 0;
}

static int
pool_svc_lookup_leader(uuid_t uuid, struct pool_svc **svcp,
		       struct rsvc_hint *hint)
{
	struct ds_rsvc *rsvc;
	d_iov_t	id;
	int		rc;

	rc = ds_pool_failed_lookup(uuid);
	if (rc) {
		D_ERROR(DF_UUID": failed to start: "DF_RC"\n",
			DP_UUID(uuid), DP_RC(rc));
		return -DER_NO_SERVICE;
	}

	d_iov_set(&id, uuid, sizeof(uuid_t));
	rc = ds_rsvc_lookup_leader(DS_RSVC_CLASS_POOL, &id, &rsvc, hint);
	if (rc != 0)
		return rc;
	*svcp = pool_svc_obj(rsvc);
	return 0;
}

static void
pool_svc_put_leader(struct pool_svc *svc)
{
	ds_rsvc_put_leader(&svc->ps_rsvc);
}

/** Look up container service \a pool_uuid. */
int
ds_pool_cont_svc_lookup_leader(uuid_t pool_uuid, struct cont_svc **svcp,
			       struct rsvc_hint *hint)
{
	struct pool_svc	       *pool_svc;
	int			rc;

	rc = pool_svc_lookup_leader(pool_uuid, &pool_svc, hint);
	if (rc != 0)
		return rc;
	*svcp = pool_svc->ps_cont_svc;
	return 0;
}

int ds_pool_failed_add(uuid_t uuid, int rc)
{
	struct pool_svc_failed	*psf;
	int ret = 0;

	if (rc == 0)
		return 0;

	D_RWLOCK_WRLOCK(&psfl_rwlock);
	d_list_for_each_entry(psf, &pool_svc_failed_list, psf_link) {
		if (uuid_compare(psf->psf_uuid, uuid) == 0) {
			ret = 0;
			goto out;
		}
	}

	D_ALLOC_PTR(psf);
	if (psf == NULL) {
		ret = -DER_NOMEM;
		goto out;
	}

	uuid_copy(psf->psf_uuid, uuid);
	psf->psf_error = rc;
	d_list_add_tail(&psf->psf_link, &pool_svc_failed_list);
out:
	D_RWLOCK_UNLOCK(&psfl_rwlock);
	return ret;
}

void ds_pool_failed_remove(uuid_t uuid)
{
	struct pool_svc_failed	*psf;
	struct pool_svc_failed	*tmp;

	D_RWLOCK_WRLOCK(&psfl_rwlock);
	d_list_for_each_entry_safe(psf, tmp, &pool_svc_failed_list, psf_link) {
		if (uuid_compare(psf->psf_uuid, uuid) == 0) {
			d_list_del_init(&psf->psf_link);
			D_FREE(psf);
			break;
		}
	}
	D_RWLOCK_UNLOCK(&psfl_rwlock);
}

/* return error if failed pool found, otherwise 0 is returned */
int ds_pool_failed_lookup(uuid_t uuid)
{
	struct pool_svc_failed	*psf;

	D_RWLOCK_RDLOCK(&psfl_rwlock);
	d_list_for_each_entry(psf, &pool_svc_failed_list, psf_link) {
		if (uuid_compare(psf->psf_uuid, uuid) == 0) {
			D_RWLOCK_UNLOCK(&psfl_rwlock);
			return psf->psf_error;
		}
	}
	D_RWLOCK_UNLOCK(&psfl_rwlock);

	return 0;
}

/*
 * Try to start the pool. If a pool service RDB exists, start it. Continue the
 * iteration upon errors as other pools may still be able to work.
 */
static int
start_one(uuid_t uuid, void *varg)
{
	char	       *path;
	d_iov_t		id;
	struct stat	st;
	int		rc;

	D_DEBUG(DB_MD, DF_UUID": starting pool\n", DP_UUID(uuid));

	rc = ds_pool_start(uuid);
	if (rc != 0) {
		D_ERROR(DF_UUID": failed to start pool: %d\n", DP_UUID(uuid),
			rc);
		ds_pool_failed_add(uuid, rc);
		return 0;
	}

	/*
	 * Check if an RDB file exists, to avoid unnecessary error messages
	 * from the ds_rsvc_start() call.
	 */
	path = ds_pool_svc_rdb_path(uuid);
	if (path == NULL) {
		D_ERROR(DF_UUID": failed to allocate rdb path\n",
			DP_UUID(uuid));
		return 0;
	}
	rc = stat(path, &st);
	D_FREE(path);
	if (rc != 0) {
		if (errno != ENOENT)
			D_ERROR(DF_UUID": failed to check rdb existence: %d\n",
				DP_UUID(uuid), errno);
		return 0;
	}

	d_iov_set(&id, uuid, sizeof(uuid_t));
	ds_rsvc_start(DS_RSVC_CLASS_POOL, &id, uuid, DS_RSVC_START /* mode */, 0 /* size */,
		      NULL /* replicas */, NULL /* arg */);
	return 0;
}

static void
pool_start_all(void *arg)
{
	int rc;

	/* Scan the storage and start all pool services. */
	rc = ds_mgmt_tgt_pool_iterate(start_one, NULL /* arg */);
	if (rc != 0)
		D_ERROR("failed to scan all pool services: "DF_RC"\n",
			DP_RC(rc));
}

/* Note that this function is currently called from the main xstream. */
int
ds_pool_start_all(void)
{
	ABT_thread	thread;
	int		rc;

	/* Create a ULT to call ds_rsvc_start() in xstream 0. */
	rc = dss_ult_create(pool_start_all, NULL /* arg */, DSS_XS_SYS,
			    0 /* tgt_idx */, 0 /* stack_size */, &thread);
	if (rc != 0) {
		D_ERROR("failed to create pool start ULT: "DF_RC"\n",
			DP_RC(rc));
		return rc;
	}
	ABT_thread_join(thread);
	ABT_thread_free(&thread);
	return 0;
}

static int
stop_one(uuid_t uuid, void *varg)
{
	D_DEBUG(DB_MD, DF_UUID": stopping pool\n", DP_UUID(uuid));
	ds_pool_stop(uuid);
	return 0;
}

static void
pool_stop_all(void *arg)
{
	int	rc;

	rc = ds_rsvc_stop_all(DS_RSVC_CLASS_POOL);
	if (rc != 0)
		D_ERROR("failed to stop all pool svcs: "DF_RC"\n", DP_RC(rc));

	ds_pool_hdl_delete_all();

	rc = ds_mgmt_tgt_pool_iterate(stop_one, NULL /* arg */);
	if (rc != 0)
		D_ERROR("failed to stop all pools: "DF_RC"\n", DP_RC(rc));
}

/*
 * Note that this function is currently called from the main xstream to save
 * one ULT creation.
 */
int
ds_pool_stop_all(void)
{
	ABT_thread	thread;
	int		rc;

	/* Create a ULT to stop pools, since it requires TLS */
	rc = dss_ult_create(pool_stop_all, NULL /* arg */, DSS_XS_SYS,
			    0 /* tgt_idx */, 0 /* stack_size */, &thread);
	if (rc != 0) {
		D_ERROR("failed to create pool stop ULT: "DF_RC"\n",
			DP_RC(rc));
		return rc;
	}
	ABT_thread_free(&thread);

	return 0;
}

static int
bcast_create(crt_context_t ctx, struct pool_svc *svc, crt_opcode_t opcode,
	     crt_bulk_t bulk_hdl, crt_rpc_t **rpc)
{
	return ds_pool_bcast_create(ctx, svc->ps_pool, DAOS_POOL_MODULE, opcode,
				    DAOS_POOL_VERSION, rpc, bulk_hdl, NULL);
}

/**
 * Retrieve the latest leader hint from \a db and fill it into \a hint.
 *
 * \param[in]	db	database
 * \param[out]	hint	rsvc hint
 */
void
ds_pool_set_hint(struct rdb *db, struct rsvc_hint *hint)
{
	int rc;

	rc = rdb_get_leader(db, &hint->sh_term, &hint->sh_rank);
	if (rc != 0)
		return;
	hint->sh_flags |= RSVC_HINT_VALID;
}

static int
pool_prop_read(struct rdb_tx *tx, const struct pool_svc *svc, uint64_t bits,
	       daos_prop_t **prop_out)
{
	daos_prop_t	*prop;
	d_iov_t	 value;
	uint64_t	 val;
	uint64_t	 bit;
	uint32_t	 idx = 0, nr = 0, val32 = 0, global_ver;
	int		 rc;

	for (bit = DAOS_PO_QUERY_PROP_BIT_START;
	     bit <= DAOS_PO_QUERY_PROP_BIT_END; bit++) {
		if (bits & (1L << bit))
			nr++;
	}
	if (nr == 0)
		return 0;

	/* get pool global version */
	d_iov_set(&value, &val32, sizeof(val32));
	rc = rdb_tx_lookup(tx, &svc->ps_root, &ds_pool_prop_global_version,
			   &value);
	if (rc && rc != -DER_NONEXIST)
		return rc;
	else if (rc == -DER_NONEXIST)
		global_ver = 0;
	else
		global_ver = val32;

	prop = daos_prop_alloc(nr);
	if (prop == NULL)
		return -DER_NOMEM;
	*prop_out = prop;
	if (bits & DAOS_PO_QUERY_PROP_LABEL) {
		d_iov_set(&value, NULL, 0);
		rc = rdb_tx_lookup(tx, &svc->ps_root, &ds_pool_prop_label,
				   &value);
		if (rc != 0)
			return rc;
		if (value.iov_len > DAOS_PROP_LABEL_MAX_LEN) {
			D_ERROR("bad label length %zu (> %d).\n", value.iov_len,
				DAOS_PROP_LABEL_MAX_LEN);
			return -DER_IO;
		}
		D_ASSERT(idx < nr);
		prop->dpp_entries[idx].dpe_type = DAOS_PROP_PO_LABEL;
		D_STRNDUP(prop->dpp_entries[idx].dpe_str, value.iov_buf,
			  value.iov_len);
		if (prop->dpp_entries[idx].dpe_str == NULL)
			return -DER_NOMEM;
		idx++;
	}
	if (bits & DAOS_PO_QUERY_PROP_SPACE_RB) {
		d_iov_set(&value, &val, sizeof(val));
		rc = rdb_tx_lookup(tx, &svc->ps_root, &ds_pool_prop_space_rb,
				   &value);
		if (rc != 0)
			return rc;
		D_ASSERT(idx < nr);
		prop->dpp_entries[idx].dpe_type = DAOS_PROP_PO_SPACE_RB;
		prop->dpp_entries[idx].dpe_val = val;
		idx++;
	}
	if (bits & DAOS_PO_QUERY_PROP_SELF_HEAL) {
		d_iov_set(&value, &val, sizeof(val));
		rc = rdb_tx_lookup(tx, &svc->ps_root, &ds_pool_prop_self_heal,
				   &value);
		if (rc != 0)
			return rc;
		D_ASSERT(idx < nr);
		prop->dpp_entries[idx].dpe_type = DAOS_PROP_PO_SELF_HEAL;
		prop->dpp_entries[idx].dpe_val = val;
		idx++;
	}
	if (bits & DAOS_PO_QUERY_PROP_RECLAIM) {
		d_iov_set(&value, &val, sizeof(val));
		rc = rdb_tx_lookup(tx, &svc->ps_root, &ds_pool_prop_reclaim,
				   &value);
		if (rc != 0)
			return rc;
		D_ASSERT(idx < nr);
		prop->dpp_entries[idx].dpe_type = DAOS_PROP_PO_RECLAIM;
		prop->dpp_entries[idx].dpe_val = val;
		idx++;
	}
	if (bits & DAOS_PO_QUERY_PROP_EC_CELL_SZ) {
		d_iov_set(&value, &val, sizeof(val));
		rc = rdb_tx_lookup(tx, &svc->ps_root, &ds_pool_prop_ec_cell_sz,
				   &value);
		if (rc != 0)
			return rc;
		D_ASSERT(idx < nr);
		prop->dpp_entries[idx].dpe_type = DAOS_PROP_PO_EC_CELL_SZ;
		prop->dpp_entries[idx].dpe_val = val;
		idx++;
	}
	if (bits & DAOS_PO_QUERY_PROP_REDUN_FAC) {
		d_iov_set(&value, &val, sizeof(val));
		rc = rdb_tx_lookup(tx, &svc->ps_root, &ds_pool_prop_redun_fac,
				   &value);
		/**
		 * For upgrading, redunc fac might not exist, use
		 * default(0) for this case.
		 */
		if (rc == -DER_NONEXIST && global_ver < 1) {
			rc = 0;
			val = DAOS_RPOP_PO_REDUN_FAC_DEFAULT;
		} else if (rc != 0) {
			return rc;
		}
		D_ASSERT(idx < nr);
		prop->dpp_entries[idx].dpe_type = DAOS_PROP_PO_REDUN_FAC;
		prop->dpp_entries[idx].dpe_val = val;
		idx++;
	}
	if (bits & DAOS_PO_QUERY_PROP_ACL) {
		d_iov_set(&value, NULL, 0);
		rc = rdb_tx_lookup(tx, &svc->ps_root, &ds_pool_prop_acl,
				   &value);
		if (rc != 0)
			return rc;
		D_ASSERT(idx < nr);
		prop->dpp_entries[idx].dpe_type = DAOS_PROP_PO_ACL;
		D_ALLOC(prop->dpp_entries[idx].dpe_val_ptr, value.iov_buf_len);
		if (prop->dpp_entries[idx].dpe_val_ptr == NULL)
			return -DER_NOMEM;
		memcpy(prop->dpp_entries[idx].dpe_val_ptr, value.iov_buf,
		       value.iov_buf_len);
		idx++;
	}
	if (bits & DAOS_PO_QUERY_PROP_OWNER) {
		d_iov_set(&value, NULL, 0);
		rc = rdb_tx_lookup(tx, &svc->ps_root, &ds_pool_prop_owner,
				   &value);
		if (rc != 0)
			return rc;
		if (value.iov_len > DAOS_ACL_MAX_PRINCIPAL_LEN) {
			D_ERROR("bad owner length %zu (> %d).\n", value.iov_len,
				DAOS_ACL_MAX_PRINCIPAL_LEN);
			return -DER_IO;
		}
		D_ASSERT(idx < nr);
		prop->dpp_entries[idx].dpe_type = DAOS_PROP_PO_OWNER;
		D_STRNDUP(prop->dpp_entries[idx].dpe_str, value.iov_buf,
			  value.iov_len);
		if (prop->dpp_entries[idx].dpe_str == NULL)
			return -DER_NOMEM;
		idx++;
	}
	if (bits & DAOS_PO_QUERY_PROP_OWNER_GROUP) {
		d_iov_set(&value, NULL, 0);
		rc = rdb_tx_lookup(tx, &svc->ps_root, &ds_pool_prop_owner_group,
				   &value);
		if (rc != 0)
			return rc;
		if (value.iov_len > DAOS_ACL_MAX_PRINCIPAL_LEN) {
			D_ERROR("bad owner group length %zu (> %d).\n",
				value.iov_len,
				DAOS_ACL_MAX_PRINCIPAL_LEN);
			return -DER_IO;
		}
		D_ASSERT(idx < nr);
		prop->dpp_entries[idx].dpe_type = DAOS_PROP_PO_OWNER_GROUP;
		D_STRNDUP(prop->dpp_entries[idx].dpe_str, value.iov_buf,
			  value.iov_len);
		if (prop->dpp_entries[idx].dpe_str == NULL)
			return -DER_NOMEM;
		idx++;
	}
	if (bits & DAOS_PO_QUERY_PROP_SVC_LIST) {
		d_rank_list_t	*svc_list = NULL;

		d_iov_set(&value, NULL, 0);
		rc = rdb_get_ranks(svc->ps_rsvc.s_db, &svc_list);
		if (rc) {
			D_ERROR("get svc list failed: rc %d\n", rc);
			return rc;
		}
		prop->dpp_entries[idx].dpe_type = DAOS_PROP_PO_SVC_LIST;
		prop->dpp_entries[idx].dpe_val_ptr = svc_list;
		idx++;
	}

	if (bits & DAOS_PO_QUERY_PROP_EC_PDA) {
		d_iov_set(&value, &val, sizeof(val));
		rc = rdb_tx_lookup(tx, &svc->ps_root, &ds_pool_prop_ec_pda,
				   &value);
		D_ASSERT(idx < nr);
		if (rc == -DER_NONEXIST && global_ver < 1)
			val = DAOS_PROP_PO_EC_PDA_DEFAULT;
		else  if (rc != 0)
			return rc;
		prop->dpp_entries[idx].dpe_type = DAOS_PROP_PO_EC_PDA;
		prop->dpp_entries[idx].dpe_val = val;
		if (rc == -DER_NONEXIST) {
			rc = 0;
			prop->dpp_entries[idx].dpe_flags |= DAOS_PROP_ENTRY_NOT_SET;
		}
		idx++;
	}
	if (bits & DAOS_PO_QUERY_PROP_RP_PDA) {
		d_iov_set(&value, &val, sizeof(val));
		rc = rdb_tx_lookup(tx, &svc->ps_root, &ds_pool_prop_rp_pda,
				   &value);
		if (rc == -DER_NONEXIST && global_ver < 1)
			val = DAOS_PROP_PO_RP_PDA_DEFAULT;
		else  if (rc != 0)
			return rc;
		D_ASSERT(idx < nr);
		prop->dpp_entries[idx].dpe_type = DAOS_PROP_PO_RP_PDA;
		prop->dpp_entries[idx].dpe_val = val;
		if (rc == -DER_NONEXIST) {
			rc = 0;
			prop->dpp_entries[idx].dpe_flags |= DAOS_PROP_ENTRY_NOT_SET;
		}
		idx++;
	}

	if (bits & DAOS_PO_QUERY_PROP_POLICY) {
		d_iov_set(&value, NULL, 0);
		rc = rdb_tx_lookup(tx, &svc->ps_root, &ds_pool_prop_policy,
				   &value);
		if (rc == -DER_NONEXIST && global_ver < 1) {
			value.iov_buf = DAOS_PROP_POLICYSTR_DEFAULT;
			value.iov_len = strlen(DAOS_PROP_POLICYSTR_DEFAULT);
		} else  if (rc != 0) {
			return rc;
		}
		if (value.iov_len > DAOS_PROP_POLICYSTR_MAX_LEN) {
			D_ERROR("bad policy string length %zu (> %d).\n",
				value.iov_len, DAOS_PROP_POLICYSTR_MAX_LEN);
			return -DER_IO;
		}
		D_ASSERT(idx < nr);
		prop->dpp_entries[idx].dpe_type = DAOS_PROP_PO_POLICY;
		D_STRNDUP(prop->dpp_entries[idx].dpe_str, value.iov_buf,
			  value.iov_len);
		if (prop->dpp_entries[idx].dpe_str == NULL)
			return -DER_NOMEM;
		if (rc == -DER_NONEXIST) {
			rc = 0;
			prop->dpp_entries[idx].dpe_flags |= DAOS_PROP_ENTRY_NOT_SET;
		}
		idx++;
	}

	if (bits & DAOS_PO_QUERY_PROP_GLOBAL_VERSION) {
		D_ASSERT(idx < nr);
		if (global_ver < 1)
			prop->dpp_entries[idx].dpe_flags |= DAOS_PROP_ENTRY_NOT_SET;
		prop->dpp_entries[idx].dpe_type = DAOS_PROP_PO_GLOBAL_VERSION;
		prop->dpp_entries[idx].dpe_val = global_ver;
		idx++;
	}

	if (bits & DAOS_PO_QUERY_PROP_UPGRADE_STATUS) {
		d_iov_set(&value, &val32, sizeof(val32));
		rc = rdb_tx_lookup(tx, &svc->ps_root, &ds_pool_prop_upgrade_status,
				   &value);
		if (rc == -DER_NONEXIST && global_ver < 1)
			val32 = DAOS_UPGRADE_STATUS_NOT_STARTED;
		else  if (rc != 0)
			return rc;

		D_ASSERT(idx < nr);
		prop->dpp_entries[idx].dpe_type = DAOS_PROP_PO_UPGRADE_STATUS;
		prop->dpp_entries[idx].dpe_val = val32;
		if (rc == -DER_NONEXIST) {
			rc = 0;
			prop->dpp_entries[idx].dpe_flags |= DAOS_PROP_ENTRY_NOT_SET;
		}
		idx++;
	}
	if (bits & DAOS_PO_QUERY_PROP_SCRUB_MODE) {
		d_iov_set(&value, &val, sizeof(val));
		rc = rdb_tx_lookup(tx, &svc->ps_root, &ds_pool_prop_scrub_sched,
				   &value);
		if (rc != 0)
			return rc;
		D_ASSERT(idx < nr);
		prop->dpp_entries[idx].dpe_type = DAOS_PROP_PO_SCRUB_MODE;
		prop->dpp_entries[idx].dpe_val = val;
		idx++;
	}
	if (bits & DAOS_PO_QUERY_PROP_SCRUB_FREQ) {
		d_iov_set(&value, &val, sizeof(val));
		rc = rdb_tx_lookup(tx, &svc->ps_root, &ds_pool_prop_scrub_freq,
				   &value);
		if (rc != 0)
			return rc;
		D_ASSERT(idx < nr);
		prop->dpp_entries[idx].dpe_type = DAOS_PROP_PO_SCRUB_FREQ;
		prop->dpp_entries[idx].dpe_val = val;
		idx++;
	}
	if (bits & DAOS_PO_QUERY_PROP_SCRUB_THRESH) {
		d_iov_set(&value, &val, sizeof(val));
		rc = rdb_tx_lookup(tx, &svc->ps_root, &ds_pool_prop_scrub_thresh,
				   &value);
		if (rc != 0)
			return rc;
		D_ASSERT(idx < nr);
		prop->dpp_entries[idx].dpe_type = DAOS_PROP_PO_SCRUB_THRESH;
		prop->dpp_entries[idx].dpe_val = val;
		idx++;
	}

	return 0;
}

/*
 * We use this RPC to not only create the pool metadata but also initialize the
 * pool/container service DB.
 */
void
ds_pool_create_handler(crt_rpc_t *rpc)
{
	struct pool_create_in  *in = crt_req_get(rpc);
	struct pool_create_out *out = crt_reply_get(rpc);
	struct pool_svc	       *svc;
	struct rdb_tx		tx;
	d_iov_t			value;
	struct rdb_kvs_attr	attr;
	daos_prop_t	       *prop_dup = NULL;
	int			rc;

	D_DEBUG(DB_MD, DF_UUID": processing rpc %p\n",
		DP_UUID(in->pri_op.pi_uuid), rpc);

	if (in->pri_ntgts != in->pri_tgt_ranks->rl_nr)
		D_GOTO(out, rc = -DER_PROTO);
	if (in->pri_ndomains != in->pri_domains.ca_count)
		D_GOTO(out, rc = -DER_PROTO);

	/* This RPC doesn't care about whether the service is up. */
	rc = pool_svc_lookup(in->pri_op.pi_uuid, &svc);
	if (rc != 0)
		D_GOTO(out, rc);

	/*
	 * Simply serialize this whole RPC with rsvc_step_{up,down}_cb() and
	 * ds_rsvc_stop().
	 */
	ABT_mutex_lock(svc->ps_rsvc.s_mutex);

	if (svc->ps_rsvc.s_stop) {
		D_DEBUG(DB_MD, DF_UUID": pool service already stopping\n",
			DP_UUID(svc->ps_uuid));
		D_GOTO(out_mutex, rc = -DER_CANCELED);
	}

	rc = rdb_tx_begin(svc->ps_rsvc.s_db, RDB_NIL_TERM, &tx);
	if (rc != 0)
		D_GOTO(out_mutex, rc);
	ABT_rwlock_wrlock(svc->ps_lock);
	ds_cont_wrlock_metadata(svc->ps_cont_svc);

	/* See if the DB has already been initialized. */
	d_iov_set(&value, NULL /* buf */, 0 /* size */);
	rc = rdb_tx_lookup(&tx, &svc->ps_root, &ds_pool_prop_map_buffer,
			   &value);
	if (rc != -DER_NONEXIST) {
		if (rc == 0)
			D_DEBUG(DB_MD, DF_UUID": db already initialized\n",
				DP_UUID(svc->ps_uuid));
		else
			D_ERROR(DF_UUID": failed to look up pool map: "
				DF_RC"\n", DP_UUID(svc->ps_uuid), DP_RC(rc));
		D_GOTO(out_tx, rc);
	}

	/* duplicate the default properties, overwrite it with pool create
	 * parameter and then write to pool meta data.
	 */
	prop_dup = daos_prop_dup(&pool_prop_default, true /* pool */,
				 false /* input */);
	if (prop_dup == NULL) {
		D_ERROR("daos_prop_dup failed.\n");
		D_GOTO(out_tx, rc = -DER_NOMEM);
	}
	rc = pool_prop_default_copy(prop_dup, in->pri_prop);
	if (rc) {
		D_ERROR("daos_prop_default_copy failed.\n");
		D_GOTO(out_tx, rc);
	}

	/* Initialize the DB and the metadata for this pool. */
	attr.dsa_class = RDB_KVS_GENERIC;
	attr.dsa_order = 8;
	rc = rdb_tx_create_root(&tx, &attr);
	if (rc != 0)
		D_GOTO(out_tx, rc);
	rc = init_pool_metadata(&tx, &svc->ps_root, in->pri_ntgts, NULL /* group */,
				in->pri_tgt_ranks, prop_dup, in->pri_ndomains,
				in->pri_domains.ca_arrays);
	if (rc != 0)
		D_GOTO(out_tx, rc);
	rc = ds_cont_init_metadata(&tx, &svc->ps_root, in->pri_op.pi_uuid);
	if (rc != 0)
		D_GOTO(out_tx, rc);

	rc = rdb_tx_commit(&tx);
	if (rc != 0)
		D_GOTO(out_tx, rc);

out_tx:
	daos_prop_free(prop_dup);
	ds_cont_unlock_metadata(svc->ps_cont_svc);
	ABT_rwlock_unlock(svc->ps_lock);
	rdb_tx_end(&tx);
	if (rc != 0)
		D_GOTO(out_mutex, rc);

	if (svc->ps_rsvc.s_state == DS_RSVC_UP_EMPTY) {
		/*
		 * The DB is no longer empty. Since the previous
		 * pool_svc_step_up_cb() call didn't finish stepping up due to
		 * an empty DB, and there hasn't been a pool_svc_step_down_cb()
		 * call yet, we should call pool_svc_step_up() to finish
		 * stepping up.
		 */
		D_DEBUG(DB_MD, DF_UUID": trying to finish stepping up\n",
			DP_UUID(in->pri_op.pi_uuid));
		rc = pool_svc_step_up_cb(&svc->ps_rsvc);
		if (rc != 0) {
			D_ASSERT(rc != DER_UNINIT);
			rdb_resign(svc->ps_rsvc.s_db, svc->ps_rsvc.s_term);
			D_GOTO(out_mutex, rc);
		}
		svc->ps_rsvc.s_state = DS_RSVC_UP;
		ABT_cond_broadcast(svc->ps_rsvc.s_state_cv);
	}

out_mutex:
	ABT_mutex_unlock(svc->ps_rsvc.s_mutex);
	ds_rsvc_set_hint(&svc->ps_rsvc, &out->pro_op.po_hint);
	pool_svc_put(svc);
out:
	out->pro_op.po_rc = rc;
	D_DEBUG(DB_MD, DF_UUID ": replying rpc: %p " DF_RC "\n", DP_UUID(in->pri_op.pi_uuid), rpc,
		DP_RC(rc));
	crt_reply_send(rpc);
}

static int
pool_connect_iv_dist(struct pool_svc *svc, uuid_t pool_hdl,
		     uint64_t flags, uint64_t sec_capas, d_iov_t *cred,
		     uint32_t global_ver)
{
	d_rank_t rank;
	int	 rc;

	D_DEBUG(DB_MD, DF_UUID": bcasting\n", DP_UUID(svc->ps_uuid));

	rc = crt_group_rank(svc->ps_pool->sp_group, &rank);
	if (rc != 0)
		D_GOTO(out, rc);

	rc = ds_pool_iv_conn_hdl_update(svc->ps_pool, pool_hdl, flags,
					sec_capas, cred, global_ver);
	if (rc) {
		if (rc == -DER_SHUTDOWN) {
			D_DEBUG(DB_MD, DF_UUID":"DF_UUID" some ranks stop.\n",
				DP_UUID(svc->ps_uuid), DP_UUID(pool_hdl));
			rc = 0;
		}
		D_GOTO(out, rc);
	}
out:
	D_DEBUG(DB_MD, DF_UUID": bcasted: "DF_RC"\n", DP_UUID(svc->ps_uuid),
		DP_RC(rc));
	return rc;
}

static int
bulk_cb(const struct crt_bulk_cb_info *cb_info)
{
	ABT_eventual *eventual = cb_info->bci_arg;

	ABT_eventual_set(*eventual, (void *)&cb_info->bci_rc,
			 sizeof(cb_info->bci_rc));
	return 0;
}

/* Currently we only maintain compatibility between 2 versions */
#define NUM_POOL_VERSIONS	2

static void
ds_pool_connect_handler(crt_rpc_t *rpc, int handler_version)
{
	struct pool_connect_v4_in       *in = crt_req_get(rpc);
	struct pool_connect_v5_out      *out = crt_reply_get(rpc);
	struct pool_svc		       *svc;
	struct pool_buf		       *map_buf = NULL;
	uint32_t			map_version;
	uint32_t			connectable;
	uint32_t			global_ver;
	struct rdb_tx			tx;
	d_iov_t				key;
	d_iov_t				value;
	struct pool_hdl			hdl = {0};
	uint32_t			nhandles;
	int				skip_update = 0;
	int				rc;
	daos_prop_t		       *prop = NULL;
	uint64_t			prop_bits;
	struct daos_prop_entry	       *acl_entry;
	struct ownership		owner;
	struct daos_prop_entry	       *owner_entry, *global_ver_entry;
	struct daos_prop_entry	       *owner_grp_entry;
	uint64_t			sec_capas = 0;
	struct pool_metrics	       *metrics;
	char			       *machine = NULL;

	D_DEBUG(DB_MD, DF_UUID ": processing rpc: %p hdl=" DF_UUID "\n",
		DP_UUID(in->pci_op.pi_uuid), rpc, DP_UUID(in->pci_op.pi_hdl));

	rc = pool_svc_lookup_leader(in->pci_op.pi_uuid, &svc,
				    &out->pco_op.po_hint);
	if (rc != 0)
		D_GOTO(out, rc);

	if (in->pci_query_bits & DAOS_PO_QUERY_REBUILD_STATUS) {
		rc = ds_rebuild_query(in->pci_op.pi_uuid, &out->pco_rebuild_st);
		if (rc != 0)
			D_GOTO(out_svc, rc);
	}

	rc = rdb_tx_begin(svc->ps_rsvc.s_db, svc->ps_rsvc.s_term, &tx);
	if (rc != 0)
		D_GOTO(out_svc, rc);

	ABT_rwlock_wrlock(svc->ps_lock);

	/* Check if pool is being destroyed and not accepting connections */
	d_iov_set(&value, &connectable, sizeof(connectable));
	rc = rdb_tx_lookup(&tx, &svc->ps_root,
			   &ds_pool_prop_connectable, &value);
	if (rc != 0)
		D_GOTO(out_lock, rc);
	D_DEBUG(DB_MD, DF_UUID": connectable=%u\n",
		DP_UUID(in->pci_op.pi_uuid), connectable);
	if (!connectable) {
		D_ERROR(DF_UUID": being destroyed, not accepting connections\n",
			DP_UUID(in->pci_op.pi_uuid));
		D_GOTO(out_lock, rc = -DER_BUSY);
	}

	/* Check existing pool handles. */
	d_iov_set(&key, in->pci_op.pi_hdl, sizeof(uuid_t));
	d_iov_set(&value, &hdl, sizeof(hdl));
	rc = rdb_tx_lookup(&tx, &svc->ps_handles, &key, &value);
	if (rc == 0) {
		if (hdl.ph_flags == in->pci_flags) {
			/*
			 * The handle already exists; only do the pool map
			 * transfer.
			 */
			skip_update = 1;
		} else {
			/* The existing one does not match the new one. */
			D_ERROR(DF_UUID": found conflicting pool handle\n",
				DP_UUID(in->pci_op.pi_uuid));
			D_GOTO(out_lock, rc = -DER_EXIST);
		}
	} else if (rc != -DER_NONEXIST) {
		D_GOTO(out_lock, rc);
	}

	/* Fetch properties, the  ACL and ownership info for access check,
	 * all properties will update to IV.
	 */
	prop_bits = DAOS_PO_QUERY_PROP_ALL;
	rc = pool_prop_read(&tx, svc, prop_bits, &prop);
	if (rc != 0) {
		D_ERROR(DF_UUID": cannot get access data for pool, "
			"rc="DF_RC"\n", DP_UUID(in->pci_op.pi_uuid), DP_RC(rc));
		D_GOTO(out_map_version, rc);
	}
	D_ASSERT(prop != NULL);

	global_ver_entry = daos_prop_entry_get(prop, DAOS_PROP_PO_GLOBAL_VERSION);
	D_ASSERT(global_ver_entry != NULL);
	global_ver = global_ver_entry->dpe_val;
	/*
	 * Reject pool connection if old clients try to connect new format pool.
	 */
	if (handler_version >= 5) {
		struct pool_connect_v5_in *in1 = (struct pool_connect_v5_in *)in;
		int diff = DAOS_POOL_GLOBAL_VERSION - in1->pci_pool_version;

		if (in1->pci_pool_version <= DAOS_POOL_GLOBAL_VERSION) {
			if (diff >= NUM_POOL_VERSIONS) {
				D_ERROR(DF_UUID": cannot connect, client supported pool "
					"layout version (%u) is more than %u versions smaller "
					"than server supported pool layout version(%u), "
					"try to upgrade client firstly.\n",
					DP_UUID(in->pci_op.pi_uuid), in1->pci_pool_version,
					NUM_POOL_VERSIONS - 1, DAOS_POOL_GLOBAL_VERSION);
				D_GOTO(out_map_version, rc = -DER_NOTSUPPORTED);
			}

			if (global_ver > in1->pci_pool_version) {
				D_ERROR(DF_UUID": cannot connect, pool layout version(%u) > "
					"max client supported pool layout version(%u), "
					"try to upgrade client firstly.\n",
					DP_UUID(in->pci_op.pi_uuid), global_ver,
					in1->pci_pool_version);
				D_GOTO(out_map_version, rc = -DER_NOTSUPPORTED);
			}
		} else {
			diff = -diff;
			if (diff >= NUM_POOL_VERSIONS) {
				D_ERROR(DF_UUID": cannot connect, client supported pool "
					"layout version (%u) is more than %u versions "
					"larger than server supported pool layout version(%u), "
					"try to upgrade server firstly.\n",
					DP_UUID(in->pci_op.pi_uuid), in1->pci_pool_version,
					NUM_POOL_VERSIONS - 1, DAOS_POOL_GLOBAL_VERSION);
				D_GOTO(out_map_version, rc = -DER_NOTSUPPORTED);
			}
			/* New clients should be able to access old pools without problem */
		}
	} else {
		/* Assuming 2.0 client */
		if (global_ver > 1) {
			D_ERROR(DF_UUID": cannot connect, 2.0 clients unable to access pool format "
				"version > 1, try to upgrade client firstly.\n",
				DP_UUID(in->pci_op.pi_uuid));
			D_GOTO(out_map_version, rc = -DER_NOTSUPPORTED);
		}
	}

	acl_entry = daos_prop_entry_get(prop, DAOS_PROP_PO_ACL);
	D_ASSERT(acl_entry != NULL);
	D_ASSERT(acl_entry->dpe_val_ptr != NULL);

	owner_entry = daos_prop_entry_get(prop, DAOS_PROP_PO_OWNER);
	D_ASSERT(owner_entry != NULL);
	D_ASSERT(owner_entry->dpe_str != NULL);

	owner_grp_entry = daos_prop_entry_get(prop, DAOS_PROP_PO_OWNER_GROUP);
	D_ASSERT(owner_grp_entry != NULL);
	D_ASSERT(owner_grp_entry->dpe_str != NULL);

	owner.user = owner_entry->dpe_str;
	owner.group = owner_grp_entry->dpe_str;

	/*
	 * Security capabilities determine the access control policy on this
	 * pool handle.
	 */
	rc = ds_sec_pool_get_capabilities(in->pci_flags, &in->pci_cred, &owner,
					  acl_entry->dpe_val_ptr,
					  &sec_capas);
	if (rc != 0) {
		D_ERROR(DF_UUID": refusing connect attempt for "
			DF_X64" error: "DF_RC"\n", DP_UUID(in->pci_op.pi_uuid),
			in->pci_flags, DP_RC(rc));
		D_GOTO(out_map_version, rc);
	}

	rc = ds_sec_cred_get_origin(&in->pci_cred, &machine);

	if (rc != 0) {
		D_ERROR(DF_UUID": unable to retrieve origin error: "DF_RC"\n",
			DP_UUID(in->pci_op.pi_uuid), DP_RC(rc));
		D_GOTO(out_map_version, rc);
	}

	if (!ds_sec_pool_can_connect(sec_capas)) {
		D_ERROR(DF_UUID": permission denied for connect attempt for "
			DF_X64"\n", DP_UUID(in->pci_op.pi_uuid),
			in->pci_flags);
		D_GOTO(out_map_version, rc = -DER_NO_PERM);
	}

	/*
	 * Transfer the pool map to the client before adding the pool handle,
	 * so that we don't need to worry about rolling back the transaction
	 * when the transfer fails. The client has already been authenticated
	 * and authorized at this point. If an error occurs after the transfer
	 * completes, then we simply return the error and the client will throw
	 * its pool_buf away.
	 */
	rc = read_map_buf(&tx, &svc->ps_root, &map_buf, &map_version);
	if (rc != 0) {
		D_ERROR(DF_UUID": failed to read pool map: "DF_RC"\n",
			DP_UUID(svc->ps_uuid), DP_RC(rc));
		D_GOTO(out_map_version, rc);
	}
	rc = ds_pool_transfer_map_buf(map_buf, map_version, rpc,
				      in->pci_map_bulk, &out->pco_map_buf_size);
	if (rc != 0)
		D_GOTO(out_map_version, rc);

	if (skip_update)
		D_GOTO(out_map_version, rc = 0);

	d_iov_set(&value, &nhandles, sizeof(nhandles));
	rc = rdb_tx_lookup(&tx, &svc->ps_root, &ds_pool_prop_nhandles, &value);
	if (rc != 0)
		D_GOTO(out_map_version, rc);

	/* Take care of exclusive handles. */
	if (nhandles != 0) {
		if (in->pci_flags & DAOS_PC_EX) {
			D_DEBUG(DB_MD, DF_UUID": others already connected\n",
				DP_UUID(in->pci_op.pi_uuid));
			D_GOTO(out_map_version, rc = -DER_BUSY);
		} else {
			/*
			 * If there is a non-exclusive handle, then all handles
			 * are non-exclusive.
			 */
			d_iov_set(&value, &hdl, sizeof(hdl));
			rc = rdb_tx_fetch(&tx, &svc->ps_handles,
					  RDB_PROBE_FIRST, NULL /* key_in */,
					  NULL /* key_out */, &value);
			if (rc != 0)
				D_GOTO(out_map_version, rc);
			if (hdl.ph_flags & DAOS_PC_EX)
				D_GOTO(out_map_version, rc = -DER_BUSY);
		}
	}

	rc = pool_connect_iv_dist(svc, in->pci_op.pi_hdl, in->pci_flags,
				  sec_capas, &in->pci_cred, global_ver);
	if (rc == 0 && DAOS_FAIL_CHECK(DAOS_POOL_CONNECT_FAIL_CORPC)) {
		D_DEBUG(DB_MD, DF_UUID": fault injected: DAOS_POOL_CONNECT_FAIL_CORPC\n",
			DP_UUID(in->pci_op.pi_uuid));
		rc = -DER_TIMEDOUT;
	}
	if (rc != 0) {
		D_ERROR(DF_UUID": failed to connect to targets: "DF_RC"\n",
			DP_UUID(in->pci_op.pi_uuid), DP_RC(rc));
		D_GOTO(out_map_version, rc);
	}

	hdl.ph_flags = in->pci_flags;
	hdl.ph_sec_capas = sec_capas;
	strncpy(hdl.ph_machine, machine, MAXHOSTNAMELEN);

	nhandles++;
	d_iov_set(&key, in->pci_op.pi_hdl, sizeof(uuid_t));
	d_iov_set(&value, &hdl, pool_hdl_size(svc));
	rc = rdb_tx_update(&tx, &svc->ps_handles, &key, &value);
	if (rc != 0)
		D_GOTO(out_map_version, rc);

	d_iov_set(&value, &nhandles, sizeof(nhandles));
	rc = rdb_tx_update(&tx, &svc->ps_root, &ds_pool_prop_nhandles, &value);
	if (rc != 0)
		D_GOTO(out_map_version, rc);

	rc = rdb_tx_commit(&tx);
	if (rc)
		D_GOTO(out_map_version, rc);

	/** update metric */
	metrics = svc->ps_pool->sp_metrics[DAOS_POOL_MODULE];
	d_tm_inc_counter(metrics->connect_total, 1);

	if (in->pci_query_bits & DAOS_PO_QUERY_SPACE)
		rc = pool_space_query_bcast(rpc->cr_ctx, svc, in->pci_op.pi_hdl,
					    &out->pco_space);
out_map_version:
	out->pco_op.po_map_version = ds_pool_get_version(svc->ps_pool);
	if (map_buf)
		D_FREE(map_buf);
	D_FREE(machine);
out_lock:
	ABT_rwlock_unlock(svc->ps_lock);
	rdb_tx_end(&tx);
	if (prop)
		daos_prop_free(prop);
out_svc:
	ds_rsvc_set_hint(&svc->ps_rsvc, &out->pco_op.po_hint);
	pool_svc_put_leader(svc);
out:
	out->pco_op.po_rc = rc;
	D_DEBUG(DB_MD, DF_UUID ": replying rpc: %p " DF_RC "\n", DP_UUID(in->pci_op.pi_uuid), rpc,
		DP_RC(rc));
	crt_reply_send(rpc);
}

void
ds_pool_connect_handler_v4(crt_rpc_t *rpc)
{
	ds_pool_connect_handler(rpc, 4);
}

void
ds_pool_connect_handler_v5(crt_rpc_t *rpc)
{
	ds_pool_connect_handler(rpc, 5);
}

static int
pool_disconnect_bcast(crt_context_t ctx, struct pool_svc *svc,
		      uuid_t *pool_hdls, int n_pool_hdls)
{
	struct pool_tgt_disconnect_in  *in;
	struct pool_tgt_disconnect_out *out;
	crt_rpc_t		       *rpc;
	int				rc;

	D_DEBUG(DB_MD, DF_UUID": bcasting\n", DP_UUID(svc->ps_uuid));

	rc = bcast_create(ctx, svc, POOL_TGT_DISCONNECT, NULL, &rpc);
	if (rc != 0)
		D_GOTO(out, rc);

	in = crt_req_get(rpc);
	uuid_copy(in->tdi_uuid, svc->ps_uuid);
	in->tdi_hdls.ca_arrays = pool_hdls;
	in->tdi_hdls.ca_count = n_pool_hdls;
	rc = dss_rpc_send(rpc);
	if (rc == 0 && DAOS_FAIL_CHECK(DAOS_POOL_DISCONNECT_FAIL_CORPC)) {
		D_DEBUG(DB_MD, DF_UUID": fault injected: DAOS_POOL_DISCONNECT_FAIL_CORPC\n",
			DP_UUID(svc->ps_uuid));
		rc = -DER_TIMEDOUT;
	}
	if (rc != 0)
		D_GOTO(out_rpc, rc);

	out = crt_reply_get(rpc);
	rc = out->tdo_rc;
	if (rc != 0) {
		D_ERROR(DF_UUID": failed to disconnect from "DF_RC" targets\n",
			DP_UUID(svc->ps_uuid), DP_RC(rc));
		rc = -DER_IO;
	}

out_rpc:
	crt_req_decref(rpc);
out:
	D_DEBUG(DB_MD, DF_UUID": bcasted: "DF_RC"\n", DP_UUID(svc->ps_uuid),
		DP_RC(rc));
	return rc;
}

static int
pool_disconnect_hdls(struct rdb_tx *tx, struct pool_svc *svc, uuid_t *hdl_uuids,
		     int n_hdl_uuids, crt_context_t ctx)
{
	d_iov_t			 value;
	uint32_t		 nhandles;
	int			 i;
	int			 rc;

	D_ASSERTF(n_hdl_uuids > 0, "%d\n", n_hdl_uuids);

	D_DEBUG(DB_MD, DF_UUID": disconnecting %d hdls: hdl_uuids[0]="DF_UUID
		"\n", DP_UUID(svc->ps_uuid), n_hdl_uuids,
		DP_UUID(hdl_uuids[0]));

	/*
	 * TODO: Send POOL_TGT_CLOSE_CONTS and somehow retry until every
	 * container service has responded (through ds_pool).
	 */
	rc = ds_cont_close_by_pool_hdls(svc->ps_uuid, hdl_uuids, n_hdl_uuids,
					ctx);
	if (rc != 0)
		D_GOTO(out, rc);

	rc = pool_disconnect_bcast(ctx, svc, hdl_uuids, n_hdl_uuids);
	if (rc != 0)
		D_GOTO(out, rc);

	d_iov_set(&value, &nhandles, sizeof(nhandles));
	rc = rdb_tx_lookup(tx, &svc->ps_root, &ds_pool_prop_nhandles, &value);
	if (rc != 0)
		D_GOTO(out, rc);

	nhandles -= n_hdl_uuids;

	for (i = 0; i < n_hdl_uuids; i++) {
		d_iov_t key;

		d_iov_set(&key, hdl_uuids[i], sizeof(uuid_t));
		rc = rdb_tx_delete(tx, &svc->ps_handles, &key);
		if (rc != 0)
			D_GOTO(out, rc);
	}

	d_iov_set(&value, &nhandles, sizeof(nhandles));
	rc = rdb_tx_update(tx, &svc->ps_root, &ds_pool_prop_nhandles, &value);
	if (rc != 0)
		D_GOTO(out, rc);

out:
	D_DEBUG(DB_MD, DF_UUID": leaving: "DF_RC"\n", DP_UUID(svc->ps_uuid),
		DP_RC(rc));
	return rc;
}

void
ds_pool_disconnect_handler(crt_rpc_t *rpc)
{
	struct pool_disconnect_in      *pdi = crt_req_get(rpc);
	struct pool_disconnect_out     *pdo = crt_reply_get(rpc);
	struct pool_svc		       *svc;
	struct rdb_tx			tx;
	d_iov_t			key;
	d_iov_t			value;
	struct pool_hdl			hdl = {0};
	int				rc;

	D_DEBUG(DB_MD, DF_UUID ": processing rpc: %p hdl=" DF_UUID "\n",
		DP_UUID(pdi->pdi_op.pi_uuid), rpc, DP_UUID(pdi->pdi_op.pi_hdl));

	rc = pool_svc_lookup_leader(pdi->pdi_op.pi_uuid, &svc,
				    &pdo->pdo_op.po_hint);
	if (rc != 0)
		D_GOTO(out, rc);

	rc = rdb_tx_begin(svc->ps_rsvc.s_db, svc->ps_rsvc.s_term, &tx);
	if (rc != 0)
		D_GOTO(out_svc, rc);

	ABT_rwlock_wrlock(svc->ps_lock);

	d_iov_set(&key, pdi->pdi_op.pi_hdl, sizeof(uuid_t));
	d_iov_set(&value, &hdl, pool_hdl_size(svc));
	rc = rdb_tx_lookup(&tx, &svc->ps_handles, &key, &value);
	if (rc != 0) {
		if (rc == -DER_NONEXIST)
			rc = 0;
		D_GOTO(out_lock, rc);
	}

	rc = pool_disconnect_hdls(&tx, svc, &pdi->pdi_op.pi_hdl,
				  1 /* n_hdl_uuids */, rpc->cr_ctx);
	if (rc != 0)
		D_GOTO(out_lock, rc);

	rc = rdb_tx_commit(&tx);
	/* No need to set pdo->pdo_op.po_map_version. */

	if (rc == 0) {
		struct pool_metrics *metrics;

		/** update metric */
		metrics = svc->ps_pool->sp_metrics[DAOS_POOL_MODULE];
		d_tm_inc_counter(metrics->disconnect_total, 1);
	}

out_lock:
	ABT_rwlock_unlock(svc->ps_lock);
	rdb_tx_end(&tx);
out_svc:
	ds_rsvc_set_hint(&svc->ps_rsvc, &pdo->pdo_op.po_hint);
	pool_svc_put_leader(svc);
out:
	pdo->pdo_op.po_rc = rc;
	D_DEBUG(DB_MD, DF_UUID ": replying rpc: %p " DF_RC "\n", DP_UUID(pdi->pdi_op.pi_uuid), rpc,
		DP_RC(rc));
	crt_reply_send(rpc);
}

static int
pool_space_query_bcast(crt_context_t ctx, struct pool_svc *svc, uuid_t pool_hdl,
		       struct daos_pool_space *ps)
{
	struct pool_tgt_query_in	*in;
	struct pool_tgt_query_out	*out;
	crt_rpc_t			*rpc;
	int				 rc;

	D_DEBUG(DB_MD, DF_UUID": bcasting\n", DP_UUID(svc->ps_uuid));

	rc = bcast_create(ctx, svc, POOL_TGT_QUERY, NULL, &rpc);
	if (rc != 0)
		goto out;

	in = crt_req_get(rpc);
	uuid_copy(in->tqi_op.pi_uuid, svc->ps_uuid);
	uuid_copy(in->tqi_op.pi_hdl, pool_hdl);
	rc = dss_rpc_send(rpc);
	if (rc == 0 && DAOS_FAIL_CHECK(DAOS_POOL_QUERY_FAIL_CORPC)) {
		D_DEBUG(DB_MD, DF_UUID": fault injected: DAOS_POOL_QUERY_FAIL_CORPC\n",
			DP_UUID(svc->ps_uuid));
		rc = -DER_TIMEDOUT;
	}
	if (rc != 0)
		goto out_rpc;

	out = crt_reply_get(rpc);
	rc = out->tqo_rc;
	if (rc != 0) {
		D_ERROR(DF_UUID": failed to query from "DF_RC" targets\n",
			DP_UUID(svc->ps_uuid), DP_RC(rc));
		rc = -DER_IO;
	} else {
		D_ASSERT(ps != NULL);
		*ps = out->tqo_space;
	}

out_rpc:
	crt_req_decref(rpc);
out:
	D_DEBUG(DB_MD, DF_UUID": bcasted: "DF_RC"\n", DP_UUID(svc->ps_uuid),
		DP_RC(rc));
	return rc;
}

/*
 * Transfer list of containers to "remote_bulk". If the remote bulk buffer
 * is too small, then return -DER_TRUNC. RPC response will contain the number
 * of containers in the pool that the client can use to resize its buffer
 * for another RPC request.
 */
static int
transfer_cont_buf(struct daos_pool_cont_info *cont_buf, size_t ncont,
		  struct pool_svc *svc, crt_rpc_t *rpc, crt_bulk_t remote_bulk)
{
	size_t				 cont_buf_size;
	daos_size_t			 remote_bulk_size;
	d_iov_t				 cont_iov;
	d_sg_list_t			 cont_sgl;
	crt_bulk_t			 bulk = CRT_BULK_NULL;
	struct crt_bulk_desc		 bulk_desc;
	crt_bulk_opid_t			 bulk_opid;
	ABT_eventual			 eventual;
	int				*status;
	int				 rc;

	D_ASSERT(ncont > 0);
	cont_buf_size = ncont * sizeof(struct daos_pool_cont_info);

	/* Check if the client bulk buffer is large enough. */
	rc = crt_bulk_get_len(remote_bulk, &remote_bulk_size);
	if (rc != 0)
		D_GOTO(out, rc);
	if (remote_bulk_size < cont_buf_size) {
		D_ERROR(DF_UUID": remote container buffer("DF_U64")"
			" < required (%lu)\n", DP_UUID(svc->ps_uuid),
			remote_bulk_size, cont_buf_size);
		D_GOTO(out, rc = -DER_TRUNC);
	}

	d_iov_set(&cont_iov, cont_buf, cont_buf_size);
	cont_sgl.sg_nr = 1;
	cont_sgl.sg_nr_out = 0;
	cont_sgl.sg_iovs = &cont_iov;

	rc = crt_bulk_create(rpc->cr_ctx, &cont_sgl, CRT_BULK_RO, &bulk);
	if (rc != 0)
		D_GOTO(out, rc);

	/* Prepare for crt_bulk_transfer(). */
	bulk_desc.bd_rpc = rpc;
	bulk_desc.bd_bulk_op = CRT_BULK_PUT;
	bulk_desc.bd_remote_hdl = remote_bulk;
	bulk_desc.bd_remote_off = 0;
	bulk_desc.bd_local_hdl = bulk;
	bulk_desc.bd_local_off = 0;
	bulk_desc.bd_len = cont_iov.iov_len;

	rc = ABT_eventual_create(sizeof(*status), &eventual);
	if (rc != ABT_SUCCESS)
		D_GOTO(out_bulk, rc = dss_abterr2der(rc));

	rc = crt_bulk_transfer(&bulk_desc, bulk_cb, &eventual, &bulk_opid);
	if (rc != 0)
		D_GOTO(out_eventual, rc);

	rc = ABT_eventual_wait(eventual, (void **)&status);
	if (rc != ABT_SUCCESS)
		D_GOTO(out_eventual, rc = dss_abterr2der(rc));

	if (*status != 0)
		D_GOTO(out_eventual, rc = *status);

out_eventual:
	ABT_eventual_free(&eventual);
out_bulk:
	if (bulk != CRT_BULK_NULL)
		crt_bulk_free(bulk);
out:
	return rc;
}

/**
 * Send CaRT RPC to pool svc to get container list.
 *
 * \param[in]	uuid		UUID of the pool
 * \param[in]	ranks		Pool service replicas
 * \param[out]	containers	Array of container information (allocated)
 * \param[out]	ncontainers	Number of items in containers
 *
 * return	0		Success
 *
 */
int
ds_pool_svc_list_cont(uuid_t uuid, d_rank_list_t *ranks,
		      struct daos_pool_cont_info **containers,
		      uint64_t *ncontainers)
{
	int				rc;
	struct rsvc_client		client;
	crt_endpoint_t			ep;
	struct dss_module_info		*info = dss_get_module_info();
	crt_rpc_t			*rpc;
	struct pool_list_cont_in	*in;
	struct pool_list_cont_out	*out;
	uint64_t			resp_ncont = 1024;
	struct daos_pool_cont_info	*resp_cont = NULL;

	D_DEBUG(DB_MGMT, DF_UUID": Getting container list\n", DP_UUID(uuid));

	*containers = NULL;

	rc = rsvc_client_init(&client, ranks);
	if (rc != 0)
		D_GOTO(out, rc);

rechoose:
	ep.ep_grp = NULL; /* primary group */
	rc = rsvc_client_choose(&client, &ep);
	if (rc != 0) {
		D_ERROR(DF_UUID": cannot find pool service: "DF_RC"\n",
			DP_UUID(uuid), DP_RC(rc));
		goto out_client;
	}

realloc_resp:
	rc = pool_req_create(info->dmi_ctx, &ep, POOL_LIST_CONT, &rpc);
	if (rc != 0) {
		D_ERROR(DF_UUID": failed to create pool list cont rpc: %d\n",
			DP_UUID(uuid), rc);
		D_GOTO(out_client, rc);
	}

	/* Allocate response buffer */
	D_ALLOC_ARRAY(resp_cont, resp_ncont);
	if (resp_cont == NULL)
		D_GOTO(out_rpc, rc = -DER_NOMEM);

	in = crt_req_get(rpc);
	uuid_copy(in->plci_op.pi_uuid, uuid);
	uuid_clear(in->plci_op.pi_hdl);
	in->plci_ncont = resp_ncont;
	rc = list_cont_bulk_create(info->dmi_ctx, &in->plci_cont_bulk,
				   resp_cont, in->plci_ncont);
	if (rc != 0)
		D_GOTO(out_resp_buf, rc);

	rc = dss_rpc_send(rpc);
	out = crt_reply_get(rpc);
	D_ASSERT(out != NULL);

	rc = pool_rsvc_client_complete_rpc(&client, &ep, rc, &out->plco_op);
	if (rc == RSVC_CLIENT_RECHOOSE) {
		/* To simplify logic, destroy bulk hdl and buffer each time */
		list_cont_bulk_destroy(in->plci_cont_bulk);
		D_FREE(resp_cont);
		crt_req_decref(rpc);
		dss_sleep(RECHOOSE_SLEEP_MS);
		D_GOTO(rechoose, rc);
	}

	rc = out->plco_op.po_rc;
	if (rc == -DER_TRUNC) {
		/* resp_ncont too small - realloc with server-provided ncont */
		resp_ncont = out->plco_ncont;
		list_cont_bulk_destroy(in->plci_cont_bulk);
		D_FREE(resp_cont);
		crt_req_decref(rpc);
		D_GOTO(realloc_resp, rc);
	} else if (rc != 0) {
		D_ERROR(DF_UUID": failed to get container list for pool: %d\n",
			DP_UUID(uuid), rc);
	} else {
		*containers = resp_cont;
	}

	list_cont_bulk_destroy(in->plci_cont_bulk);
out_resp_buf:
	if (rc != 0)
		D_FREE(resp_cont);
out_rpc:
	crt_req_decref(rpc);
out_client:
	rsvc_client_fini(&client);
out:
	return rc;
}

static bool is_pool_from_srv(uuid_t pool_uuid, uuid_t poh_uuid);

/* CaRT RPC handler for pool container listing
 * Requires a pool handle (except for rebuild).
 */
void
ds_pool_list_cont_handler(crt_rpc_t *rpc)
{
	struct pool_list_cont_in	*in = crt_req_get(rpc);
	struct pool_list_cont_out	*out = crt_reply_get(rpc);
	struct daos_pool_cont_info	*cont_buf = NULL;
	uint64_t			 ncont = 0;
	struct pool_svc			*svc;
	struct rdb_tx			 tx;
	d_iov_t				 key;
	d_iov_t				 value;
	struct pool_hdl			 hdl = {0};
	int				 rc;

	D_DEBUG(DB_MD, DF_UUID ": processing rpc: %p hdl=" DF_UUID "\n",
		DP_UUID(in->plci_op.pi_uuid), rpc, DP_UUID(in->plci_op.pi_hdl));

	rc = pool_svc_lookup_leader(in->plci_op.pi_uuid, &svc,
				    &out->plco_op.po_hint);
	if (rc != 0)
		D_GOTO(out, rc);

	/* Verify pool handle only if RPC initiated by a client
	 * (not for mgmt svc to pool svc RPCs that do not have a handle).
	 */
	if (daos_rpc_from_client(rpc)) {
		rc = rdb_tx_begin(svc->ps_rsvc.s_db, svc->ps_rsvc.s_term, &tx);
		if (rc != 0)
			D_GOTO(out_svc, rc);

		ABT_rwlock_rdlock(svc->ps_lock);

		/* Verify the pool handle. Note: since rebuild will not
		 * connect the pool, so we only verify the non-rebuild
		 * pool.
		 */
		if (!is_pool_from_srv(in->plci_op.pi_uuid,
				      in->plci_op.pi_hdl)) {
			d_iov_set(&key, in->plci_op.pi_hdl, sizeof(uuid_t));
			d_iov_set(&value, &hdl, pool_hdl_size(svc));
			rc = rdb_tx_lookup(&tx, &svc->ps_handles, &key, &value);
			if (rc == -DER_NONEXIST)
				rc = -DER_NO_HDL;
				/* defer goto out_svc until unlock/tx_end */
		}

		ABT_rwlock_unlock(svc->ps_lock);
		rdb_tx_end(&tx);
		if (rc != 0)
			D_GOTO(out_svc, rc);
	}

	/* Call container service to get the list */
	rc = ds_cont_list(in->plci_op.pi_uuid, &cont_buf, &ncont);
	if (rc != 0) {
		D_GOTO(out_svc, rc);
	} else if ((in->plci_ncont > 0) && (ncont > in->plci_ncont)) {
		/* Got a list, but client buffer not supplied or too small */
		D_DEBUG(DB_MD, DF_UUID": hdl="DF_UUID": has %"PRIu64
				 " containers (more than client: %"PRIu64")\n",
				 DP_UUID(in->plci_op.pi_uuid),
				 DP_UUID(in->plci_op.pi_hdl),
				 ncont, in->plci_ncont);
		D_GOTO(out_free_cont_buf, rc = -DER_TRUNC);
	} else {
		D_DEBUG(DB_MD, DF_UUID": hdl="DF_UUID": has %"PRIu64
				 " containers\n", DP_UUID(in->plci_op.pi_uuid),
				 DP_UUID(in->plci_op.pi_hdl), ncont);

		/* Send any results only if client provided a handle */
		if (cont_buf && (in->plci_ncont > 0) &&
		    (in->plci_cont_bulk != CRT_BULK_NULL)) {
			rc = transfer_cont_buf(cont_buf, ncont, svc, rpc,
					       in->plci_cont_bulk);
		}
	}

out_free_cont_buf:
	if (cont_buf) {
		D_FREE(cont_buf);
		cont_buf = NULL;
	}
out_svc:
	ds_rsvc_set_hint(&svc->ps_rsvc, &out->plco_op.po_hint);
	pool_svc_put_leader(svc);
out:
	out->plco_op.po_rc = rc;
	out->plco_ncont = ncont;
	D_DEBUG(DB_MD, DF_UUID ": replying rpc: %p %d\n", DP_UUID(in->plci_op.pi_uuid), rpc, rc);
	crt_reply_send(rpc);
}

static void
ds_pool_query_handler(crt_rpc_t *rpc, bool return_pool_ver)
{
	struct pool_query_v5_in	 *in = crt_req_get(rpc);
	struct pool_query_v5_out *out = crt_reply_get(rpc);
	daos_prop_t		 *prop = NULL;
	struct pool_buf		 *map_buf;
	uint32_t		  map_version = 0;
	struct pool_svc		 *svc;
	struct pool_metrics	 *metrics;
	struct rdb_tx		  tx;
	d_iov_t			  key;
	d_iov_t			  value;
	struct pool_hdl		  hdl = {0};
	int			  rc;
	struct daos_prop_entry	 *entry;

	D_DEBUG(DB_MD, DF_UUID ": processing rpc: %p hdl=" DF_UUID "\n",
		DP_UUID(in->pqi_op.pi_uuid), rpc, DP_UUID(in->pqi_op.pi_hdl));

	rc = pool_svc_lookup_leader(in->pqi_op.pi_uuid, &svc,
				    &out->pqo_op.po_hint);
	if (rc != 0)
		D_GOTO(out, rc);

	if (in->pqi_query_bits & DAOS_PO_QUERY_REBUILD_STATUS) {
		rc = ds_rebuild_query(in->pqi_op.pi_uuid, &out->pqo_rebuild_st);
		if (rc != 0)
			D_GOTO(out_svc, rc);
	}

	rc = rdb_tx_begin(svc->ps_rsvc.s_db, svc->ps_rsvc.s_term, &tx);
	if (rc != 0)
		D_GOTO(out_svc, rc);

	ABT_rwlock_rdlock(svc->ps_lock);

	/* Verify the pool handle for client calls.
	 * Note: since rebuild will not connect the pool, so we only verify
	 * the non-rebuild pool. Server-to-server calls also don't have a
	 * handle.
	 */
	if (daos_rpc_from_client(rpc) &&
	    !is_pool_from_srv(in->pqi_op.pi_uuid, in->pqi_op.pi_hdl)) {
		d_iov_set(&key, in->pqi_op.pi_hdl, sizeof(uuid_t));
		d_iov_set(&value, &hdl, pool_hdl_size(svc));
		rc = rdb_tx_lookup(&tx, &svc->ps_handles, &key, &value);
		if (rc != 0) {
			if (rc == -DER_NONEXIST)
				rc = -DER_NO_HDL;
			D_GOTO(out_lock, rc);
		}
	}

	if (return_pool_ver) {
		rc = pool_prop_read(&tx, svc, DAOS_PO_QUERY_PROP_GLOBAL_VERSION, &prop);
		if (rc != 0)
			D_GOTO(out_lock, rc);

		entry = daos_prop_entry_get(prop, DAOS_PROP_PO_GLOBAL_VERSION);
		D_ASSERT(entry != NULL);
		out->pqo_pool_layout_ver = entry->dpe_val;
		out->pqo_upgrade_layout_ver = DAOS_POOL_GLOBAL_VERSION;
		daos_prop_free(prop);
		prop = NULL;
	}

	/* read optional properties */
	rc = pool_prop_read(&tx, svc, in->pqi_query_bits, &prop);
	if (rc != 0)
		D_GOTO(out_lock, rc);
	out->pqo_prop = prop;

	if (unlikely(DAOS_FAIL_CHECK(DAOS_FORCE_PROP_VERIFY) && prop != NULL)) {
		daos_prop_t		*iv_prop = NULL;
		struct daos_prop_entry	*iv_entry;
		int			i;

		D_ALLOC_PTR(iv_prop);
		if (iv_prop == NULL)
			D_GOTO(out_lock, rc = -DER_NOMEM);

		rc = ds_pool_iv_prop_fetch(svc->ps_pool, iv_prop);
		if (rc) {
			D_ERROR("ds_pool_iv_prop_fetch failed "DF_RC"\n",
				DP_RC(rc));
			daos_prop_free(iv_prop);
			D_GOTO(out_lock, rc);
		}

		for (i = 0; i < prop->dpp_nr; i++) {
			entry = &prop->dpp_entries[i];
			iv_entry = daos_prop_entry_get(iv_prop,
						       entry->dpe_type);
			D_ASSERT(iv_entry != NULL);
			switch (entry->dpe_type) {
			case DAOS_PROP_PO_LABEL:
				D_ASSERT(strlen(entry->dpe_str) <=
					 DAOS_PROP_LABEL_MAX_LEN);
				if (strncmp(entry->dpe_str, iv_entry->dpe_str,
					    DAOS_PROP_LABEL_MAX_LEN) != 0) {
					D_ERROR("mismatch %s - %s.\n",
						entry->dpe_str,
						iv_entry->dpe_str);
					rc = -DER_IO;
				}
				break;
			case DAOS_PROP_PO_OWNER:
			case DAOS_PROP_PO_OWNER_GROUP:
				D_ASSERT(strlen(entry->dpe_str) <=
					 DAOS_ACL_MAX_PRINCIPAL_LEN);
				if (strncmp(entry->dpe_str, iv_entry->dpe_str,
					    DAOS_ACL_MAX_PRINCIPAL_BUF_LEN)
				    != 0) {
					D_ERROR("mismatch %s - %s.\n",
						entry->dpe_str,
						iv_entry->dpe_str);
					rc = -DER_IO;
				}
				break;
			case DAOS_PROP_PO_SPACE_RB:
			case DAOS_PROP_PO_SELF_HEAL:
			case DAOS_PROP_PO_RECLAIM:
			case DAOS_PROP_PO_EC_CELL_SZ:
			case DAOS_PROP_PO_REDUN_FAC:
			case DAOS_PROP_PO_EC_PDA:
			case DAOS_PROP_PO_RP_PDA:
			case DAOS_PROP_PO_GLOBAL_VERSION:
			case DAOS_PROP_PO_UPGRADE_STATUS:
			case DAOS_PROP_PO_SCRUB_MODE:
			case DAOS_PROP_PO_SCRUB_FREQ:
			case DAOS_PROP_PO_SCRUB_THRESH:
				if (entry->dpe_val != iv_entry->dpe_val) {
					D_ERROR("type %d mismatch "DF_U64" - "
						DF_U64".\n", entry->dpe_type,
						entry->dpe_val,
						iv_entry->dpe_val);
					rc = -DER_IO;
					}
				break;
			case DAOS_PROP_PO_POLICY:
				D_ASSERT(strnlen(entry->dpe_str,
						 DAOS_PROP_POLICYSTR_MAX_LEN) <=
					 DAOS_PROP_POLICYSTR_MAX_LEN);
				if (strncmp(entry->dpe_str, iv_entry->dpe_str,
					    DAOS_PROP_POLICYSTR_MAX_LEN) != 0) {
					D_ERROR("mismatch %s - %s.\n",
						entry->dpe_str,
						iv_entry->dpe_str);
					rc = -DER_IO;
				}
				break;
			case DAOS_PROP_PO_ACL:
				if (daos_prop_entry_cmp_acl(entry,
							    iv_entry) != 0)
					rc = -DER_IO;
				break;
			case DAOS_PROP_PO_SVC_LIST:
				break;
			default:
				D_ASSERTF(0, "bad dpe_type %d\n",
					  entry->dpe_type);
				break;
			};
		}
		daos_prop_free(iv_prop);
		if (rc) {
			D_ERROR("iv_prop verify failed "DF_RC"\n", DP_RC(rc));
			D_GOTO(out_lock, rc);
		}
	}

	rc = read_map_buf(&tx, &svc->ps_root, &map_buf, &map_version);
	if (rc != 0)
		D_ERROR(DF_UUID": failed to read pool map: "DF_RC"\n",
			DP_UUID(svc->ps_uuid), DP_RC(rc));

out_lock:
	ABT_rwlock_unlock(svc->ps_lock);
	rdb_tx_end(&tx);
	if (rc != 0)
		goto out_svc;

	rc = ds_pool_transfer_map_buf(map_buf, map_version, rpc,
				      in->pqi_map_bulk, &out->pqo_map_buf_size);
	D_FREE(map_buf);
	if (rc != 0)
		goto out_svc;

	metrics = svc->ps_pool->sp_metrics[DAOS_POOL_MODULE];

	/* See comment above, rebuild doesn't connect the pool */
	if ((in->pqi_query_bits & DAOS_PO_QUERY_SPACE) &&
	    !is_pool_from_srv(in->pqi_op.pi_uuid, in->pqi_op.pi_hdl)) {
		rc = pool_space_query_bcast(rpc->cr_ctx, svc, in->pqi_op.pi_hdl,
					    &out->pqo_space);
		if (unlikely(rc))
			goto out_svc;

		d_tm_inc_counter(metrics->query_space_total, 1);
	}
	d_tm_inc_counter(metrics->query_total, 1);

out_svc:
	if (map_version == 0)
		out->pqo_op.po_map_version = ds_pool_get_version(svc->ps_pool);
	else
		out->pqo_op.po_map_version = map_version;
	ds_rsvc_set_hint(&svc->ps_rsvc, &out->pqo_op.po_hint);
	pool_svc_put_leader(svc);
out:
	out->pqo_op.po_rc = rc;
	D_DEBUG(DB_MD, DF_UUID ": replying rpc: %p " DF_RC "\n", DP_UUID(in->pqi_op.pi_uuid), rpc,
		DP_RC(rc));
	crt_reply_send(rpc);
	daos_prop_free(prop);
}

void
ds_pool_query_handler_v4(crt_rpc_t *rpc)
{
	ds_pool_query_handler(rpc, false);
}

void
ds_pool_query_handler_v5(crt_rpc_t *rpc)
{
	ds_pool_query_handler(rpc, true);
}

/* Convert pool_comp_state_t to daos_target_state_t */
static daos_target_state_t
enum_pool_comp_state_to_tgt_state(int tgt_state)
{
	switch (tgt_state) {
	case PO_COMP_ST_UNKNOWN: return DAOS_TS_UNKNOWN;
	case PO_COMP_ST_NEW: return DAOS_TS_NEW;
	case PO_COMP_ST_UP: return DAOS_TS_UP;
	case PO_COMP_ST_UPIN: return DAOS_TS_UP_IN;
	case PO_COMP_ST_DOWN: return  DAOS_TS_DOWN;
	case PO_COMP_ST_DOWNOUT: return DAOS_TS_DOWN_OUT;
	case PO_COMP_ST_DRAIN: return DAOS_TS_DRAIN;
	}

	return DAOS_TS_UNKNOWN;
}

static int
pool_query_tgt_space(crt_context_t ctx, struct pool_svc *svc, uuid_t pool_hdl,
		     d_rank_t rank, uint32_t tgt_idx, struct daos_space *ds)
{
	struct pool_tgt_query_in	*in;
	struct pool_tgt_query_out	*out;
	crt_rpc_t			*rpc;
	crt_endpoint_t			 tgt_ep = { 0 };
	crt_opcode_t			 opcode;
	int				 rc;

	D_DEBUG(DB_MD, DF_UUID": query target for rank:%u tgt:%u\n",
		DP_UUID(svc->ps_uuid), rank, tgt_idx);

	tgt_ep.ep_rank = rank;
	tgt_ep.ep_tag = daos_rpc_tag(DAOS_REQ_TGT, tgt_idx);
	opcode = DAOS_RPC_OPCODE(POOL_TGT_QUERY, DAOS_POOL_MODULE,
				 DAOS_POOL_VERSION);
	rc = crt_req_create(ctx, &tgt_ep, opcode, &rpc);
	if (rc) {
		D_ERROR("crt_req_create failed: "DF_RC"\n", DP_RC(rc));
		return rc;
	}

	in = crt_req_get(rpc);
	uuid_copy(in->tqi_op.pi_uuid, svc->ps_uuid);
	uuid_copy(in->tqi_op.pi_hdl, pool_hdl);

	rc = dss_rpc_send(rpc);
	if (rc != 0)
		goto out_rpc;

	out = crt_reply_get(rpc);
	rc = out->tqo_rc;
	if (rc != 0) {
		D_ERROR(DF_UUID": failed to query rank:%u, tgt:%u, "DF_RC"\n",
			DP_UUID(svc->ps_uuid), rank, tgt_idx, DP_RC(rc));
	} else {
		D_ASSERT(ds != NULL);
		*ds = out->tqo_space.ps_space;
	}

out_rpc:
	crt_req_decref(rpc);
	return rc;
}

void
ds_pool_query_info_handler(crt_rpc_t *rpc)
{
	struct pool_query_info_in	*in = crt_req_get(rpc);
	struct pool_query_info_out	*out = crt_reply_get(rpc);
	struct pool_svc			*svc;
	struct pool_target		*target = NULL;
	int				 tgt_state;
	int				 rc;

	D_DEBUG(DB_MD, DF_UUID ": processing rpc: %p hdl=" DF_UUID "\n",
		DP_UUID(in->pqii_op.pi_uuid), rpc, DP_UUID(in->pqii_op.pi_hdl));

	rc = pool_svc_lookup_leader(in->pqii_op.pi_uuid, &svc,
				    &out->pqio_op.po_hint);
	if (rc != 0)
		D_GOTO(out, rc);

	/* get the target state from pool map */
	ABT_rwlock_rdlock(svc->ps_pool->sp_lock);
	rc = pool_map_find_target_by_rank_idx(svc->ps_pool->sp_map,
					      in->pqii_rank,
					      in->pqii_tgt,
					      &target);
	if (rc != 1) {
		D_ERROR(DF_UUID": Failed to get rank:%u, idx:%d\n, rc:%d",
			DP_UUID(in->pqii_op.pi_uuid), in->pqii_rank,
			in->pqii_tgt, rc);
		ABT_rwlock_unlock(svc->ps_pool->sp_lock);
		D_GOTO(out_svc, rc = -DER_NONEXIST);
	} else {
		rc = 0;
	}

	D_ASSERT(target != NULL);

	tgt_state = target->ta_comp.co_status;
	out->pqio_state = enum_pool_comp_state_to_tgt_state(tgt_state);
	out->pqio_op.po_map_version =
			pool_map_get_version(svc->ps_pool->sp_map);

	ABT_rwlock_unlock(svc->ps_pool->sp_lock);

	if (tgt_state == PO_COMP_ST_UPIN) {
		rc = pool_query_tgt_space(rpc->cr_ctx, svc, in->pqii_op.pi_hdl,
					  in->pqii_rank, in->pqii_tgt,
					  &out->pqio_space);
		if (rc)
			D_ERROR(DF_UUID": Failed to query rank:%u, tgt:%d, "
				""DF_RC"\n", DP_UUID(in->pqii_op.pi_uuid),
				in->pqii_rank, in->pqii_tgt, DP_RC(rc));
	} else {
		memset(&out->pqio_space, 0, sizeof(out->pqio_space));
	}
out_svc:
	ds_rsvc_set_hint(&svc->ps_rsvc, &out->pqio_op.po_hint);
	pool_svc_put_leader(svc);
out:
	out->pqio_op.po_rc = rc;
	out->pqio_rank = in->pqii_rank;
	out->pqio_tgt = in->pqii_tgt;

	D_DEBUG(DB_MD, DF_UUID ": replying rpc: %p " DF_RC "\n", DP_UUID(in->pqii_op.pi_uuid), rpc,
		DP_RC(rc));
	crt_reply_send(rpc);
}

static int
process_query_result(d_rank_list_t **ranks, daos_pool_info_t *info, uuid_t pool_uuid,
		     uint32_t map_version, uint32_t leader_rank, struct daos_pool_space *ps,
		     struct daos_rebuild_status *rs, struct pool_buf *map_buf)
{
	struct pool_map	       *map;
	int			rc;
	unsigned int		num_disabled = 0;

	rc = pool_map_create(map_buf, map_version, &map);
	if (rc != 0) {
		D_ERROR(DF_UUID": failed to create local pool map, "DF_RC"\n",
			DP_UUID(pool_uuid), DP_RC(rc));
		return rc;
	}

	rc = pool_map_find_failed_tgts(map, NULL, &num_disabled);
	if (rc != 0) {
		D_ERROR(DF_UUID": failed to get num disabled tgts, "DF_RC"\n",
			DP_UUID(pool_uuid), DP_RC(rc));
		goto out;
	}
	info->pi_ndisabled = num_disabled;

	if (ranks != NULL) {
		bool	get_enabled = (info ? ((info->pi_bits & DPI_ENGINES_ENABLED) != 0) : false);

		rc = pool_map_get_ranks(pool_uuid, map, get_enabled, ranks);
		if (rc != 0) {
			D_ERROR(DF_UUID": pool_map_get_ranks() failed, "DF_RC"\n",
				DP_UUID(pool_uuid), DP_RC(rc));
			goto out;
		}
		D_DEBUG(DB_MD, DF_UUID": found %u %s ranks in pool map\n",
			DP_UUID(pool_uuid), (*ranks)->rl_nr, get_enabled ? "ENABLED" : "DISABLED");
	}

	pool_query_reply_to_info(pool_uuid, map_buf, map_version, leader_rank, ps, rs, info);

out:
	pool_map_decref(map);
	return rc;
}

/**
 * Query the pool without holding a pool handle.
 *
 * \param[in]	pool_uuid		UUID of the pool
 * \param[in]	ps_ranks		Ranks of pool svc replicas
 * \param[out]	ranks			Optional, returned storage ranks in this pool.
 *					If #pool_info is NULL, engines with disabled targets.
 *					If #pool_info is passed, engines with enabled or disabled
 *					targets according to #pi_bits (DPI_ENGINES_ENABLED bit).
 *					Note: ranks may be empty (i.e., *ranks->rl_nr may be 0).
 *					The caller must free the list with d_rank_list_free().
 * \param[out]	pool_info		Results of the pool query
 * \param[out]	pool_layout_ver		Results of the current pool global version
 * \param[out]	pool_upgrade_layout_ver	Results of the target latest pool global version
 *
 * \return	0		Success
 *		-DER_INVAL	Invalid input
 *		Negative value	Error
 */
int
ds_pool_svc_query(uuid_t pool_uuid, d_rank_list_t *ps_ranks, d_rank_list_t **ranks,
		  daos_pool_info_t *pool_info, uint32_t *pool_layout_ver,
		  uint32_t *upgrade_layout_ver)
{
	int			  rc;
	struct rsvc_client	  client;
	crt_endpoint_t		  ep;
	struct dss_module_info	 *info = dss_get_module_info();
	crt_rpc_t		 *rpc;
	struct pool_query_v5_in	 *in;
	struct pool_query_v5_out *out;
	struct pool_buf		 *map_buf;
	uint32_t		  map_size = 0;

	if (ranks == NULL || pool_info == NULL)
		D_GOTO(out, rc = -DER_INVAL);

	D_DEBUG(DB_MGMT, DF_UUID": Querying pool\n", DP_UUID(pool_uuid));

	rc = rsvc_client_init(&client, ps_ranks);
	if (rc != 0)
		goto out;

rechoose:
	ep.ep_grp = NULL; /* primary group */
	rc = rsvc_client_choose(&client, &ep);
	if (rc != 0) {
		D_ERROR(DF_UUID": cannot find pool service: "DF_RC"\n",
			DP_UUID(pool_uuid), DP_RC(rc));
		goto out_client;
	}

realloc:
	rc = pool_req_create(info->dmi_ctx, &ep, POOL_QUERY, &rpc);
	if (rc != 0) {
		D_ERROR(DF_UUID": failed to create pool query rpc, "DF_RC"\n",
			DP_UUID(pool_uuid), DP_RC(rc));
		goto out_client;
	}

	in = crt_req_get(rpc);
	uuid_copy(in->pqi_op.pi_uuid, pool_uuid);
	uuid_clear(in->pqi_op.pi_hdl);
	in->pqi_query_bits = pool_query_bits(pool_info, NULL);

	rc = map_bulk_create(info->dmi_ctx, &in->pqi_map_bulk, &map_buf,
			     map_size);
	if (rc != 0)
		goto out_rpc;

	rc = dss_rpc_send(rpc);
	out = crt_reply_get(rpc);
	D_ASSERT(out != NULL);

	rc = pool_rsvc_client_complete_rpc(&client, &ep, rc, &out->pqo_op);
	if (rc == RSVC_CLIENT_RECHOOSE) {
		map_bulk_destroy(in->pqi_map_bulk, map_buf);
		crt_req_decref(rpc);
		dss_sleep(RECHOOSE_SLEEP_MS);
		goto rechoose;
	}

	rc = out->pqo_op.po_rc;
	if (rc == -DER_TRUNC) {
		map_size = out->pqo_map_buf_size;
		map_bulk_destroy(in->pqi_map_bulk, map_buf);
		crt_req_decref(rpc);
		goto realloc;
	} else if (rc != 0) {
		D_ERROR(DF_UUID": failed to query pool, "DF_RC"\n", DP_UUID(pool_uuid), DP_RC(rc));
		goto out_bulk;
	}

	D_DEBUG(DB_MGMT, DF_UUID": Successfully queried pool\n", DP_UUID(pool_uuid));

	rc = process_query_result(ranks, pool_info, pool_uuid,
				  out->pqo_op.po_map_version, out->pqo_op.po_hint.sh_rank,
				  &out->pqo_space, &out->pqo_rebuild_st, map_buf);
	if (pool_layout_ver)
		*pool_layout_ver = out->pqo_pool_layout_ver;
	if (upgrade_layout_ver)
		*upgrade_layout_ver = out->pqo_upgrade_layout_ver;
	if (rc != 0)
		D_ERROR(DF_UUID": failed to process pool query results, "DF_RC"\n",
			DP_UUID(pool_uuid), DP_RC(rc));

out_bulk:
	map_bulk_destroy(in->pqi_map_bulk, map_buf);
out_rpc:
	crt_req_decref(rpc);
out_client:
	rsvc_client_fini(&client);
out:
	return rc;
}

/**
 * Query pool target information without holding a pool handle.
 *
 * \param[in]	pool_uuid	UUID of the pool
 * \param[in]	ps_ranks	Ranks of pool svc replicas
 * \param[in]	rank		Pool storage engine rank
 * \param[in]	tgt_idx		Target index within the pool storage engine
 * \param[out]	ti		Target information (state, storage capacity and usage)
 *
 * \return	0		Success
 *		-DER_INVAL	Invalid input
 *		Negative value	Other error
 */
int
ds_pool_svc_query_target(uuid_t pool_uuid, d_rank_list_t *ps_ranks, d_rank_t rank,
			 uint32_t tgt_idx, daos_target_info_t *ti)
{
	int				rc;
	struct rsvc_client		client;
	crt_endpoint_t			ep;
	struct dss_module_info		*info = dss_get_module_info();
	crt_rpc_t			*rpc;
	int				i;
	struct pool_query_info_in	*in;
	struct pool_query_info_out	*out;

	if (ti == NULL)
		D_GOTO(out, rc = -DER_INVAL);

	D_DEBUG(DB_MGMT, DF_UUID": Querying pool target %u\n", DP_UUID(pool_uuid), tgt_idx);

	rc = rsvc_client_init(&client, ps_ranks);
	if (rc != 0)
		goto out;

rechoose:
	ep.ep_grp = NULL; /* primary group */
	rc = rsvc_client_choose(&client, &ep);
	if (rc != 0) {
		D_ERROR(DF_UUID": cannot find pool service: "DF_RC"\n",
			DP_UUID(pool_uuid), DP_RC(rc));
		goto out_client;
	}

	rc = pool_req_create(info->dmi_ctx, &ep, POOL_QUERY_INFO, &rpc);
	if (rc != 0) {
		D_ERROR(DF_UUID": failed to create pool query target rpc, "DF_RC"\n",
			DP_UUID(pool_uuid), DP_RC(rc));
		goto out_client;
	}

	in = crt_req_get(rpc);
	uuid_copy(in->pqii_op.pi_uuid, pool_uuid);
	uuid_clear(in->pqii_op.pi_hdl);
	in->pqii_rank = rank;
	in->pqii_tgt = tgt_idx;

	rc = dss_rpc_send(rpc);
	out = crt_reply_get(rpc);
	D_ASSERT(out != NULL);

	rc = pool_rsvc_client_complete_rpc(&client, &ep, rc, &out->pqio_op);
	if (rc == RSVC_CLIENT_RECHOOSE) {
		crt_req_decref(rpc);
		dss_sleep(RECHOOSE_SLEEP_MS);
		goto rechoose;
	}

	rc = out->pqio_op.po_rc;
	if (rc != 0) {
		D_ERROR(DF_UUID": failed to query pool rank %u target %u "DF_RC"\n",
			DP_UUID(pool_uuid), rank, tgt_idx, DP_RC(rc));
		goto out_rpc;
	}

	D_DEBUG(DB_MGMT, DF_UUID": Successfully queried pool rank %u target %u\n",
		DP_UUID(pool_uuid), rank, tgt_idx);

	ti->ta_type = DAOS_TP_UNKNOWN;
	ti->ta_state = out->pqio_state;
	for (i = 0; i < DAOS_MEDIA_MAX; i++) {
		ti->ta_space.s_total[i] = out->pqio_space.s_total[i];
		ti->ta_space.s_free[i] = out->pqio_space.s_free[i];
	}

out_rpc:
	crt_req_decref(rpc);
out_client:
	rsvc_client_fini(&client);
out:
	return rc;
}

/**
 * Query a pool's properties without having a handle for the pool
 */
void
ds_pool_prop_get_handler(crt_rpc_t *rpc)
{
	struct pool_prop_get_in		*in = crt_req_get(rpc);
	struct pool_prop_get_out	*out = crt_reply_get(rpc);
	struct pool_svc			*svc;
	struct rdb_tx			tx;
	int				rc;
	daos_prop_t			*prop = NULL;

	D_DEBUG(DB_MD, DF_UUID": processing rpc %p\n",
		DP_UUID(in->pgi_op.pi_uuid), rpc);

	rc = pool_svc_lookup_leader(in->pgi_op.pi_uuid, &svc,
				    &out->pgo_op.po_hint);
	if (rc != 0)
		D_GOTO(out, rc);

	rc = rdb_tx_begin(svc->ps_rsvc.s_db, svc->ps_rsvc.s_term, &tx);
	if (rc != 0)
		D_GOTO(out_svc, rc);

	ABT_rwlock_rdlock(svc->ps_lock);

	rc = pool_prop_read(&tx, svc, in->pgi_query_bits, &prop);
	if (rc != 0)
		D_GOTO(out_lock, rc);
	out->pgo_prop = prop;

out_lock:
	ABT_rwlock_unlock(svc->ps_lock);
	rdb_tx_end(&tx);
out_svc:
	ds_rsvc_set_hint(&svc->ps_rsvc, &out->pgo_op.po_hint);
	pool_svc_put_leader(svc);
out:
	out->pgo_op.po_rc = rc;
	D_DEBUG(DB_MD, DF_UUID ": replying rpc: %p " DF_RC "\n", DP_UUID(in->pgi_op.pi_uuid), rpc,
		DP_RC(rc));
	crt_reply_send(rpc);
	daos_prop_free(prop);
}

/**
 * Send a CaRT message to the pool svc to get the ACL pool property.
 *
 * \param[in]		pool_uuid	UUID of the pool
 * \param[in]		ranks		Pool service replicas
 * \param[in][out]	prop		Prop with requested properties, to be
 *					filled out and returned.
 *
 * \return	0		Success
 *
 */
int
ds_pool_svc_get_prop(uuid_t pool_uuid, d_rank_list_t *ranks,
		     daos_prop_t *prop)
{
	int				rc;
	struct rsvc_client		client;
	crt_endpoint_t			ep;
	struct dss_module_info		*info = dss_get_module_info();
	crt_rpc_t			*rpc;
	struct pool_prop_get_in		*in;
	struct pool_prop_get_out	*out;

	D_DEBUG(DB_MGMT, DF_UUID": Getting prop\n", DP_UUID(pool_uuid));

	rc = rsvc_client_init(&client, ranks);
	if (rc != 0)
		D_GOTO(out, rc);

rechoose:
	ep.ep_grp = NULL; /* primary group */
	rc = rsvc_client_choose(&client, &ep);
	if (rc != 0) {
		D_ERROR(DF_UUID": cannot find pool service: "DF_RC"\n",
			DP_UUID(pool_uuid), DP_RC(rc));
		goto out_client;
	}

	rc = pool_req_create(info->dmi_ctx, &ep, POOL_PROP_GET, &rpc);
	if (rc != 0) {
		D_ERROR(DF_UUID": failed to create pool get prop rpc: "
			""DF_RC"\n", DP_UUID(pool_uuid), DP_RC(rc));
		D_GOTO(out_client, rc);
	}

	in = crt_req_get(rpc);
	uuid_copy(in->pgi_op.pi_uuid, pool_uuid);
	uuid_clear(in->pgi_op.pi_hdl);
	in->pgi_query_bits = pool_query_bits(NULL, prop);

	rc = dss_rpc_send(rpc);
	out = crt_reply_get(rpc);
	D_ASSERT(out != NULL);

	rc = pool_rsvc_client_complete_rpc(&client, &ep, rc, &out->pgo_op);
	if (rc == RSVC_CLIENT_RECHOOSE) {
		crt_req_decref(rpc);
		dss_sleep(RECHOOSE_SLEEP_MS);
		D_GOTO(rechoose, rc);
	}

	rc = out->pgo_op.po_rc;
	if (rc != 0) {
		D_ERROR(DF_UUID": failed to get prop for pool: "DF_RC"\n",
			DP_UUID(pool_uuid), DP_RC(rc));
		D_GOTO(out_rpc, rc);
	}

	rc = daos_prop_copy(prop, out->pgo_prop);

out_rpc:
	crt_req_decref(rpc);
out_client:
	rsvc_client_fini(&client);
out:
	return rc;
}

int
ds_pool_extend(uuid_t pool_uuid, int ntargets, const d_rank_list_t *rank_list, int ndomains,
	       const uint32_t *domains, d_rank_list_t *svc_ranks)
{
	int				rc;
	struct rsvc_client		client;
	crt_endpoint_t			ep;
	struct dss_module_info		*info = dss_get_module_info();
	crt_rpc_t			*rpc;
	struct pool_extend_in		*in;
	struct pool_extend_out		*out;

	rc = rsvc_client_init(&client, svc_ranks);
	if (rc != 0)
		return rc;

rechoose:

	ep.ep_grp = NULL; /* primary group */
	rc = rsvc_client_choose(&client, &ep);
	if (rc != 0) {
		D_ERROR(DF_UUID": cannot find pool service: "DF_RC"\n",
			DP_UUID(pool_uuid), DP_RC(rc));
		goto out_client;
	}

	rc = pool_req_create(info->dmi_ctx, &ep, POOL_EXTEND, &rpc);
	if (rc != 0) {
		D_ERROR(DF_UUID": failed to create pool extend rpc: "
			""DF_RC"\n", DP_UUID(pool_uuid), DP_RC(rc));
		D_GOTO(out_client, rc);
	}

	in = crt_req_get(rpc);
	uuid_copy(in->pei_op.pi_uuid, pool_uuid);
	in->pei_ntgts = ntargets;
	in->pei_ndomains = ndomains;
	in->pei_tgt_ranks = (d_rank_list_t *)rank_list;
	in->pei_domains.ca_count = ndomains;
	in->pei_domains.ca_arrays = (uint32_t *)domains;

	rc = dss_rpc_send(rpc);
	out = crt_reply_get(rpc);
	D_ASSERT(out != NULL);

	rc = pool_rsvc_client_complete_rpc(&client, &ep, rc, &out->peo_op);
	if (rc == RSVC_CLIENT_RECHOOSE) {
		crt_req_decref(rpc);
		dss_sleep(RECHOOSE_SLEEP_MS);
		D_GOTO(rechoose, rc);
	}

	rc = out->peo_op.po_rc;
	if (rc != 0) {
		D_ERROR(DF_UUID": Failed to set targets to UP state for "
				"reintegration: "DF_RC"\n", DP_UUID(pool_uuid),
				DP_RC(rc));
		D_GOTO(out_rpc, rc);
	}

out_rpc:
	crt_req_decref(rpc);
out_client:
	rsvc_client_fini(&client);
	return rc;
}

int
ds_pool_target_update_state(uuid_t pool_uuid, d_rank_list_t *ranks,
			    struct pool_target_addr_list *target_addrs,
			    pool_comp_state_t state)
{
	int				rc;
	struct rsvc_client		client;
	crt_endpoint_t			ep;
	struct dss_module_info		*info = dss_get_module_info();
	crt_rpc_t			*rpc;
	struct pool_add_in		*in;
	struct pool_add_out		*out;
	crt_opcode_t			opcode;

	rc = rsvc_client_init(&client, ranks);
	if (rc != 0)
		return rc;

rechoose:
	ep.ep_grp = NULL; /* primary group */
	rc = rsvc_client_choose(&client, &ep);
	if (rc != 0) {
		D_ERROR(DF_UUID": cannot find pool service: "DF_RC"\n",
			DP_UUID(pool_uuid), DP_RC(rc));
		goto out_client;
	}

	switch (state) {
	case PO_COMP_ST_DOWN:
		opcode = POOL_EXCLUDE;
		break;
	case PO_COMP_ST_UP:
		opcode = POOL_REINT;
		break;
	case PO_COMP_ST_DRAIN:
		opcode = POOL_DRAIN;
		break;
	default:
		D_GOTO(out_client, rc = -DER_INVAL);
	}

	rc = pool_req_create(info->dmi_ctx, &ep, opcode, &rpc);
	if (rc != 0) {
		D_ERROR(DF_UUID": failed to create pool req: "DF_RC"\n",
			DP_UUID(pool_uuid), DP_RC(rc));
		D_GOTO(out_client, rc);
	}

	in = crt_req_get(rpc);
	uuid_copy(in->pti_op.pi_uuid, pool_uuid);

	in->pti_addr_list.ca_arrays = target_addrs->pta_addrs;
	in->pti_addr_list.ca_count = (size_t)target_addrs->pta_number;

	rc = dss_rpc_send(rpc);
	out = crt_reply_get(rpc);
	D_ASSERT(out != NULL);

	rc = pool_rsvc_client_complete_rpc(&client, &ep, rc, &out->pto_op);
	if (rc == RSVC_CLIENT_RECHOOSE) {
		crt_req_decref(rpc);
		dss_sleep(RECHOOSE_SLEEP_MS);
		D_GOTO(rechoose, rc);
	}

	rc = out->pto_op.po_rc;
	if (rc != 0) {
		D_ERROR(DF_UUID": Failed to set targets to %s state: "DF_RC"\n",
			DP_UUID(pool_uuid),
			state == PO_COMP_ST_DOWN ? "DOWN" :
			state == PO_COMP_ST_UP ? "UP" : "UNKNOWN",
			DP_RC(rc));
		D_GOTO(out_rpc, rc);
	}

out_rpc:
	crt_req_decref(rpc);
out_client:
	rsvc_client_fini(&client);
	return rc;
}

/**
 * Set a pool's properties without having a handle for the pool
 */
void
ds_pool_prop_set_handler(crt_rpc_t *rpc)
{
	struct pool_prop_set_in		*in = crt_req_get(rpc);
	struct pool_prop_set_out	*out = crt_reply_get(rpc);
	struct pool_svc			*svc;
	struct rdb_tx			tx;
	daos_prop_t			*prop = NULL;
	int				rc;

	D_DEBUG(DB_MD, DF_UUID": processing rpc %p\n",
		DP_UUID(in->psi_op.pi_uuid), rpc);

	rc = pool_svc_lookup_leader(in->psi_op.pi_uuid, &svc,
				    &out->pso_op.po_hint);
	if (rc != 0)
		D_GOTO(out, rc);

	if (!daos_prop_valid(in->psi_prop, true /* pool */, true /* input */)) {
		D_ERROR(DF_UUID": invalid properties input\n",
			DP_UUID(in->psi_op.pi_uuid));
		D_GOTO(out_svc, rc = -DER_INVAL);
	}

	rc = rdb_tx_begin(svc->ps_rsvc.s_db, svc->ps_rsvc.s_term, &tx);
	if (rc != 0)
		D_GOTO(out_svc, rc);

	ABT_rwlock_wrlock(svc->ps_lock);

	rc = pool_prop_write(&tx, &svc->ps_root, in->psi_prop, false);
	if (rc != 0) {
		D_ERROR(DF_UUID": failed to write prop for pool: %d\n",
			DP_UUID(in->psi_op.pi_uuid), rc);
		D_GOTO(out_lock, rc);
	}

	rc = rdb_tx_commit(&tx);
	if (rc != 0)
		D_GOTO(out_lock, rc);

	/* Read all props & update prop IV */
	rc = pool_prop_read(&tx, svc, DAOS_PO_QUERY_PROP_ALL, &prop);
	if (rc != 0) {
		D_ERROR(DF_UUID": failed to read prop for pool, rc=%d\n",
			DP_UUID(in->psi_op.pi_uuid), rc);
		D_GOTO(out_lock, rc);
	}
	D_ASSERT(prop != NULL);

out_lock:
	ABT_rwlock_unlock(svc->ps_lock);
	rdb_tx_end(&tx);
	/*
	 * TODO: Introduce prop version to avoid inconsistent prop over targets
	 *	 caused by the out of order IV sync.
	 */
	if (!rc && prop != NULL) {
		rc = ds_pool_iv_prop_update(svc->ps_pool, prop);
		if (rc)
			D_ERROR(DF_UUID": failed to update prop IV for pool, "
				"%d.\n", DP_UUID(in->psi_op.pi_uuid), rc);
	}
	daos_prop_free(prop);
out_svc:
	ds_rsvc_set_hint(&svc->ps_rsvc, &out->pso_op.po_hint);
	pool_svc_put_leader(svc);
out:
	out->pso_op.po_rc = rc;
	D_DEBUG(DB_MD, DF_UUID ": replying rpc: %p %d\n", DP_UUID(in->psi_op.pi_uuid), rpc, rc);
	crt_reply_send(rpc);
}

static int pool_upgrade_props(struct rdb_tx *tx, struct pool_svc *svc,
			      uuid_t pool_uuid, crt_rpc_t *rpc)
{
	d_iov_t			value;
	uint64_t		val;
	uint32_t		val32;
	int			rc;
	bool			need_commit = false;
	uuid_t		       *hdl_uuids = NULL;
	size_t			hdl_uuids_size;
	int			n_hdl_uuids = 0;
	uint32_t		connectable;

	if (rpc) {
		rc = find_hdls_to_evict(tx, svc, &hdl_uuids, &hdl_uuids_size,
					&n_hdl_uuids, NULL);
		if (rc)
			return rc;
		D_DEBUG(DB_MD, "number of handles found was: %d\n", n_hdl_uuids);
	}

	if (n_hdl_uuids > 0) {
		rc = pool_disconnect_hdls(tx, svc, hdl_uuids, n_hdl_uuids,
					  rpc->cr_ctx);
		if (rc != 0)
			D_GOTO(out_free, rc);
		need_commit = true;
	}

	d_iov_set(&value, &connectable, sizeof(connectable));
	rc = rdb_tx_lookup(tx, &svc->ps_root, &ds_pool_prop_connectable,
			   &value);
	if (rc)
		D_GOTO(out_free, rc);

	/*
	 * Write connectable property to 0 to reject any new connections
	 * while upgrading in progress.
	 */
	if (connectable > 0) {
		connectable = 0;
		rc = rdb_tx_update(tx, &svc->ps_root, &ds_pool_prop_connectable,
				   &value);
		if (rc) {
			D_ERROR(DF_UUID": failed to set connectable of pool "
				"%d.\n", DP_UUID(pool_uuid), rc);
			D_GOTO(out_free, rc);
		}
		need_commit = true;
	}

	d_iov_set(&value, NULL, 0);
	rc = rdb_tx_lookup(tx, &svc->ps_root, &ds_pool_prop_policy,
			   &value);
	if (rc && rc != -DER_NONEXIST) {
		return rc;
	} else if (rc == -DER_NONEXIST) {
		value.iov_buf = DAOS_PROP_POLICYSTR_DEFAULT;
		value.iov_len = strlen(DAOS_PROP_POLICYSTR_DEFAULT);
		value.iov_buf_len = value.iov_len;
		rc = rdb_tx_update(tx, &svc->ps_root, &ds_pool_prop_policy,
				   &value);
		if (rc) {
			D_ERROR(DF_UUID": failed to upgrade pool policy of pool "
				"%d.\n", DP_UUID(pool_uuid), rc);
			D_GOTO(out_free, rc);
		}
		need_commit = true;
	}

	d_iov_set(&value, &val, sizeof(val));
	rc = rdb_tx_lookup(tx, &svc->ps_root, &ds_pool_prop_redun_fac,
			   &value);
	if (rc && rc != -DER_NONEXIST) {
		D_GOTO(out_free, rc);
	} else if (rc == -DER_NONEXIST) {
		val = DAOS_RPOP_PO_REDUN_FAC_DEFAULT;
		rc = rdb_tx_update(tx, &svc->ps_root, &ds_pool_prop_redun_fac, &value);
		if (rc) {
			D_ERROR(DF_UUID": failed to upgrade redundancy factor of pool, "
				"%d.\n", DP_UUID(pool_uuid), rc);
			D_GOTO(out_free, rc);
		}
		need_commit = true;
	}

	rc = rdb_tx_lookup(tx, &svc->ps_root, &ds_pool_prop_ec_pda, &value);
	if (rc && rc != -DER_NONEXIST) {
		D_GOTO(out_free, rc);
	} else if (rc == -DER_NONEXIST) {
		val = DAOS_PROP_PO_EC_PDA_DEFAULT;
		rc = rdb_tx_update(tx, &svc->ps_root, &ds_pool_prop_ec_pda, &value);
		if (rc) {
			D_ERROR(DF_UUID": failed to upgrade EC performance domain "
				"affinity of pool, %d.\n", DP_UUID(pool_uuid), rc);
			D_GOTO(out_free, rc);
		}
		need_commit = true;
	}

	rc = rdb_tx_lookup(tx, &svc->ps_root, &ds_pool_prop_rp_pda, &value);
	if (rc && rc != -DER_NONEXIST) {
		D_GOTO(out_free, rc);
	} else if (rc == -DER_NONEXIST) {
		val = DAOS_PROP_PO_RP_PDA_DEFAULT;
		rc = rdb_tx_update(tx, &svc->ps_root, &ds_pool_prop_rp_pda, &value);
		if (rc) {
			D_ERROR(DF_UUID": failed to upgrade RP performance domain "
				"affinity of pool, %d.\n", DP_UUID(pool_uuid), rc);
			D_GOTO(out_free, rc);
		}
		need_commit = true;
	}

	d_iov_set(&value, &val32, sizeof(val32));
	rc = rdb_tx_lookup(tx, &svc->ps_root, &ds_pool_prop_upgrade_status, &value);
	if (rc && rc != -DER_NONEXIST) {
		D_GOTO(out_free, rc);
	} else if (rc == -DER_NONEXIST || val32 != DAOS_UPGRADE_STATUS_IN_PROGRESS) {
		val32 = DAOS_UPGRADE_STATUS_IN_PROGRESS;
		rc = rdb_tx_update(tx, &svc->ps_root, &ds_pool_prop_upgrade_status, &value);
		if (rc) {
			D_ERROR(DF_UUID": failed to upgrade 'upgrade status' "
				"of pool, %d.\n", DP_UUID(pool_uuid), rc);
			D_GOTO(out_free, rc);
		}
		need_commit = true;
	}

	rc = rdb_tx_lookup(tx, &svc->ps_root, &ds_pool_prop_upgrade_global_version,
			   &value);
	if (rc && rc != -DER_NONEXIST) {
		D_GOTO(out_free, rc);
	} else if (rc == -DER_NONEXIST || val32 != DAOS_POOL_GLOBAL_VERSION) {
		val32 = DAOS_POOL_GLOBAL_VERSION;
		rc = rdb_tx_update(tx, &svc->ps_root,
				   &ds_pool_prop_upgrade_global_version, &value);
		if (rc != 0) {
			D_ERROR("failed to write upgrade global version prop, "DF_RC"\n",
				DP_RC(rc));
			D_GOTO(out_free, rc);
		}
		need_commit = true;
	}

	if (need_commit) {
		daos_prop_t *prop = NULL;

		rc = rdb_tx_commit(tx);
		if (rc)
			D_GOTO(out_free, rc);
		rc = pool_prop_read(tx, svc, DAOS_PO_QUERY_PROP_ALL, &prop);
		if (rc)
			D_GOTO(out_free, rc);
		rc = ds_pool_iv_prop_update(svc->ps_pool, prop);
	}

out_free:
	D_FREE(hdl_uuids);
	return rc;
}

static int ds_pool_mark_upgrade_completed(uuid_t pool_uuid,
					  struct pool_svc *svc, int rc)
{
	struct rdb_tx			tx;
	d_iov_t				value;
	uint32_t			upgrade_status;
	uint32_t			global_version;
	uint32_t			connectable;
	int				rc1;
	daos_prop_t			*prop = NULL;

	rc1 = rdb_tx_begin(svc->ps_rsvc.s_db, svc->ps_rsvc.s_term, &tx);
	if (rc1 != 0)
		D_GOTO(out, rc1);

	ABT_rwlock_wrlock(svc->ps_lock);
	if (rc == 0)
		upgrade_status = DAOS_UPGRADE_STATUS_COMPLETED;
	else
		upgrade_status = DAOS_UPGRADE_STATUS_FAILED;

	d_iov_set(&value, &upgrade_status, sizeof(upgrade_status));
	rc1 = rdb_tx_update(&tx, &svc->ps_root, &ds_pool_prop_upgrade_status,
			   &value);
	if (rc1)
		D_GOTO(out_tx, rc1);

	/*
	 * only bump global version and connectable properties
	 * if upgrade succeed.
	 */
	if (rc == 0) {
		global_version = DAOS_POOL_GLOBAL_VERSION;
		d_iov_set(&value, &global_version, sizeof(global_version));
		rc1 = rdb_tx_update(&tx, &svc->ps_root,
				    &ds_pool_prop_global_version, &value);
		if (rc1) {
			D_ERROR(DF_UUID": failed to upgrade global version "
				"of pool, %d.\n", DP_UUID(pool_uuid), rc1);
			D_GOTO(out_tx, rc1);
		}
		connectable = 1;
		d_iov_set(&value, &connectable, sizeof(connectable));
		rc1 = rdb_tx_update(&tx, &svc->ps_root, &ds_pool_prop_connectable,
				    &value);
		if (rc1) {
			D_ERROR(DF_UUID": failed to set connectable of pool "
				"%d.\n", DP_UUID(pool_uuid), rc1);
			D_GOTO(out_tx, rc1);
		}
	}

	rc1 = rdb_tx_commit(&tx);
	if (rc1)
		D_GOTO(out_tx, rc1);

	if (rc == 0)
		/* also bump cached version */
		svc->ps_global_version = DAOS_POOL_GLOBAL_VERSION;

	rc1 = pool_prop_read(&tx, svc, DAOS_PO_QUERY_PROP_ALL, &prop);
	if (rc1)
		D_GOTO(out_tx, rc1);
	rc1 = ds_pool_iv_prop_update(svc->ps_pool, prop);
	daos_prop_free(prop);
	if (rc1)
		D_GOTO(out_tx, rc1);

out_tx:
	ABT_rwlock_unlock(svc->ps_lock);
	rdb_tx_end(&tx);
out:
	return rc1;
}

static int
ds_pool_upgrade_if_needed(uuid_t pool_uuid, struct rsvc_hint *po_hint,
			  struct pool_svc *svc, crt_rpc_t *rpc)
{
	struct rdb_tx			tx;
	d_iov_t				value;
	uint32_t			upgrade_status;
	uint32_t			upgrade_global_ver;
	int				rc, rc1;
	bool				upgraded = false;
	bool				need_put_leader = false;

	if (!svc) {
		rc = pool_svc_lookup_leader(pool_uuid, &svc, po_hint);
		if (rc != 0)
			return rc;
		need_put_leader = true;
	}

	rc = rdb_tx_begin(svc->ps_rsvc.s_db, svc->ps_rsvc.s_term, &tx);
	if (rc != 0)
		D_GOTO(out_svc, rc);

	/**
	 * Four kinds of pool upgrading states:
	 *
	 * 1. pool upgrade not started:
	 * upgrade_state: not started
	 * upgrade_global_version: v1
	 * global_version: v1
	 *
	 * 2. pool upgrade in progress:
	 * upgrade_state: in progress
	 * upgrade_global_version: v2
	 * global_version: v1
	 *
	 * 3. pool upgrade completed:
	 * upgrade_state: completed
	 * upgrade_global_version: v2
	 * global_version: v2
	 *
	 * 4. pool upgrade failed:
	 * upgrade_state: failed
	 * upgrade_global_version: v2
	 * global_version: v1
	 */
	ABT_rwlock_wrlock(svc->ps_lock);
	d_iov_set(&value, &upgrade_global_ver, sizeof(upgrade_global_ver));
	rc = rdb_tx_lookup(&tx, &svc->ps_root, &ds_pool_prop_upgrade_global_version,
			   &value);
	if (rc && rc != -DER_NONEXIST) {
		D_GOTO(out_tx, rc);
	} else if (rc == -DER_NONEXIST) {
		if (!need_put_leader)
			D_GOTO(out_tx, rc = 0);
		D_GOTO(out_upgrade, rc);
	} else {
		d_iov_set(&value, &upgrade_status, sizeof(upgrade_status));
		rc = rdb_tx_lookup(&tx, &svc->ps_root, &ds_pool_prop_upgrade_status,
				   &value);
		if (rc)
			D_GOTO(out_tx, rc);

		if (upgrade_global_ver > DAOS_POOL_GLOBAL_VERSION) {
			D_ERROR(DF_UUID": downgrading pool is unsupported: %u -> %u\n",
				DP_UUID(svc->ps_uuid), upgrade_global_ver,
				DAOS_POOL_GLOBAL_VERSION);
			D_GOTO(out_tx, rc = -DER_INVAL);
		}
		switch (upgrade_status) {
		case DAOS_UPGRADE_STATUS_NOT_STARTED:
		case DAOS_UPGRADE_STATUS_COMPLETED:
			if (upgrade_global_ver < DAOS_POOL_GLOBAL_VERSION &&
			    need_put_leader)
				D_GOTO(out_upgrade, rc = 0);
			else
				D_GOTO(out_tx, rc = 0);
			break;
		case DAOS_UPGRADE_STATUS_FAILED:
			if (upgrade_global_ver < DAOS_POOL_GLOBAL_VERSION) {
				D_ERROR(DF_UUID": upgrading pool %u -> %u\n is unsupported"
					" because pool upgraded to %u last time failed\n",
					DP_UUID(svc->ps_uuid), upgrade_global_ver,
					DAOS_POOL_GLOBAL_VERSION, upgrade_global_ver);
				D_GOTO(out_tx, rc = -DER_NOTSUPPORTED);
			}
			/* try again as users requested. */
			if (need_put_leader)
				D_GOTO(out_upgrade, rc = 0);
			else
				D_GOTO(out_tx, rc = 0);
			break;
		case DAOS_UPGRADE_STATUS_IN_PROGRESS:
			if (upgrade_global_ver < DAOS_POOL_GLOBAL_VERSION) {
				D_ERROR(DF_UUID": upgrading pool %u -> %u\n is unsupported"
					" because pool upgraded to %u not finished yet\n",
					DP_UUID(svc->ps_uuid), upgrade_global_ver,
					DAOS_POOL_GLOBAL_VERSION, upgrade_global_ver);
				D_GOTO(out_tx, rc = -DER_NOTSUPPORTED);
			} else if (need_put_leader) { /* not from resume */
				D_GOTO(out_tx, rc = -DER_INPROGRESS);
			} else {
				D_GOTO(out_upgrade, rc = 0);
			}
			break;
		default:
			D_ERROR("unknown upgrade pool status: %u\n", upgrade_status);
			D_GOTO(out_upgrade, rc = -DER_INVAL);
			break;
		}
	}
out_upgrade:
	/**
	 * Todo: make sure no rebuild/reint/expand are in progress
	 */
	rc = pool_upgrade_props(&tx, svc, pool_uuid, rpc);
	upgraded = true;
out_tx:
	ABT_rwlock_unlock(svc->ps_lock);
	rdb_tx_end(&tx);
out_svc:
	if (upgraded) {
		if (rc == 0)
			rc = ds_cont_upgrade(pool_uuid, svc->ps_cont_svc);
		rc1 = ds_pool_mark_upgrade_completed(pool_uuid, svc, rc);
		if (rc == 0 && rc1)
			rc = rc1;
	}

	if (need_put_leader) {
		ds_rsvc_set_hint(&svc->ps_rsvc, po_hint);
		pool_svc_put_leader(svc);
	}

	return rc;
}

/**
 * Set a pool's properties without having a handle for the pool
 */
void
ds_pool_upgrade_handler(crt_rpc_t *rpc)
{
	struct pool_upgrade_in		*in = crt_req_get(rpc);
	struct pool_upgrade_out		*out = crt_reply_get(rpc);
	int				rc;

	rc = ds_pool_upgrade_if_needed(in->poi_op.pi_uuid,
				       &out->poo_op.po_hint, NULL, rpc);
	out->poo_op.po_rc = rc;
	D_DEBUG(DB_MD, DF_UUID ": replying rpc: %p %d\n", DP_UUID(in->poi_op.pi_uuid), rpc, rc);
	crt_reply_send(rpc);
}

/**
 * Send a CaRT message to the pool svc to set the requested pool properties.
 *
 * \param[in]	pool_uuid	UUID of the pool
 * \param[in]	ranks		Pool service replicas
 * \param[in]	prop		Pool prop
 *
 * \return	0		Success
 *
 */
int
ds_pool_svc_set_prop(uuid_t pool_uuid, d_rank_list_t *ranks, daos_prop_t *prop)
{
	int				rc;
	struct rsvc_client		client;
	crt_endpoint_t			ep;
	struct dss_module_info		*info = dss_get_module_info();
	crt_rpc_t			*rpc;
	struct pool_prop_set_in		*in;
	struct pool_prop_set_out	*out;

	D_DEBUG(DB_MGMT, DF_UUID": Setting pool prop\n", DP_UUID(pool_uuid));

	if (daos_prop_entry_get(prop, DAOS_PROP_PO_REDUN_FAC)) {
		D_ERROR("Can't set set redundancy factor on existing pool.\n");
		D_GOTO(out, rc = -DER_NO_PERM);
	}

	if (daos_prop_entry_get(prop, DAOS_PROP_PO_EC_PDA)) {
		D_ERROR("Can't set EC performance domain affinity on existing pool\n");
		D_GOTO(out, rc = -DER_NO_PERM);
	}

	if (daos_prop_entry_get(prop, DAOS_PROP_PO_RP_PDA)) {
		D_ERROR("Can't set RP performance domain affinity on existing pool\n");
		D_GOTO(out, rc = -DER_NO_PERM);
	}

	if (daos_prop_entry_get(prop, DAOS_PROP_PO_GLOBAL_VERSION)) {
		D_ERROR("Can't set pool global version if pool is created.\n");
		D_GOTO(out, rc = -DER_NO_PERM);
	}

	if (daos_prop_entry_get(prop, DAOS_PROP_PO_UPGRADE_STATUS)) {
		D_ERROR("Can't set pool upgrade status if pool is created.\n");
		D_GOTO(out, rc = -DER_NO_PERM);
	}

	rc = rsvc_client_init(&client, ranks);
	if (rc != 0) {
		D_ERROR(DF_UUID": failed to init rsvc client: "DF_RC"\n",
			DP_UUID(pool_uuid), DP_RC(rc));
		D_GOTO(out, rc);
	}

rechoose:
	ep.ep_grp = NULL; /* primary group */
	rc = rsvc_client_choose(&client, &ep);
	if (rc != 0) {
		D_ERROR(DF_UUID": cannot find pool service: "DF_RC"\n",
			DP_UUID(pool_uuid), DP_RC(rc));
		goto out_client;
	}

	rc = pool_req_create(info->dmi_ctx, &ep, POOL_PROP_SET, &rpc);
	if (rc != 0) {
		D_ERROR(DF_UUID": failed to create pool set prop rpc: %d\n",
			DP_UUID(pool_uuid), rc);
		D_GOTO(out_client, rc);
	}

	in = crt_req_get(rpc);
	uuid_copy(in->psi_op.pi_uuid, pool_uuid);
	uuid_clear(in->psi_op.pi_hdl);
	in->psi_prop = prop;

	rc = dss_rpc_send(rpc);
	out = crt_reply_get(rpc);
	D_ASSERT(out != NULL);

	rc = pool_rsvc_client_complete_rpc(&client, &ep, rc, &out->pso_op);
	if (rc == RSVC_CLIENT_RECHOOSE) {
		crt_req_decref(rpc);
		dss_sleep(RECHOOSE_SLEEP_MS);
		D_GOTO(rechoose, rc);
	}

	rc = out->pso_op.po_rc;
	if (rc != 0) {
		D_ERROR(DF_UUID": failed to set prop for pool: %d\n",
			DP_UUID(pool_uuid), rc);
		D_GOTO(out_rpc, rc);
	}

out_rpc:
	crt_req_decref(rpc);
out_client:
	rsvc_client_fini(&client);
out:
	return rc;
}

/*
 * Adds the contents of new_acl to the original ACL. If an entry is added for
 * a principal already in the ACL, the old entry will be replaced.
 * *acl may be reallocated in the process.
 */
static int
merge_acl(struct daos_acl **acl, struct daos_acl *new_acl)
{
	struct daos_ace	*new_ace;
	int		rc = 0;

	new_ace = daos_acl_get_next_ace(new_acl, NULL);
	while (new_ace != NULL) {
		rc = daos_acl_add_ace(acl, new_ace);
		if (rc != 0)
			break;
		new_ace = daos_acl_get_next_ace(new_acl, new_ace);
	}

	return rc;
}

/**
 * Update entries in a pool's ACL without having a handle for the pool
 */
void
ds_pool_acl_update_handler(crt_rpc_t *rpc)
{
	struct pool_acl_update_in	*in = crt_req_get(rpc);
	struct pool_acl_update_out	*out = crt_reply_get(rpc);
	struct pool_svc			*svc;
	struct rdb_tx			tx;
	int				rc;
	daos_prop_t			*prop = NULL;
	struct daos_prop_entry		*entry = NULL;

	D_DEBUG(DB_MD, DF_UUID": processing rpc %p\n",
		DP_UUID(in->pui_op.pi_uuid), rpc);

	rc = pool_svc_lookup_leader(in->pui_op.pi_uuid, &svc,
				    &out->puo_op.po_hint);
	if (rc != 0)
		D_GOTO(out, rc);

	rc = rdb_tx_begin(svc->ps_rsvc.s_db, svc->ps_rsvc.s_term, &tx);
	if (rc != 0)
		D_GOTO(out_svc, rc);

	/*
	 * We need to read the old ACL, modify, and rewrite it
	 */
	ABT_rwlock_wrlock(svc->ps_lock);

	rc = pool_prop_read(&tx, svc, DAOS_PO_QUERY_PROP_ACL, &prop);
	if (rc != 0)
		/* Prop might be allocated and returned even if rc != 0 */
		D_GOTO(out_prop, rc);

	entry = daos_prop_entry_get(prop, DAOS_PROP_PO_ACL);
	if (entry == NULL) {
		D_ERROR(DF_UUID": No ACL prop entry for pool\n",
			DP_UUID(in->pui_op.pi_uuid));
		D_GOTO(out_prop, rc);
	}

	rc = merge_acl((struct daos_acl **)&entry->dpe_val_ptr, in->pui_acl);
	if (rc != 0) {
		D_ERROR(DF_UUID": Unable to update pool with new ACL, rc=%d\n",
			DP_UUID(in->pui_op.pi_uuid), rc);
		D_GOTO(out_prop, rc);
	}

	rc = pool_prop_write(&tx, &svc->ps_root, prop, false);
	if (rc != 0) {
		D_ERROR(DF_UUID": failed to write updated ACL for pool: %d\n",
			DP_UUID(in->pui_op.pi_uuid), rc);
		D_GOTO(out_prop, rc);
	}

	rc = rdb_tx_commit(&tx);

out_prop:
	if (prop != NULL)
		daos_prop_free(prop);
	ABT_rwlock_unlock(svc->ps_lock);
	rdb_tx_end(&tx);
out_svc:
	ds_rsvc_set_hint(&svc->ps_rsvc, &out->puo_op.po_hint);
	pool_svc_put_leader(svc);
out:
	out->puo_op.po_rc = rc;
	D_DEBUG(DB_MD, DF_UUID ": replying rpc: %p %d\n", DP_UUID(in->pui_op.pi_uuid), rpc, rc);
	crt_reply_send(rpc);
}

/**
 * Send a CaRT message to the pool svc to update the pool ACL by adding and
 * updating entries.
 *
 * \param[in]	pool_uuid	UUID of the pool
 * \param[in]	ranks		Pool service replicas
 * \param[in]	acl		ACL to merge with the current pool ACL
 *
 * \return	0		Success
 *
 */
int
ds_pool_svc_update_acl(uuid_t pool_uuid, d_rank_list_t *ranks,
		       struct daos_acl *acl)
{
	int				rc;
	struct rsvc_client		client;
	crt_endpoint_t			ep;
	struct dss_module_info		*info = dss_get_module_info();
	crt_rpc_t			*rpc;
	struct pool_acl_update_in	*in;
	struct pool_acl_update_out	*out;

	D_DEBUG(DB_MGMT, DF_UUID": Updating pool ACL\n", DP_UUID(pool_uuid));

	rc = rsvc_client_init(&client, ranks);
	if (rc != 0)
		D_GOTO(out, rc);

rechoose:
	ep.ep_grp = NULL; /* primary group */
	rc = rsvc_client_choose(&client, &ep);
	if (rc != 0) {
		D_ERROR(DF_UUID": cannot find pool service: "DF_RC"\n",
			DP_UUID(pool_uuid), DP_RC(rc));
		goto out_client;
	}

	rc = pool_req_create(info->dmi_ctx, &ep, POOL_ACL_UPDATE, &rpc);
	if (rc != 0) {
		D_ERROR(DF_UUID": failed to create pool update ACL rpc: %d\n",
			DP_UUID(pool_uuid), rc);
		D_GOTO(out_client, rc);
	}

	in = crt_req_get(rpc);
	uuid_copy(in->pui_op.pi_uuid, pool_uuid);
	uuid_clear(in->pui_op.pi_hdl);
	in->pui_acl = acl;

	rc = dss_rpc_send(rpc);
	out = crt_reply_get(rpc);
	D_ASSERT(out != NULL);

	rc = pool_rsvc_client_complete_rpc(&client, &ep, rc, &out->puo_op);
	if (rc == RSVC_CLIENT_RECHOOSE) {
		crt_req_decref(rpc);
		dss_sleep(RECHOOSE_SLEEP_MS);
		D_GOTO(rechoose, rc);
	}

	rc = out->puo_op.po_rc;
	if (rc != 0)
		D_ERROR(DF_UUID": failed to update ACL for pool: %d\n",
			DP_UUID(pool_uuid), rc);

	crt_req_decref(rpc);
out_client:
	rsvc_client_fini(&client);
out:
	return rc;
}

/**
 * Delete entries in a pool's ACL without having a handle for the pool
 */
void
ds_pool_acl_delete_handler(crt_rpc_t *rpc)
{
	struct pool_acl_delete_in	*in = crt_req_get(rpc);
	struct pool_acl_delete_out	*out = crt_reply_get(rpc);
	struct pool_svc			*svc;
	struct rdb_tx			tx;
	int				rc;
	daos_prop_t			*prop = NULL;
	struct daos_prop_entry		*entry;

	D_DEBUG(DB_MD, DF_UUID": processing rpc %p\n",
		DP_UUID(in->pdi_op.pi_uuid), rpc);

	rc = pool_svc_lookup_leader(in->pdi_op.pi_uuid, &svc,
				    &out->pdo_op.po_hint);
	if (rc != 0)
		D_GOTO(out, rc);

	rc = rdb_tx_begin(svc->ps_rsvc.s_db, svc->ps_rsvc.s_term, &tx);
	if (rc != 0)
		D_GOTO(out_svc, rc);

	/*
	 * We need to read the old ACL, modify, and rewrite it
	 */
	ABT_rwlock_wrlock(svc->ps_lock);

	rc = pool_prop_read(&tx, svc, DAOS_PO_QUERY_PROP_ACL, &prop);
	if (rc != 0)
		/* Prop might be allocated and returned even if rc != 0 */
		D_GOTO(out_prop, rc);

	entry = daos_prop_entry_get(prop, DAOS_PROP_PO_ACL);
	if (entry == NULL) {
		D_ERROR(DF_UUID": No ACL prop entry for pool\n",
			DP_UUID(in->pdi_op.pi_uuid));
		D_GOTO(out_prop, rc);
	}

	rc = daos_acl_remove_ace((struct daos_acl **)&entry->dpe_val_ptr,
				 in->pdi_type, in->pdi_principal);
	if (rc != 0) {
		D_ERROR(DF_UUID": Failed to remove requested principal, "
			"rc=%d\n", DP_UUID(in->pdi_op.pi_uuid), rc);
		D_GOTO(out_prop, rc);
	}

	rc = pool_prop_write(&tx, &svc->ps_root, prop, false);
	if (rc != 0) {
		D_ERROR(DF_UUID": failed to write updated ACL for pool: %d\n",
			DP_UUID(in->pdi_op.pi_uuid), rc);
		D_GOTO(out_prop, rc);
	}

	rc = rdb_tx_commit(&tx);

out_prop:
	if (prop != NULL)
		daos_prop_free(prop);
	ABT_rwlock_unlock(svc->ps_lock);
	rdb_tx_end(&tx);
out_svc:
	ds_rsvc_set_hint(&svc->ps_rsvc, &out->pdo_op.po_hint);
	pool_svc_put_leader(svc);
out:
	out->pdo_op.po_rc = rc;
	D_DEBUG(DB_MD, DF_UUID ": replying rpc: %p %d\n", DP_UUID(in->pdi_op.pi_uuid), rpc, rc);
	crt_reply_send(rpc);
}

/**
 * Send a CaRT message to the pool svc to remove an entry by principal from the
 * pool's ACL.
 *
 * \param[in]	pool_uuid	UUID of the pool
 * \param[in]	ranks		Pool service replicas
 * \param[in]	principal_type	Type of the principal to be removed
 * \param[in]	principal_name	Name of the principal to be removed
 *
 * \return	0		Success
 *
 */
int
ds_pool_svc_delete_acl(uuid_t pool_uuid, d_rank_list_t *ranks,
		       enum daos_acl_principal_type principal_type,
		       const char *principal_name)
{
	int				rc;
	struct rsvc_client		client;
	crt_endpoint_t			ep;
	struct dss_module_info		*info = dss_get_module_info();
	crt_rpc_t			*rpc;
	struct pool_acl_delete_in	*in;
	struct pool_acl_delete_out	*out;
	char				*name_buf = NULL;
	size_t				name_buf_len;

	D_DEBUG(DB_MGMT, DF_UUID": Deleting entry from pool ACL\n",
		DP_UUID(pool_uuid));

	if (principal_name != NULL) {
		/* Need to sanitize the incoming string */
		name_buf_len = DAOS_ACL_MAX_PRINCIPAL_BUF_LEN;
		D_ALLOC_ARRAY(name_buf, name_buf_len);
		if (name_buf == NULL)
			D_GOTO(out, rc = -DER_NOMEM);
		/* force null terminator in copy */
		strncpy(name_buf, principal_name, name_buf_len - 1);
	}

	rc = rsvc_client_init(&client, ranks);
	if (rc != 0)
		D_GOTO(out, rc);

rechoose:
	ep.ep_grp = NULL; /* primary group */
	rc = rsvc_client_choose(&client, &ep);
	if (rc != 0) {
		D_ERROR(DF_UUID": cannot find pool service: "DF_RC"\n",
			DP_UUID(pool_uuid), DP_RC(rc));
		goto out_client;
	}

	rc = pool_req_create(info->dmi_ctx, &ep, POOL_ACL_DELETE, &rpc);
	if (rc != 0) {
		D_ERROR(DF_UUID": failed to create pool delete ACL rpc: %d\n",
			DP_UUID(pool_uuid), rc);
		D_GOTO(out_client, rc);
	}

	in = crt_req_get(rpc);
	uuid_copy(in->pdi_op.pi_uuid, pool_uuid);
	uuid_clear(in->pdi_op.pi_hdl);
	in->pdi_type = (uint8_t)principal_type;
	in->pdi_principal = name_buf;

	rc = dss_rpc_send(rpc);
	out = crt_reply_get(rpc);
	D_ASSERT(out != NULL);

	rc = pool_rsvc_client_complete_rpc(&client, &ep, rc, &out->pdo_op);
	if (rc == RSVC_CLIENT_RECHOOSE) {
		crt_req_decref(rpc);
		dss_sleep(RECHOOSE_SLEEP_MS);
		D_GOTO(rechoose, rc);
	}

	rc = out->pdo_op.po_rc;
	if (rc != 0)
		D_ERROR(DF_UUID": failed to delete ACL entry for pool: %d\n",
			DP_UUID(pool_uuid), rc);

	crt_req_decref(rpc);
out_client:
	rsvc_client_fini(&client);
out:
	D_FREE(name_buf);
	return rc;
}

static int
replace_failed_replicas(struct pool_svc *svc, struct pool_map *map)
{
	d_rank_list_t	*old, *new, *current, failed, replacement;
	int              rc;

	rc = rdb_get_ranks(svc->ps_rsvc.s_db, &current);
	if (rc != 0)
		goto out;

	rc = daos_rank_list_dup(&old, current);
	if (rc != 0)
		goto out_cur;

	rc = ds_pool_check_failed_replicas(map, current, &failed, &replacement);
	if (rc != 0) {
		D_DEBUG(DB_MD, DF_UUID": cannot replace failed replicas: "
			""DF_RC"\n", DP_UUID(svc->ps_uuid), DP_RC(rc));
		goto out_old;
	}

	if (failed.rl_nr < 1)
		goto out_old;
	if (replacement.rl_nr > 0)
		ds_rsvc_add_replicas_s(&svc->ps_rsvc, &replacement,
				       ds_rsvc_get_md_cap());
	ds_rsvc_remove_replicas_s(&svc->ps_rsvc, &failed, false /* stop */);
	/** `replacement.rl_ranks` is not allocated and shouldn't be freed **/
	D_FREE(failed.rl_ranks);

	if (rdb_get_ranks(svc->ps_rsvc.s_db, &new) == 0) {
		daos_rank_list_sort(current);
		daos_rank_list_sort(old);
		daos_rank_list_sort(new);

		if (!daos_rank_list_identical(current, new)) {
			D_DEBUG(DB_MD, DF_UUID": failed to update replicas\n",
				DP_UUID(svc->ps_uuid));
		} else if (!daos_rank_list_identical(new, old)) {
			/*
			 * Send RAS event to control-plane over dRPC to indicate
			 * change in pool service replicas.
			 */
			rc = ds_notify_pool_svc_update(&svc->ps_uuid, new);
			if (rc != 0)
				D_DEBUG(DB_MD, DF_UUID": replica update notify "
					"failure: "DF_RC"\n",
					DP_UUID(svc->ps_uuid), DP_RC(rc));
		}

		d_rank_list_free(new);
	}

out_old:
	d_rank_list_free(old);
out_cur:
	d_rank_list_free(current);
out:
	return rc;
}

static int pool_find_all_targets_by_addr(struct pool_map *map,
					 struct pool_target_addr_list *list,
					 struct pool_target_id_list *tgt_list,
					 struct pool_target_addr_list *inval);

/*
 * Perform an update to the pool map of \a svc.
 *
 * \param[in]	svc		pool service
 * \param[in]	opc		update operation (e.g., POOL_EXCLUDE)
 * \param[in]	exclude_rank	for excluding ranks (rather than targets)
 * \param[in,out]
 *		tgts		target IDs (if empty, must specify tgt_addrs)
 * \param[in]	tgt_addrs	optional target addresses (ignored if \a tgts is
 *				nonempty; requires inval_tgt_addrs)
 * \param[out]	hint		optional leadership hint
 * \param[out]	p_updated	optional info on if pool map has been updated
 * \param[out]	map_version_p	pool map version
 * \param[out]	tgt_map_ver	pool map version for the last target change
 *				(instead of a node change, for example) made by
 *				this update, or 0 if none has been made (see
 *				ds_pool_map_tgts_update)
 * \param[out]	inval_tgt_addrs	optional invalid target addresses (ignored if
 *				\a tgts is nonempty; if specified, must be
 *				initialized to empty and freed by the caller)
 */
static int
pool_svc_update_map_internal(struct pool_svc *svc, unsigned int opc,
			     bool exclude_rank,
			     struct pool_target_id_list *tgts,
			     struct pool_target_addr_list *tgt_addrs,
			     struct rsvc_hint *hint, bool *p_updated,
			     uint32_t *map_version_p, uint32_t *tgt_map_ver,
			     struct pool_target_addr_list *inval_tgt_addrs)
{
	struct rdb_tx		tx;
	struct pool_map	       *map;
	uint32_t		map_version_before;
	uint32_t		map_version;
	struct pool_buf	       *map_buf;
	bool			updated = false;
	int			rc;

	D_DEBUG(DB_MD,
		DF_UUID": opc=%u exclude_rank=%d ntgts=%d ntgt_addrs=%d\n",
		DP_UUID(svc->ps_uuid), opc, exclude_rank, tgts->pti_number,
		tgt_addrs == NULL ? 0 : tgt_addrs->pta_number);

	rc = rdb_tx_begin(svc->ps_rsvc.s_db, svc->ps_rsvc.s_term, &tx);
	if (rc != 0)
		goto out;
	ABT_rwlock_wrlock(svc->ps_lock);

	/* Create a temporary pool map based on the last committed version. */
	rc = read_map(&tx, &svc->ps_root, &map);
	if (rc != 0)
		goto out_lock;

	/*
	 * If an empty target ID list is provided, convert from target
	 * addresses.
	 */
	if (tgts->pti_number == 0) {
		D_ASSERT(tgts->pti_ids == NULL);
		D_ASSERT(tgt_addrs != NULL);
		D_ASSERT(inval_tgt_addrs != NULL);
		rc = pool_find_all_targets_by_addr(map, tgt_addrs, tgts,
						   inval_tgt_addrs);
		if (rc != 0)
			goto out_map;
		if (inval_tgt_addrs->pta_number > 0) {
			/*
			 * If any invalid ranks/targets were specified here,
			 * abort the entire request. This will mean the
			 * operator needs to resubmit the request with
			 * corrected arguments, which will be easier without
			 * trying to figure out which arguments were accepted &
			 * started processing already.
			 */
			rc = -DER_NONEXIST;
			goto out_map;
		}
	}

	/*
	 * Attempt to modify the temporary pool map and save its versions
	 * before and after. If the version hasn't changed, we are done.
	 */
	map_version_before = pool_map_get_version(map);
	rc = ds_pool_map_tgts_update(map, tgts, opc, exclude_rank, tgt_map_ver,
				     true);
	if (rc != 0)
		D_GOTO(out_map, rc);
	map_version = pool_map_get_version(map);
	D_DEBUG(DB_MD, DF_UUID": version=%u->%u\n",
		DP_UUID(svc->ps_uuid), map_version_before, map_version);
	if (map_version == map_version_before)
		D_GOTO(out_map, rc = 0);

	/* Write the new pool map. */
	rc = pool_buf_extract(map, &map_buf);
	if (rc != 0)
		D_GOTO(out_map, rc);
	rc = write_map_buf(&tx, &svc->ps_root, map_buf, map_version);
	if (rc != 0)
		goto out_map_buf;

	rc = rdb_tx_commit(&tx);
	if (rc != 0) {
		D_DEBUG(DB_MD, DF_UUID": failed to commit: "DF_RC"\n",
			DP_UUID(svc->ps_uuid), DP_RC(rc));
		goto out_map_buf;
	}

	updated = true;

	/* Update svc->ps_pool to match the new pool map. */
	rc = ds_pool_tgt_map_update(svc->ps_pool, map_buf, map_version);
	if (rc != 0) {
		D_ERROR(DF_UUID": failed to update pool map cache: %d\n",
			DP_UUID(svc->ps_uuid), rc);
		/*
		 * We must resign to avoid handling future requests with a
		 * stale pool map cache.
		 */
		rdb_resign(svc->ps_rsvc.s_db, svc->ps_rsvc.s_term);
		rc = 0;
		goto out_map_buf;
	}

	ds_rsvc_request_map_dist(&svc->ps_rsvc);

	replace_failed_replicas(svc, map);

out_map_buf:
	pool_buf_free(map_buf);
out_map:
	pool_map_decref(map);
out_lock:
	if (map_version_p != NULL)
		*map_version_p = ds_pool_get_version(svc->ps_pool);
	ABT_rwlock_unlock(svc->ps_lock);
	rdb_tx_end(&tx);
out:
	if (hint != NULL)
		ds_rsvc_set_hint(&svc->ps_rsvc, hint);
	if (p_updated)
		*p_updated = updated;
	return rc;
}

static int
pool_find_all_targets_by_addr(struct pool_map *map,
			      struct pool_target_addr_list *list,
			      struct pool_target_id_list *tgt_list,
			      struct pool_target_addr_list *inval_list_out)
{
	int	i;
	int	rc = 0;

	for (i = 0; i < list->pta_number; i++) {
		struct pool_target *tgt;
		int tgt_nr;
		int j;
		int ret;

		tgt_nr = pool_map_find_target_by_rank_idx(map,
				list->pta_addrs[i].pta_rank,
				list->pta_addrs[i].pta_target, &tgt);
		if (tgt_nr <= 0) {
			/* Can not locate the target in pool map, let's
			 * add it to the output list
			 */
			D_DEBUG(DB_MD, "cannot find rank %u target %u\n",
				list->pta_addrs[i].pta_rank,
				list->pta_addrs[i].pta_target);
			ret = pool_target_addr_list_append(inval_list_out,
							   &list->pta_addrs[i]);
			if (ret) {
				rc = ret;
				break;
			}
		}

		for (j = 0; j < tgt_nr; j++) {
			struct pool_target_id tid;

			tid.pti_id = tgt[j].ta_comp.co_id;
			ret = pool_target_id_list_append(tgt_list, &tid);
			if (ret) {
				rc = ret;
				break;
			}
		}
	}
	return rc;
}

struct redist_open_hdls_arg {
	/**
	 * Pointer to pointer containing flattened array of output handles
	 * Note that these are variable size, so can't be indexed as an array
	 */
	struct pool_iv_conn **hdls;
	/** Pointer to the next write location within hdls */
	struct pool_iv_conn *next;
	/** Total current size of the hdls buffer, in bytes */
	size_t hdls_size;
	/** Total used space in hdls buffer, in bytes */
	size_t hdls_used;
};

/* See pool_svc_update_map_internal documentation. */
static int
pool_update_map_internal(uuid_t pool_uuid, unsigned int opc, bool exclude_rank,
			 struct pool_target_id_list *tgts,
			 struct pool_target_addr_list *tgt_addrs,
			 struct rsvc_hint *hint, bool *p_updated,
			 uint32_t *map_version_p, uint32_t *tgt_map_ver,
			 struct pool_target_addr_list *inval_tgt_addrs)
{
	struct pool_svc	       *svc;
	int			rc;

	rc = pool_svc_lookup_leader(pool_uuid, &svc, hint);
	if (rc != 0)
		return rc;

	rc = pool_svc_update_map_internal(svc, opc, exclude_rank, tgts,
					  tgt_addrs, hint, p_updated,
					  map_version_p, tgt_map_ver,
					  inval_tgt_addrs);

	pool_svc_put_leader(svc);
	return rc;
}

int
ds_pool_tgt_exclude_out(uuid_t pool_uuid, struct pool_target_id_list *list)
{
	return pool_update_map_internal(pool_uuid, POOL_EXCLUDE_OUT, false,
					list, NULL, NULL, NULL, NULL, NULL,
					NULL);
}

int
ds_pool_tgt_exclude(uuid_t pool_uuid, struct pool_target_id_list *list)
{
	return pool_update_map_internal(pool_uuid, POOL_EXCLUDE, false, list,
					NULL, NULL, NULL, NULL, NULL, NULL);
}

int
ds_pool_tgt_add_in(uuid_t pool_uuid, struct pool_target_id_list *list)
{
	return pool_update_map_internal(pool_uuid, POOL_ADD_IN, false, list,
					NULL, NULL, NULL, NULL, NULL, NULL);
}

/*
 * Perform a pool map update indicated by opc. If successful, the new pool map
 * version is reported via map_version. Upon -DER_NOTLEADER, a pool service
 * leader hint, if available, is reported via hint (if not NULL).
 */
static int
pool_svc_update_map(struct pool_svc *svc, crt_opcode_t opc, bool exclude_rank,
		    struct pool_target_addr_list *list,
		    struct pool_target_addr_list *inval_list_out,
		    uint32_t *map_version, struct rsvc_hint *hint)
{
	daos_rebuild_opc_t		op;
	struct pool_target_id_list	target_list = { 0 };
	daos_prop_t			prop = { 0 };
	uint32_t			tgt_map_ver = 0;
	struct daos_prop_entry		*entry;
	bool				updated;
	int				rc;
	char				*env;
	uint64_t			delay = 2;

	rc = pool_svc_update_map_internal(svc, opc, exclude_rank, &target_list,
					  list, hint, &updated, map_version,
					  &tgt_map_ver, inval_list_out);
	if (rc)
		D_GOTO(out, rc);

	if (!updated)
		D_GOTO(out, rc);

	switch (opc) {
	case POOL_EXCLUDE:
		op = RB_OP_FAIL;
		break;
	case POOL_DRAIN:
		op = RB_OP_DRAIN;
		break;
	case POOL_REINT:
		op = RB_OP_REINT;
		break;
	case POOL_EXTEND:
		op = RB_OP_EXTEND;
		break;
	default:
		D_GOTO(out, rc);
	}

	env = getenv(REBUILD_ENV);
	if ((env && !strcasecmp(env, REBUILD_ENV_DISABLED)) ||
	     daos_fail_check(DAOS_REBUILD_DISABLE)) {
		D_DEBUG(DB_TRACE, "Rebuild is disabled\n");
		D_GOTO(out, rc = 0);
	}

	rc = ds_pool_iv_prop_fetch(svc->ps_pool, &prop);
	if (rc)
		D_GOTO(out, rc);

	entry = daos_prop_entry_get(&prop, DAOS_PROP_PO_SELF_HEAL);
	D_ASSERT(entry != NULL);
	if (!(entry->dpe_val & DAOS_SELF_HEAL_AUTO_REBUILD)) {
		D_DEBUG(DB_MD, "self healing is disabled\n");
		D_GOTO(out, rc);
	}

	if (daos_fail_check(DAOS_REBUILD_DELAY))
		delay = 5;

	D_DEBUG(DB_MD, "map ver %u/%u\n", map_version ? *map_version : -1,
		tgt_map_ver);
	if (tgt_map_ver != 0) {
		rc = ds_rebuild_schedule(svc->ps_pool, tgt_map_ver, 0,
					 &target_list, op, delay);
		if (rc != 0) {
			D_ERROR("rebuild fails rc: "DF_RC"\n", DP_RC(rc));
			D_GOTO(out, rc);
		}
	}

out:
	daos_prop_fini(&prop);
	pool_target_id_list_free(&target_list);
	return rc;
}

/*
 * Currently can only add racks/top level domains. There's not currently
 * any way to specify fault domain at a better level
 */
static int
pool_extend_map(struct rdb_tx *tx, struct pool_svc *svc, uint32_t nnodes,
		d_rank_list_t *rank_list, uint32_t ndomains,
		uint32_t *domains, bool *updated_p,
		uint32_t *map_version_p, struct rsvc_hint *hint)
{
	struct pool_buf		*map_buf = NULL;
	struct pool_map		*map = NULL;
	uint32_t		map_version;
	bool			updated = false;
	int			ntargets;
	int			rc;

	ntargets = nnodes * dss_tgt_nr;

	/* Create a temporary pool map based on the last committed version. */
	rc = read_map(tx, &svc->ps_root, &map);
	if (rc != 0)
		return rc;

	map_version = pool_map_get_version(map) + 1;

	rc = gen_pool_buf(map, &map_buf, map_version, ndomains, nnodes, ntargets, domains,
			  rank_list, dss_tgt_nr);
	if (rc != 0)
		D_GOTO(out_map_buf, rc);

	/* Extend the current pool map */
	rc = pool_map_extend(map, map_version, map_buf);
	if (rc != 0)
		D_GOTO(out_map, rc);

	/* Write the new pool map. */
	rc = pool_buf_extract(map, &map_buf);
	if (rc != 0)
		D_GOTO(out_map, rc);

	rc = write_map_buf(tx, &svc->ps_root, map_buf, map_version);
	if (rc != 0)
		D_GOTO(out_map, rc);

	rc = rdb_tx_commit(tx);
	if (rc != 0) {
		D_DEBUG(DB_MD, DF_UUID": failed to commit: "DF_RC"\n",
			DP_UUID(svc->ps_uuid), DP_RC(rc));
		D_GOTO(out_map, rc);
	}

	updated = true;
	/* Update svc->ps_pool to match the new pool map. */
	rc = ds_pool_tgt_map_update(svc->ps_pool, map_buf, map_version);
	if (rc != 0) {
		/*
		* We must resign to avoid handling future requests with a
		* stale pool map cache.
		*/
		rdb_resign(svc->ps_rsvc.s_db, svc->ps_rsvc.s_term);
		rc = 0;
		goto out_map;
	}

	ds_rsvc_request_map_dist(&svc->ps_rsvc);

out_map:
	if (map_version_p != NULL) {
		if (map == NULL || rc != 0)
			*map_version_p = ds_pool_get_version(svc->ps_pool);
		else
			*map_version_p = pool_map_get_version(map);
	}

out_map_buf:
	if (map_buf != NULL)
		pool_buf_free(map_buf);
	if (updated_p)
		*updated_p = updated;
	if (map)
		pool_map_decref(map);

	return rc;
}

static int
pool_extend_internal(uuid_t pool_uuid, struct rsvc_hint *hint, uint32_t nnodes,
		     d_rank_list_t *rank_list, uint32_t ndomains, uint32_t *domains,
		     uint32_t *map_version_p)
{
	struct pool_svc		*svc;
	struct rdb_tx		tx;
	bool			updated = false;
	struct pool_target_id_list tgts = { 0 };
	int rc;

	rc = pool_svc_lookup_leader(pool_uuid, &svc, hint);
	if (rc != 0)
		return rc;

	rc = rdb_tx_begin(svc->ps_rsvc.s_db, svc->ps_rsvc.s_term, &tx);
	if (rc != 0)
		D_GOTO(out_svc, rc);
	ABT_rwlock_wrlock(svc->ps_lock);

	/*
	 * Extend the pool map directly - this is more complicated than other
	 * operations which are handled within pool_svc_update_map()
	 */
	rc = pool_extend_map(&tx, svc, nnodes, rank_list, ndomains, domains, &updated,
			     map_version_p, hint);

	if (!updated)
		D_GOTO(out_lock, rc);

	/* Get a list of all the targets being added */
	rc = pool_map_find_targets_on_ranks(svc->ps_pool->sp_map, rank_list,
					    &tgts);
	if (rc <= 0) {
		D_ERROR("failed to schedule extend rc: "DF_RC"\n", DP_RC(rc));
		D_GOTO(out_lock, rc);
	}

	/* Schedule an extension rebuild for those targets */
	rc = ds_rebuild_schedule(svc->ps_pool, *map_version_p, 0, &tgts,
				 RB_OP_EXTEND, 2);
	if (rc != 0) {
		D_ERROR("failed to schedule extend rc: "DF_RC"\n", DP_RC(rc));
		D_GOTO(out_lock, rc);
	}

out_lock:
	ABT_rwlock_unlock(svc->ps_lock);
	rdb_tx_end(&tx);

out_svc:
	pool_target_id_list_free(&tgts);
	if (hint != NULL)
		ds_rsvc_set_hint(&svc->ps_rsvc, hint);
	pool_svc_put_leader(svc);
	return rc;
}

void
ds_pool_extend_handler(crt_rpc_t *rpc)
{
	struct pool_extend_in	*in = crt_req_get(rpc);
	struct pool_extend_out	*out = crt_reply_get(rpc);
	uuid_t			pool_uuid;
	d_rank_list_t		rank_list;
	uint32_t		ndomains;
	uint32_t		*domains;
	int			rc;

	D_DEBUG(DB_MD, DF_UUID": processing rpc %p\n", DP_UUID(in->pei_op.pi_uuid), rpc);

	uuid_copy(pool_uuid, in->pei_op.pi_uuid);
	rank_list.rl_nr = in->pei_tgt_ranks->rl_nr;
	rank_list.rl_ranks = in->pei_tgt_ranks->rl_ranks;
	ndomains = in->pei_ndomains;
	domains = in->pei_domains.ca_arrays;

	rc = pool_extend_internal(pool_uuid, &out->peo_op.po_hint, rank_list.rl_nr, &rank_list,
				  ndomains, domains, &out->peo_op.po_map_version);

	out->peo_op.po_rc = rc;
	D_DEBUG(DB_MD, DF_UUID ": replying rpc: %p " DF_RC "\n", DP_UUID(in->pei_op.pi_uuid), rpc,
		DP_RC(rc));
	crt_reply_send(rpc);
}

static int
pool_discard(crt_context_t ctx, struct pool_svc *svc, struct pool_target_addr_list *list)
{
	struct pool_tgt_discard_in	*ptdi_in;
	struct pool_tgt_discard_out	*ptdi_out;
	crt_rpc_t			*rpc;
	d_rank_list_t			*rank_list = NULL;
	crt_opcode_t			opc;
	int				i;
	int				rc;

	rank_list = d_rank_list_alloc(list->pta_number);
	if (rank_list == NULL)
		D_GOTO(out, rc = -DER_NOMEM);

	rank_list->rl_nr = 0;
	/* remove the duplicate ranks from list, see reintegrate target case */
	for (i = 0; i < list->pta_number; i++) {
		if (daos_rank_in_rank_list(rank_list, list->pta_addrs[i].pta_rank))
			continue;

		rank_list->rl_ranks[rank_list->rl_nr++] = list->pta_addrs[i].pta_rank;
		D_DEBUG(DB_MD, DF_UUID": discard rank %u\n",
			DP_UUID(svc->ps_pool->sp_uuid), list->pta_addrs[i].pta_rank);
	}

	if (rank_list->rl_nr == 0) {
		D_DEBUG(DB_MD, DF_UUID" discard 0 rank.\n", DP_UUID(svc->ps_pool->sp_uuid));
		D_GOTO(out, rc = 0);
	}

	opc = DAOS_RPC_OPCODE(POOL_TGT_DISCARD, DAOS_POOL_MODULE, DAOS_POOL_VERSION);
	rc = crt_corpc_req_create(ctx, NULL, rank_list, opc, NULL,
				  NULL, CRT_RPC_FLAG_FILTER_INVERT,
				  crt_tree_topo(CRT_TREE_KNOMIAL, 32), &rpc);
	if (rc)
		D_GOTO(out, rc);

	ptdi_in = crt_req_get(rpc);
	ptdi_in->ptdi_addrs.ca_arrays = list->pta_addrs;
	ptdi_in->ptdi_addrs.ca_count = list->pta_number;
	uuid_copy(ptdi_in->ptdi_uuid, svc->ps_pool->sp_uuid);
	rc = dss_rpc_send(rpc);

	ptdi_out = crt_reply_get(rpc);
	D_ASSERT(ptdi_out != NULL);
	rc = ptdi_out->ptdo_rc;
	if (rc != 0)
		D_ERROR(DF_UUID": pool discard failed: rc: %d\n",
			DP_UUID(svc->ps_pool->sp_uuid), rc);

	crt_req_decref(rpc);

out:
	if (rank_list)
		d_rank_list_free(rank_list);
	return rc;
}

void
ds_pool_update_handler(crt_rpc_t *rpc)
{
	struct pool_tgt_update_in      *in = crt_req_get(rpc);
	struct pool_tgt_update_out     *out = crt_reply_get(rpc);
	struct pool_svc		       *svc;
	struct pool_target_addr_list	list = { 0 };
	struct pool_target_addr_list	inval_list_out = { 0 };
	int				rc;

	if (in->pti_addr_list.ca_arrays == NULL ||
	    in->pti_addr_list.ca_count == 0)
		D_GOTO(out, rc = -DER_INVAL);

	D_DEBUG(DB_MD, DF_UUID ": processing rpc: %p ntargets=%zu\n", DP_UUID(in->pti_op.pi_uuid),
		rpc, in->pti_addr_list.ca_count);

	rc = pool_svc_lookup_leader(in->pti_op.pi_uuid, &svc,
				    &out->pto_op.po_hint);
	if (rc != 0)
		goto out;

	list.pta_number = in->pti_addr_list.ca_count;
	list.pta_addrs = in->pti_addr_list.ca_arrays;

	if (opc_get(rpc->cr_opc) == POOL_REINT) {
		rc = pool_discard(rpc->cr_ctx, svc, &list);
		if (rc)
			goto out_svc;
	}

	rc = pool_svc_update_map(svc, opc_get(rpc->cr_opc),
				 false /* exclude_rank */, &list,
				 &inval_list_out, &out->pto_op.po_map_version,
				 &out->pto_op.po_hint);
	if (rc != 0)
		goto out_svc;

	out->pto_addr_list.ca_arrays = inval_list_out.pta_addrs;
	out->pto_addr_list.ca_count = inval_list_out.pta_number;

out_svc:
	pool_svc_put_leader(svc);
out:
	out->pto_op.po_rc = rc;
	D_DEBUG(DB_MD, DF_UUID ": replying rpc: %p " DF_RC "\n", DP_UUID(in->pti_op.pi_uuid), rpc,
		DP_RC(rc));
	crt_reply_send(rpc);
	pool_target_addr_list_free(&inval_list_out);
}

static int
pool_svc_exclude_rank(struct pool_svc *svc, d_rank_t rank)
{
	struct pool_target_addr_list	list;
	struct pool_target_addr_list	inval_list_out = { 0 };
	struct pool_target_addr		tgt_rank;
	uint32_t			map_version = 0;
	int				rc;

	tgt_rank.pta_rank = rank;
	tgt_rank.pta_target = -1;
	list.pta_number = 1;
	list.pta_addrs = &tgt_rank;

	rc = pool_svc_update_map(svc, POOL_EXCLUDE, true /* exclude_rank */,
				 &list, &inval_list_out, &map_version,
				 NULL /* hint */);

	D_DEBUG(DB_MD, "Exclude pool "DF_UUID"/%u rank %u: rc %d\n",
		DP_UUID(svc->ps_uuid), map_version, rank, rc);

	pool_target_addr_list_free(&inval_list_out);

	return rc;
}

struct evict_iter_arg {
	uuid_t *eia_hdl_uuids;
	size_t	eia_hdl_uuids_size;
	int	eia_n_hdl_uuids;
	char	*eia_machine;
	struct pool_svc *eia_pool_svc;
};

static int
evict_iter_cb(daos_handle_t ih, d_iov_t *key, d_iov_t *val, void *varg)
{
	struct evict_iter_arg  *arg = varg;

	D_ASSERT(arg->eia_hdl_uuids != NULL);
	D_ASSERT(arg->eia_hdl_uuids_size > sizeof(uuid_t));

	if (key->iov_len != sizeof(uuid_t)) {
		D_ERROR("invalid key size: "DF_U64"\n", key->iov_len);
		return -DER_IO;
	}
	if (val->iov_len != sizeof(struct pool_hdl)) {
		/* old/2.0 pool handle format ? */
		if (val->iov_len == sizeof(((struct pool_hdl *)0)->ph_flags) +
		    sizeof(((struct pool_hdl *)0)->ph_sec_capas) &&
		    arg->eia_pool_svc->ps_global_version < 1) {
			D_DEBUG(DB_MD, "2.0 pool handle format detected\n");
			/* if looking for a specific machine, do not select this handle */
			if (arg->eia_machine)
				return 0;
		} else {
			D_ERROR("invalid value size: "DF_U64"\n", val->iov_len);
			return -DER_IO;
		}
	}

	/* If we specified a machine name as a filter check before we do the realloc */
	if (arg->eia_machine) {
		struct pool_hdl	*hdl = val->iov_buf;

		if (strncmp(arg->eia_machine, hdl->ph_machine, sizeof(hdl->ph_machine)) != 0) {
			return 0;
		}
	}

	/*
	 * Make sure arg->eia_hdl_uuids[arg->eia_hdl_uuids_size] have enough
	 * space for this handle.
	 */
	if (sizeof(uuid_t) * (arg->eia_n_hdl_uuids + 1) >
	    arg->eia_hdl_uuids_size) {
		uuid_t *hdl_uuids_tmp;
		size_t	hdl_uuids_size_tmp;

		hdl_uuids_size_tmp = arg->eia_hdl_uuids_size * 2;
		D_ALLOC(hdl_uuids_tmp, hdl_uuids_size_tmp);
		if (hdl_uuids_tmp == NULL)
			return -DER_NOMEM;
		memcpy(hdl_uuids_tmp, arg->eia_hdl_uuids,
		       arg->eia_hdl_uuids_size);
		D_FREE(arg->eia_hdl_uuids);
		arg->eia_hdl_uuids = hdl_uuids_tmp;
		arg->eia_hdl_uuids_size = hdl_uuids_size_tmp;
	}

	uuid_copy(arg->eia_hdl_uuids[arg->eia_n_hdl_uuids], key->iov_buf);
	arg->eia_n_hdl_uuids++;
	return 0;
}

/*
 * Callers are responsible for freeing *hdl_uuids if this function returns zero.
 */
static int
find_hdls_to_evict(struct rdb_tx *tx, struct pool_svc *svc, uuid_t **hdl_uuids,
		   size_t *hdl_uuids_size, int *n_hdl_uuids, char *machine)
{
	struct evict_iter_arg	arg = {0};
	int			rc;

	arg.eia_hdl_uuids_size = sizeof(uuid_t) * 4;
	D_ALLOC(arg.eia_hdl_uuids, arg.eia_hdl_uuids_size);
	if (arg.eia_hdl_uuids == NULL)
		return -DER_NOMEM;
	arg.eia_n_hdl_uuids = 0;
	if (machine)
		arg.eia_machine = machine;
	arg.eia_pool_svc = svc;

	rc = rdb_tx_iterate(tx, &svc->ps_handles, false /* backward */,
			    evict_iter_cb, &arg);
	if (rc != 0) {
		D_FREE(arg.eia_hdl_uuids);
		return rc;
	}

	*hdl_uuids = arg.eia_hdl_uuids;
	*hdl_uuids_size = arg.eia_hdl_uuids_size;
	*n_hdl_uuids = arg.eia_n_hdl_uuids;
	return 0;
}

/*
 * Callers are responsible for freeing *hdl_uuids if this function returns zero.
 */
static int
validate_hdls_to_evict(struct rdb_tx *tx, struct pool_svc *svc,
		       uuid_t **hdl_uuids, int *n_hdl_uuids, uuid_t *hdl_list,
		       int n_hdl_list) {
	uuid_t		*valid_list;
	int		n_valid_list = 0;
	int		i;
	int		rc = 0;
	d_iov_t		key;
	d_iov_t		value;
	struct pool_hdl	hdl = {0};

	if (hdl_list == NULL || n_hdl_list == 0) {
		return -DER_INVAL;
	}

	/* Assume the entire list is valid */
	D_ALLOC(valid_list, sizeof(uuid_t) * n_hdl_list);
	if (valid_list == NULL)
		return -DER_NOMEM;

	for (i = 0; i < n_hdl_list; i++) {
		d_iov_set(&key, hdl_list[i], sizeof(uuid_t));
		d_iov_set(&value, &hdl, pool_hdl_size(svc));
		rc = rdb_tx_lookup(tx, &svc->ps_handles, &key, &value);

		if (rc == 0) {
			uuid_copy(valid_list[n_valid_list], hdl_list[i]);
			n_valid_list++;
		} else if (rc == -DER_NONEXIST) {
			D_DEBUG(DB_MD, "Skipping invalid handle" DF_UUID "\n",
				DP_UUID(hdl_list[i]));
			/* Reset RC in case we're the last entry */
			rc = 0;
			continue;
		} else {
			D_FREE(valid_list);
			D_GOTO(out, rc);
		}
	}

	*hdl_uuids = valid_list;
	*n_hdl_uuids = n_valid_list;

out:
	return rc;
}

void
ds_pool_evict_handler(crt_rpc_t *rpc)
{
	struct pool_evict_in   *in = crt_req_get(rpc);
	struct pool_evict_out  *out = crt_reply_get(rpc);
	struct pool_svc	       *svc;
	struct rdb_tx		tx;
	uuid_t		       *hdl_uuids = NULL;
	size_t			hdl_uuids_size;
	int			n_hdl_uuids = 0;
	int			rc;

	D_DEBUG(DB_MD, DF_UUID": processing rpc %p\n",
		DP_UUID(in->pvi_op.pi_uuid), rpc);

	rc = pool_svc_lookup_leader(in->pvi_op.pi_uuid, &svc,
				    &out->pvo_op.po_hint);
	if (rc != 0)
		D_GOTO(out, rc);

	rc = rdb_tx_begin(svc->ps_rsvc.s_db, svc->ps_rsvc.s_term, &tx);
	if (rc != 0)
		D_GOTO(out_svc, rc);

	ABT_rwlock_wrlock(svc->ps_lock);

	/*
	 * If a subset of handles is specified use them instead of iterating
	 * through all handles for the pool uuid
	 */
	if (in->pvi_hdls.ca_arrays) {
		rc = validate_hdls_to_evict(&tx, svc, &hdl_uuids, &n_hdl_uuids,
					    in->pvi_hdls.ca_arrays,
					    in->pvi_hdls.ca_count);
	} else {
		rc = find_hdls_to_evict(&tx, svc, &hdl_uuids, &hdl_uuids_size,
					&n_hdl_uuids, in->pvi_machine);
	}

	D_DEBUG(DB_MD, "number of handles found was: %d\n", n_hdl_uuids);

	if (rc != 0)
		D_GOTO(out_lock, rc);

	if (n_hdl_uuids > 0) {
		/* If pool destroy but not forcibly, error: the pool is busy */

		if (in->pvi_pool_destroy && !in->pvi_pool_destroy_force) {
			D_DEBUG(DB_MD, DF_UUID": busy, %u open handles\n",
				DP_UUID(in->pvi_op.pi_uuid), n_hdl_uuids);
			D_GOTO(out_free, rc = -DER_BUSY);
		} else {
			/* Pool evict, or pool destroy with force=true */
			rc = pool_disconnect_hdls(&tx, svc, hdl_uuids,
						  n_hdl_uuids, rpc->cr_ctx);
			if (rc != 0) {
				D_GOTO(out_free, rc);
			} else {
				struct pool_metrics *metrics;

				/** update metric */
				metrics = svc->ps_pool->sp_metrics[DAOS_POOL_MODULE];
				d_tm_inc_counter(metrics->evict_total, n_hdl_uuids);
			}
		}
	}

	/* If pool destroy and not error case, disable new connections */
	if (in->pvi_pool_destroy) {
		uint32_t	connectable = 0;
		d_iov_t		value;

		d_iov_set(&value, &connectable, sizeof(connectable));
		rc = rdb_tx_update(&tx, &svc->ps_root,
				   &ds_pool_prop_connectable, &value);
		if (rc != 0)
			D_GOTO(out_free, rc);

		ds_pool_iv_srv_hdl_invalidate(svc->ps_pool);
		ds_iv_ns_leader_stop(svc->ps_pool->sp_iv_ns);
		D_DEBUG(DB_MD, DF_UUID": pool destroy/evict: mark pool for "
			"no new connections\n", DP_UUID(in->pvi_op.pi_uuid));
	}

	rc = rdb_tx_commit(&tx);
	/* No need to set out->pvo_op.po_map_version. */
out_free:
	D_FREE(hdl_uuids);
out_lock:
	ABT_rwlock_unlock(svc->ps_lock);
	rdb_tx_end(&tx);
out_svc:
	ds_rsvc_set_hint(&svc->ps_rsvc, &out->pvo_op.po_hint);
	pool_svc_put_leader(svc);
out:
	out->pvo_op.po_rc = rc;
	out->pvo_n_hdls_evicted = n_hdl_uuids;
	D_DEBUG(DB_MD, DF_UUID ": replying rpc: %p " DF_RC "\n", DP_UUID(in->pvi_op.pi_uuid), rpc,
		DP_RC(rc));
	crt_reply_send(rpc);
}

/**
 * Send a CaRT message to the pool svc to test and
 * (if applicable based on destroy and force option) evict all open handles
 * on a pool.
 *
 * \param[in]	pool_uuid	UUID of the pool
 * \param[in]	ranks		Pool service replicas
 * \param[in]	handles		List of handles to selectively evict
 * \param[in]	n_handles	Number of items in handles
 * \param[in]	destroy		If true the evict request is a destroy request
 * \param[in]	force		If true and destroy is true request all handles
 *				be forcibly evicted
 * \param[in]   machine		Hostname to use as filter for evicting handles
 * \param[out]	count		Number of handles evicted
 *
 * \return	0		Success
 *		-DER_BUSY	Open pool handles exist and no force requested
 *
 */
int
ds_pool_svc_check_evict(uuid_t pool_uuid, d_rank_list_t *ranks,
			uuid_t *handles, size_t n_handles,
			uint32_t destroy, uint32_t force,
			char *machine, uint32_t *count)
{
	int			 rc;
	struct rsvc_client	 client;
	crt_endpoint_t		 ep;
	struct dss_module_info	*info = dss_get_module_info();
	crt_rpc_t		*rpc;
	struct pool_evict_in	*in;
	struct pool_evict_out	*out;

	D_DEBUG(DB_MGMT,
		DF_UUID": Destroy pool (force: %d), inspect/evict handles\n",
		DP_UUID(pool_uuid), force);

	rc = rsvc_client_init(&client, ranks);
	if (rc != 0)
		D_GOTO(out, rc);

rechoose:
	ep.ep_grp = NULL; /* primary group */
	rc = rsvc_client_choose(&client, &ep);
	if (rc != 0) {
		D_ERROR(DF_UUID": cannot find pool service: "DF_RC"\n",
			DP_UUID(pool_uuid), DP_RC(rc));
		goto out_client;
	}

	rc = pool_req_create(info->dmi_ctx, &ep, POOL_EVICT, &rpc);
	if (rc != 0) {
		D_ERROR(DF_UUID": failed to create pool evict rpc: %d\n",
			DP_UUID(pool_uuid), rc);
		D_GOTO(out_client, rc);
	}

	in = crt_req_get(rpc);
	uuid_copy(in->pvi_op.pi_uuid, pool_uuid);
	uuid_clear(in->pvi_op.pi_hdl);
	in->pvi_hdls.ca_arrays = handles;
	in->pvi_hdls.ca_count = n_handles;
	in->pvi_machine = machine;

	/* Pool destroy (force=false): assert no open handles / do not evict.
	 * Pool destroy (force=true): evict any/all open handles on the pool.
	 */
	in->pvi_pool_destroy = destroy;
	in->pvi_pool_destroy_force = force;

	rc = dss_rpc_send(rpc);
	out = crt_reply_get(rpc);
	D_ASSERT(out != NULL);

	rc = pool_rsvc_client_complete_rpc(&client, &ep, rc, &out->pvo_op);
	if (rc == RSVC_CLIENT_RECHOOSE) {
		crt_req_decref(rpc);
		dss_sleep(RECHOOSE_SLEEP_MS);
		D_GOTO(rechoose, rc);
	}

	rc = out->pvo_op.po_rc;
	if (rc != 0)
		D_ERROR(DF_UUID": pool destroy failed to evict handles, "
			"rc: %d\n", DP_UUID(pool_uuid), rc);
	if (count)
		*count = out->pvo_n_hdls_evicted;

	crt_req_decref(rpc);
out_client:
	rsvc_client_fini(&client);
out:
	return rc;
}

static int
ranks_get_bulk_create(crt_context_t ctx, crt_bulk_t *bulk,
		      d_rank_t *buf, daos_size_t nranks)
{
	d_iov_t		iov;
	d_sg_list_t	sgl;

	d_iov_set(&iov, buf, nranks * sizeof(d_rank_t));
	sgl.sg_nr = 1;
	sgl.sg_nr_out = 0;
	sgl.sg_iovs = &iov;

	return crt_bulk_create(ctx, &sgl, CRT_BULK_RW, bulk);
}

static void
ranks_get_bulk_destroy(crt_bulk_t bulk)
{
	if (bulk != CRT_BULK_NULL)
		crt_bulk_free(bulk);
}

/*
 * Transfer list of pool ranks to "remote_bulk". If the remote bulk buffer
 * is too small, then return -DER_TRUNC. RPC response will contain the number
 * of ranks in the pool that the client can use to resize its buffer
 * for another RPC request.
 */
static int
transfer_ranks_buf(d_rank_t *ranks_buf, size_t nranks,
		   struct pool_svc *svc, crt_rpc_t *rpc, crt_bulk_t remote_bulk)
{
	size_t				 ranks_buf_size;
	daos_size_t			 remote_bulk_size;
	d_iov_t				 ranks_iov;
	d_sg_list_t			 ranks_sgl;
	crt_bulk_t			 bulk = CRT_BULK_NULL;
	struct crt_bulk_desc		 bulk_desc;
	crt_bulk_opid_t			 bulk_opid;
	ABT_eventual			 eventual;
	int				*status;
	int				 rc;

	D_ASSERT(nranks > 0);
	ranks_buf_size = nranks * sizeof(d_rank_t);

	/* Check if the client bulk buffer is large enough. */
	rc = crt_bulk_get_len(remote_bulk, &remote_bulk_size);
	if (rc != 0)
		D_GOTO(out, rc);
	if (remote_bulk_size < ranks_buf_size) {
		D_ERROR(DF_UUID ": remote ranks buffer(" DF_U64 ")"
			" < required (%lu)\n", DP_UUID(svc->ps_uuid),
			remote_bulk_size, ranks_buf_size);
		D_GOTO(out, rc = -DER_TRUNC);
	}

	d_iov_set(&ranks_iov, ranks_buf, ranks_buf_size);
	ranks_sgl.sg_nr = 1;
	ranks_sgl.sg_nr_out = 0;
	ranks_sgl.sg_iovs = &ranks_iov;

	rc = crt_bulk_create(rpc->cr_ctx, &ranks_sgl, CRT_BULK_RO, &bulk);
	if (rc != 0)
		D_GOTO(out, rc);

	/* Prepare for crt_bulk_transfer(). */
	bulk_desc.bd_rpc = rpc;
	bulk_desc.bd_bulk_op = CRT_BULK_PUT;
	bulk_desc.bd_remote_hdl = remote_bulk;
	bulk_desc.bd_remote_off = 0;
	bulk_desc.bd_local_hdl = bulk;
	bulk_desc.bd_local_off = 0;
	bulk_desc.bd_len = ranks_iov.iov_len;

	rc = ABT_eventual_create(sizeof(*status), &eventual);
	if (rc != ABT_SUCCESS)
		D_GOTO(out_bulk, rc = dss_abterr2der(rc));

	rc = crt_bulk_transfer(&bulk_desc, bulk_cb, &eventual, &bulk_opid);
	if (rc != 0)
		D_GOTO(out_eventual, rc);

	rc = ABT_eventual_wait(eventual, (void **)&status);
	if (rc != ABT_SUCCESS)
		D_GOTO(out_eventual, rc = dss_abterr2der(rc));

	if (*status != 0)
		D_GOTO(out_eventual, rc = *status);

out_eventual:
	ABT_eventual_free(&eventual);
out_bulk:
	if (bulk != CRT_BULK_NULL)
		crt_bulk_free(bulk);
out:
	return rc;
}

/**
 * Send CaRT RPC to pool svc to get list of storage server ranks.
 *
 * \param[in]	uuid		UUID of the pool
 * \param[in]	svc_ranks	Pool service replicas
 * \param[out]	ranks		Storage server ranks (allocated, caller-freed)
 *
 * return	0		Success
 *
 */
int
ds_pool_svc_ranks_get(uuid_t uuid, d_rank_list_t *svc_ranks,
		      d_rank_list_t **ranks)
{
	int				 rc;
	struct rsvc_client		 client;
	crt_endpoint_t			 ep;
	struct dss_module_info		*info = dss_get_module_info();
	crt_rpc_t			*rpc;
	struct pool_ranks_get_in	*in;
	struct pool_ranks_get_out	*out;
	uint32_t			 resp_nranks = 2048;
	d_rank_list_t			*out_ranks = NULL;

	D_DEBUG(DB_MGMT, DF_UUID ": Getting storage ranks\n", DP_UUID(uuid));

	rc = rsvc_client_init(&client, svc_ranks);
	if (rc != 0)
		D_GOTO(out, rc);

rechoose:
	ep.ep_grp = NULL; /* primary group */
	rc = rsvc_client_choose(&client, &ep);
	if (rc != 0) {
		D_ERROR(DF_UUID ": cannot find pool service: " DF_RC "\n",
			DP_UUID(uuid), DP_RC(rc));
		goto out_client;
	}

realloc_resp:
	rc = pool_req_create(info->dmi_ctx, &ep, POOL_RANKS_GET, &rpc);
	if (rc != 0) {
		D_ERROR(DF_UUID ": failed to create POOL_RANKS_GET rpc, "
			DF_RC "\n", DP_UUID(uuid), DP_RC(rc));
		D_GOTO(out_client, rc);
	}

	/* Allocate response buffer */
	out_ranks = d_rank_list_alloc(resp_nranks);
	if (out_ranks == NULL)
		D_GOTO(out_rpc, rc = -DER_NOMEM);

	in = crt_req_get(rpc);
	uuid_copy(in->prgi_op.pi_uuid, uuid);
	uuid_clear(in->prgi_op.pi_hdl);
	in->prgi_nranks = resp_nranks;
	rc = ranks_get_bulk_create(info->dmi_ctx, &in->prgi_ranks_bulk,
				   out_ranks->rl_ranks, in->prgi_nranks);
	if (rc != 0)
		D_GOTO(out_resp_buf, rc);

	D_DEBUG(DB_MD, DF_UUID ": send POOL_RANKS_GET to PS rank %u, "
		"reply capacity %u\n", DP_UUID(uuid), ep.ep_rank, resp_nranks);

	rc = dss_rpc_send(rpc);
	out = crt_reply_get(rpc);
	D_ASSERT(out != NULL);

	rc = pool_rsvc_client_complete_rpc(&client, &ep, rc, &out->prgo_op);
	if (rc == RSVC_CLIENT_RECHOOSE) {
		/* To simplify logic, destroy bulk hdl and buffer each time */
		ranks_get_bulk_destroy(in->prgi_ranks_bulk);
		d_rank_list_free(out_ranks);
		crt_req_decref(rpc);
		dss_sleep(RECHOOSE_SLEEP_MS);
		D_GOTO(rechoose, rc);
	}

	rc = out->prgo_op.po_rc;
	if (rc == -DER_TRUNC) {
		/* out_ranks too small - realloc with server-provided nranks */
		resp_nranks = out->prgo_nranks;
		ranks_get_bulk_destroy(in->prgi_ranks_bulk);
		d_rank_list_free(out_ranks);
		crt_req_decref(rpc);
		D_GOTO(realloc_resp, rc);
	} else if (rc != 0) {
		D_ERROR(DF_UUID ": failed to get ranks, " DF_RC "\n",
			DP_UUID(uuid), DP_RC(rc));
	} else {
		out_ranks->rl_nr = out->prgo_nranks;
		*ranks = out_ranks;
	}

	ranks_get_bulk_destroy(in->prgi_ranks_bulk);
out_resp_buf:
	if (rc != 0)
		d_rank_list_free(out_ranks);
out_rpc:
	crt_req_decref(rpc);
out_client:
	rsvc_client_fini(&client);
out:
	return rc;
}

/* CaRT RPC handler run in PS leader to return pool storage ranks
 */
void
ds_pool_ranks_get_handler(crt_rpc_t *rpc)
{
	struct pool_ranks_get_in	*in = crt_req_get(rpc);
	struct pool_ranks_get_out	*out = crt_reply_get(rpc);
	uint32_t			 nranks = 0;
	d_rank_list_t			out_ranks = {0};
	struct pool_svc			*svc;
	int				 rc;

	D_DEBUG(DB_MD, DF_UUID ": processing rpc: %p\n", DP_UUID(in->prgi_op.pi_uuid), rpc);

	rc = pool_svc_lookup_leader(in->prgi_op.pi_uuid, &svc,
				    &out->prgo_op.po_hint);
	if (rc != 0)
		D_GOTO(out, rc);

	/* This is a server to server RPC only */
	if (daos_rpc_from_client(rpc))
		D_GOTO(out, rc = -DER_INVAL);

	/* Get available ranks */
	rc = ds_pool_get_ranks(in->prgi_op.pi_uuid,
			       PO_COMP_ST_UP | PO_COMP_ST_UPIN | PO_COMP_ST_DRAIN | PO_COMP_ST_NEW,
			       &out_ranks);
	if (rc != 0) {
		D_ERROR(DF_UUID ": get ranks failed, " DF_RC "\n",
			DP_UUID(in->prgi_op.pi_uuid), DP_RC(rc));
		D_GOTO(out_svc, rc);
	} else if ((in->prgi_nranks > 0) &&
		   (out_ranks.rl_nr > in->prgi_nranks)) {
		D_DEBUG(DB_MD, DF_UUID ": %u ranks (more than client: %u)\n",
			DP_UUID(in->prgi_op.pi_uuid), out_ranks.rl_nr,
			in->prgi_nranks);
		D_GOTO(out_free, rc = -DER_TRUNC);
	} else {
		D_DEBUG(DB_MD, DF_UUID ": %u ranks\n",
			DP_UUID(in->prgi_op.pi_uuid), out_ranks.rl_nr);
		if ((out_ranks.rl_nr > 0) && (in->prgi_nranks > 0) &&
		    (in->prgi_ranks_bulk != CRT_BULK_NULL))
			rc = transfer_ranks_buf(out_ranks.rl_ranks,
						out_ranks.rl_nr, svc, rpc,
						in->prgi_ranks_bulk);
	}

out_free:
	nranks = out_ranks.rl_nr;
	map_ranks_fini(&out_ranks);

out_svc:
	ds_rsvc_set_hint(&svc->ps_rsvc, &out->prgo_op.po_hint);
	pool_svc_put_leader(svc);
out:
	out->prgo_op.po_rc = rc;
	out->prgo_nranks = nranks;
	D_DEBUG(DB_MD, DF_UUID ": replying rpc: %p " DF_RC "\n", DP_UUID(in->prgi_op.pi_uuid), rpc,
		DP_RC(rc));
	crt_reply_send(rpc);
}

/* This RPC could be implemented by ds_rsvc. */
void
ds_pool_svc_stop_handler(crt_rpc_t *rpc)
{
	struct pool_svc_stop_in	       *in = crt_req_get(rpc);
	struct pool_svc_stop_out       *out = crt_reply_get(rpc);
	d_iov_t				id;
	int				rc;

	D_DEBUG(DB_MD, DF_UUID": processing rpc %p\n",
		DP_UUID(in->psi_op.pi_uuid), rpc);

	d_iov_set(&id, in->psi_op.pi_uuid, sizeof(uuid_t));
	rc = ds_rsvc_stop_leader(DS_RSVC_CLASS_POOL, &id, &out->pso_op.po_hint);

	out->pso_op.po_rc = rc;
	D_DEBUG(DB_MD, DF_UUID ": replying rpc: %p " DF_RC "\n", DP_UUID(in->psi_op.pi_uuid), rpc,
		DP_RC(rc));
	crt_reply_send(rpc);
}

/**
 * Get a copy of the latest pool map buffer. Callers are responsible for
 * freeing iov->iov_buf with D_FREE.
 */
int
ds_pool_map_buf_get(uuid_t uuid, d_iov_t *iov, uint32_t *map_version)
{
	struct pool_svc	*svc;
	struct rdb_tx	tx;
	struct pool_buf	*map_buf;
	int		rc;

	rc = pool_svc_lookup_leader(uuid, &svc, NULL /* hint */);
	if (rc != 0)
		D_GOTO(out, rc);

	rc = rdb_tx_begin(svc->ps_rsvc.s_db, svc->ps_rsvc.s_term, &tx);
	if (rc != 0)
		D_GOTO(out_svc, rc);

	ABT_rwlock_rdlock(svc->ps_lock);
	rc = read_map_buf(&tx, &svc->ps_root, &map_buf, map_version);
	if (rc != 0) {
		D_ERROR(DF_UUID": failed to read pool map: "DF_RC"\n",
			DP_UUID(svc->ps_uuid), DP_RC(rc));
		D_GOTO(out_lock, rc);
	}
	D_ASSERT(map_buf != NULL);
	iov->iov_buf = map_buf;
	iov->iov_len = pool_buf_size(map_buf->pb_nr);
	iov->iov_buf_len = pool_buf_size(map_buf->pb_nr);
out_lock:
	ABT_rwlock_unlock(svc->ps_lock);
	rdb_tx_end(&tx);
out_svc:
	pool_svc_put_leader(svc);
out:
	return rc;
}

void
ds_pool_iv_ns_update(struct ds_pool *pool, unsigned int master_rank)
{
	ds_iv_ns_update(pool->sp_iv_ns, master_rank);
}

int
ds_pool_svc_term_get(uuid_t uuid, uint64_t *term)
{
	struct pool_svc	*svc;
	int		rc;

	rc = pool_svc_lookup_leader(uuid, &svc, NULL /* hint */);
	if (rc != 0)
		return rc;

	*term = svc->ps_rsvc.s_term;

	pool_svc_put_leader(svc);
	return 0;
}

void
ds_pool_attr_set_handler(crt_rpc_t *rpc)
{
	struct pool_attr_set_in  *in = crt_req_get(rpc);
	struct pool_op_out	 *out = crt_reply_get(rpc);
	struct pool_svc		 *svc;
	struct rdb_tx		  tx;
	int			  rc;

	D_DEBUG(DB_MD, DF_UUID ": processing rpc: %p hdl=" DF_UUID "\n",
		DP_UUID(in->pasi_op.pi_uuid), rpc, DP_UUID(in->pasi_op.pi_hdl));

	rc = pool_svc_lookup_leader(in->pasi_op.pi_uuid, &svc, &out->po_hint);
	if (rc != 0)
		goto out;

	rc = rdb_tx_begin(svc->ps_rsvc.s_db, svc->ps_rsvc.s_term, &tx);
	if (rc != 0)
		goto out_svc;

	ABT_rwlock_wrlock(svc->ps_lock);
	rc = ds_rsvc_set_attr(&svc->ps_rsvc, &tx, &svc->ps_user,
			      in->pasi_bulk, rpc, in->pasi_count);
	if (rc != 0)
		goto out_lock;

	rc = rdb_tx_commit(&tx);

out_lock:
	ABT_rwlock_unlock(svc->ps_lock);
	rdb_tx_end(&tx);
out_svc:
	ds_rsvc_set_hint(&svc->ps_rsvc, &out->po_hint);
	pool_svc_put_leader(svc);
out:
	out->po_rc = rc;
	D_DEBUG(DB_MD, DF_UUID ": replying rpc: %p " DF_RC "\n", DP_UUID(in->pasi_op.pi_uuid), rpc,
		DP_RC(rc));
	crt_reply_send(rpc);
}

void
ds_pool_attr_del_handler(crt_rpc_t *rpc)
{
	struct pool_attr_del_in  *in = crt_req_get(rpc);
	struct pool_op_out	 *out = crt_reply_get(rpc);
	struct pool_svc		 *svc;
	struct rdb_tx		  tx;
	int			  rc;

	D_DEBUG(DB_MD, DF_UUID ": processing rpc: %p hdl=" DF_UUID "\n",
		DP_UUID(in->padi_op.pi_uuid), rpc, DP_UUID(in->padi_op.pi_hdl));

	rc = pool_svc_lookup_leader(in->padi_op.pi_uuid, &svc, &out->po_hint);
	if (rc != 0)
		goto out;

	rc = rdb_tx_begin(svc->ps_rsvc.s_db, svc->ps_rsvc.s_term, &tx);
	if (rc != 0)
		goto out_svc;

	ABT_rwlock_wrlock(svc->ps_lock);
	rc = ds_rsvc_del_attr(&svc->ps_rsvc, &tx, &svc->ps_user,
			      in->padi_bulk, rpc, in->padi_count);
	if (rc != 0)
		goto out_lock;

	rc = rdb_tx_commit(&tx);

out_lock:
	ABT_rwlock_unlock(svc->ps_lock);
	rdb_tx_end(&tx);
out_svc:
	ds_rsvc_set_hint(&svc->ps_rsvc, &out->po_hint);
	pool_svc_put_leader(svc);
out:
	out->po_rc = rc;
	D_DEBUG(DB_MD, DF_UUID ": replying rpc: %p " DF_RC "\n", DP_UUID(in->padi_op.pi_uuid), rpc,
		DP_RC(rc));
	crt_reply_send(rpc);
}

void
ds_pool_attr_get_handler(crt_rpc_t *rpc)
{
	struct pool_attr_get_in  *in = crt_req_get(rpc);
	struct pool_op_out	 *out = crt_reply_get(rpc);
	struct pool_svc		 *svc;
	struct rdb_tx		  tx;
	int			  rc;

	D_DEBUG(DB_MD, DF_UUID ": processing rpc: %p hdl=" DF_UUID "\n",
		DP_UUID(in->pagi_op.pi_uuid), rpc, DP_UUID(in->pagi_op.pi_hdl));

	rc = pool_svc_lookup_leader(in->pagi_op.pi_uuid, &svc, &out->po_hint);
	if (rc != 0)
		goto out;

	rc = rdb_tx_begin(svc->ps_rsvc.s_db, svc->ps_rsvc.s_term, &tx);
	if (rc != 0)
		goto out_svc;

	ABT_rwlock_rdlock(svc->ps_lock);
	rc = ds_rsvc_get_attr(&svc->ps_rsvc, &tx, &svc->ps_user, in->pagi_bulk,
			      rpc, in->pagi_count, in->pagi_key_length);
	ABT_rwlock_unlock(svc->ps_lock);
	rdb_tx_end(&tx);
out_svc:
	ds_rsvc_set_hint(&svc->ps_rsvc, &out->po_hint);
	pool_svc_put_leader(svc);
out:
	out->po_rc = rc;
	D_DEBUG(DB_MD, DF_UUID ": replying rpc: %p " DF_RC "\n", DP_UUID(in->pagi_op.pi_uuid), rpc,
		DP_RC(rc));
	crt_reply_send(rpc);
}

void
ds_pool_attr_list_handler(crt_rpc_t *rpc)
{
	struct pool_attr_list_in	*in	    = crt_req_get(rpc);
	struct pool_attr_list_out	*out	    = crt_reply_get(rpc);
	struct pool_svc			*svc;
	struct rdb_tx			 tx;
	int				 rc;

	D_DEBUG(DB_MD, DF_UUID ": processing rpc: %p hdl=" DF_UUID "\n",
		DP_UUID(in->pali_op.pi_uuid), rpc, DP_UUID(in->pali_op.pi_hdl));

	rc = pool_svc_lookup_leader(in->pali_op.pi_uuid, &svc,
				    &out->palo_op.po_hint);
	if (rc != 0)
		goto out;

	rc = rdb_tx_begin(svc->ps_rsvc.s_db, svc->ps_rsvc.s_term, &tx);
	if (rc != 0)
		goto out_svc;

	ABT_rwlock_rdlock(svc->ps_lock);
	rc = ds_rsvc_list_attr(&svc->ps_rsvc, &tx, &svc->ps_user,
			       in->pali_bulk, rpc, &out->palo_size);
	ABT_rwlock_unlock(svc->ps_lock);
	rdb_tx_end(&tx);
out_svc:
	ds_rsvc_set_hint(&svc->ps_rsvc, &out->palo_op.po_hint);
	pool_svc_put_leader(svc);
out:
	out->palo_op.po_rc = rc;
	D_DEBUG(DB_MD, DF_UUID ": replying rpc: %p " DF_RC "\n", DP_UUID(in->pali_op.pi_uuid), rpc,
		DP_RC(rc));
	crt_reply_send(rpc);
}

void
ds_pool_replicas_update_handler(crt_rpc_t *rpc)
{
	struct pool_membership_in	*in = crt_req_get(rpc);
	struct pool_membership_out	*out = crt_reply_get(rpc);
	d_rank_list_t			*ranks;
	d_iov_t				 id;
	int				 rc;

	rc = daos_rank_list_dup(&ranks, in->pmi_targets);
	if (rc != 0)
		goto out;
	d_iov_set(&id, in->pmi_uuid, sizeof(uuid_t));

	switch (opc_get(rpc->cr_opc)) {
	case POOL_REPLICAS_ADD:
		rc = ds_rsvc_add_replicas(DS_RSVC_CLASS_POOL, &id, ranks,
					  ds_rsvc_get_md_cap(), &out->pmo_hint);
		break;

	case POOL_REPLICAS_REMOVE:
		rc = ds_rsvc_remove_replicas(DS_RSVC_CLASS_POOL, &id, ranks,
					     true /* stop */, &out->pmo_hint);
		break;

	default:
		D_ASSERT(0);
	}

	out->pmo_failed = ranks;
out:
	out->pmo_rc = rc;
	crt_reply_send(rpc);
}

/* Update pool map version for current xstream. */
int
ds_pool_child_map_refresh_sync(struct ds_pool_child *dpc)
{
	struct pool_map_refresh_ult_arg	arg;
	ABT_eventual			eventual;
	int				*status;
	int				rc;

	rc = ABT_eventual_create(sizeof(*status), &eventual);
	if (rc != ABT_SUCCESS)
		return dss_abterr2der(rc);

	arg.iua_pool_version = dpc->spc_map_version;
	uuid_copy(arg.iua_pool_uuid, dpc->spc_uuid);
	arg.iua_eventual = eventual;

	rc = dss_ult_create(ds_pool_map_refresh_ult, &arg, DSS_XS_SYS,
			    0, 0, NULL);
	if (rc)
		D_GOTO(out_eventual, rc);

	rc = ABT_eventual_wait(eventual, (void **)&status);
	if (rc != ABT_SUCCESS)
		D_GOTO(out_eventual, rc = dss_abterr2der(rc));
	if (*status != 0)
		D_GOTO(out_eventual, rc = *status);

out_eventual:
	ABT_eventual_free(&eventual);
	return rc;
}

int
ds_pool_child_map_refresh_async(struct ds_pool_child *dpc)
{
	struct pool_map_refresh_ult_arg	*arg;
	int				rc;

	D_ALLOC_PTR(arg);
	if (arg == NULL)
		return -DER_NOMEM;
	arg->iua_pool_version = dpc->spc_map_version;
	uuid_copy(arg->iua_pool_uuid, dpc->spc_uuid);

	rc = dss_ult_create(ds_pool_map_refresh_ult, arg, DSS_XS_SYS,
			    0, 0, NULL);
	return rc;
}

int ds_pool_prop_fetch(struct ds_pool *pool, unsigned int bits,
		       daos_prop_t **prop_out)
{
	struct pool_svc	*svc;
	struct rdb_tx	tx;
	int		rc;

	rc = pool_svc_lookup_leader(pool->sp_uuid, &svc, NULL);
	if (rc != 0)
		return rc;

	rc = rdb_tx_begin(svc->ps_rsvc.s_db, svc->ps_rsvc.s_term, &tx);
	if (rc != 0)
		D_GOTO(out_svc, rc);

	/* read optional properties */
	ABT_rwlock_rdlock(svc->ps_lock);
	rc = pool_prop_read(&tx, svc, bits, prop_out);
	ABT_rwlock_unlock(svc->ps_lock);
	if (rc != 0)
		D_GOTO(out_tx, rc);
out_tx:
	rdb_tx_end(&tx);
out_svc:
	pool_svc_put_leader(svc);
	return rc;
}

/**
 * Is \a hdl a "server handle" for \a pool?
 *
 * \param[in]	pool	pool
 * \param[in]	hdl	pool handle UUID
 *
 * \return	1	yes
 *		0	no
 *		<0	error from the IV fetch
 */
int
ds_pool_hdl_is_from_srv(struct ds_pool *pool, uuid_t hdl)
{
	uuid_t	srv_hdl;
	int	rc;

	/*
	 * Use the cached value if available. (Not sure if this cache could be
	 * stale...)
	 */
	if (!uuid_is_null(pool->sp_srv_pool_hdl))
		return uuid_compare(pool->sp_srv_pool_hdl, hdl) == 0;

	rc = ds_pool_iv_srv_hdl_fetch(pool, &srv_hdl, NULL);
	if (rc != 0)
		return rc;

	return uuid_compare(srv_hdl, hdl) == 0;
}

static bool
is_pool_from_srv(uuid_t pool_uuid, uuid_t poh_uuid)
{
	struct ds_pool	*pool;
	int		rc;

	pool = ds_pool_lookup(pool_uuid);
	if (pool == NULL) {
		D_ERROR(DF_UUID": failed to get ds_pool\n",
			DP_UUID(pool_uuid));
		return false;
	}

	rc = ds_pool_hdl_is_from_srv(pool, poh_uuid);
	ds_pool_put(pool);
	if (rc < 0) {
		D_ERROR(DF_UUID" fetch srv hdl: %d\n", DP_UUID(pool_uuid), rc);
		return false;
	}

	return rc ? true : false;
}

int ds_pool_svc_upgrade(uuid_t pool_uuid, d_rank_list_t *ranks)
{
	int				rc;
	struct rsvc_client		client;
	crt_endpoint_t			ep;
	struct dss_module_info		*info = dss_get_module_info();
	crt_rpc_t			*rpc;
	struct pool_upgrade_in		*in;
	struct pool_upgrade_out		*out;

	D_DEBUG(DB_MGMT, DF_UUID": Upgrading pool prop\n", DP_UUID(pool_uuid));

	rc = rsvc_client_init(&client, ranks);
	if (rc != 0) {
		D_ERROR(DF_UUID": failed to init rsvc client: "DF_RC"\n",
			DP_UUID(pool_uuid), DP_RC(rc));
		D_GOTO(out, rc);
	}

rechoose:
	ep.ep_grp = NULL; /* primary group */
	rc = rsvc_client_choose(&client, &ep);
	if (rc != 0) {
		D_ERROR(DF_UUID": cannot find pool service: "DF_RC"\n",
			DP_UUID(pool_uuid), DP_RC(rc));
		goto out_client;
	}

	rc = pool_req_create(info->dmi_ctx, &ep, POOL_UPGRADE, &rpc);
	if (rc != 0) {
		D_ERROR(DF_UUID": failed to create pool upgrade rpc: %d\n",
			DP_UUID(pool_uuid), rc);
		D_GOTO(out_client, rc);
	}

	in = crt_req_get(rpc);
	uuid_copy(in->poi_op.pi_uuid, pool_uuid);
	uuid_clear(in->poi_op.pi_hdl);

	rc = dss_rpc_send(rpc);
	out = crt_reply_get(rpc);
	D_ASSERT(out != NULL);

	rc = pool_rsvc_client_complete_rpc(&client, &ep, rc, &out->poo_op);
	if (rc == RSVC_CLIENT_RECHOOSE) {
		crt_req_decref(rpc);
		dss_sleep(RECHOOSE_SLEEP_MS);
		D_GOTO(rechoose, rc);
	}

	rc = out->poo_op.po_rc;
	if (rc != 0) {
		D_ERROR(DF_UUID": failed to upgrade pool: %d\n",
			DP_UUID(pool_uuid), rc);
		D_GOTO(out_rpc, rc);
	}

out_rpc:
	crt_req_decref(rpc);
out_client:
	rsvc_client_fini(&client);
out:
	return rc;
}

/* Check if the target(by id) matched the status */
int
ds_pool_target_status_check(struct ds_pool *pool, uint32_t id, uint8_t matched_status,
			    struct pool_target **p_tgt)
{
	struct pool_target *target;
	int		   rc;

	ABT_rwlock_rdlock(pool->sp_lock);
	rc = pool_map_find_target(pool->sp_map, id, &target);
	ABT_rwlock_unlock(pool->sp_lock);
	if (rc <= 0)
		return rc == 0 ? -DER_NONEXIST : rc;

	if (p_tgt)
		*p_tgt = target;

	return target->ta_comp.co_status == matched_status ? 1 : 0;
}<|MERGE_RESOLUTION|>--- conflicted
+++ resolved
@@ -1230,10 +1230,9 @@
  * responsible for freeing *map_buf_out with D_FREE eventually.
  */
 int
-ds_pool_svc_load(struct rdb_tx *tx, uuid_t uuid, rdb_path_t *root, struct pool_buf **map_buf_out,
-		 uint32_t *map_version_out)
-{
-<<<<<<< HEAD
+ds_pool_svc_load(struct rdb_tx *tx, uuid_t uuid, rdb_path_t *root, uint32_t *global_version_out,
+		 struct pool_buf **map_buf_out, uint32_t *map_version_out)
+{
 	uuid_t			uuid_tmp;
 	d_iov_t			value;
 	bool			version_exists = false;
@@ -1241,12 +1240,6 @@
 	struct pool_buf	       *map_buf;
 	uint32_t		map_version;
 	int			rc;
-=======
-	struct rdb_tx	tx;
-	d_iov_t		value;
-	bool		version_exists = false;
-	int		rc;
->>>>>>> 23b88c66
 
 	/*
 	 * For the ds_notify_ras_eventf calls below, use a copy to avoid
@@ -1255,13 +1248,8 @@
 	uuid_copy(uuid_tmp, uuid);
 
 	/* Check the layout version. */
-<<<<<<< HEAD
 	d_iov_set(&value, &global_version, sizeof(global_version));
 	rc = rdb_tx_lookup(tx, root, &ds_pool_prop_global_version, &value);
-=======
-	d_iov_set(&value, &svc->ps_global_version, sizeof(svc->ps_global_version));
-	rc = rdb_tx_lookup(&tx, &svc->ps_root, &ds_pool_prop_global_version, &value);
->>>>>>> 23b88c66
 	if (rc == -DER_NONEXIST) {
 		/*
 		 * This DB may be new or incompatible. Check the existence of
@@ -1281,7 +1269,7 @@
 	 * downgrading the DAOS software of an upgraded pool report
 	 * a proper RAS error.
 	 */
-	if (svc->ps_global_version > DAOS_POOL_GLOBAL_VERSION) {
+	if (global_version > DAOS_POOL_GLOBAL_VERSION) {
 		ds_notify_ras_eventf(RAS_POOL_DF_INCOMPAT, RAS_TYPE_INFO,
 				     RAS_SEV_ERROR, NULL /* hwid */,
 				     NULL /* rank */, NULL /* inc */,
@@ -1290,7 +1278,7 @@
 				     NULL /* objid */, NULL /* ctlop */,
 				     NULL /* data */,
 				     "incompatible layout version: %u larger than "
-				     "%u", svc->ps_global_version,
+				     "%u", global_version,
 				     DAOS_POOL_GLOBAL_VERSION);
 		rc = -DER_DF_INCOMPT;
 		goto out;
@@ -1314,52 +1302,14 @@
 		goto out;
 	}
 
-	if (!version_exists) {
-		/* This DB is not new and uses a layout that lacks a version. */
-		ds_notify_ras_eventf(RAS_POOL_DF_INCOMPAT, RAS_TYPE_INFO,
-				     RAS_SEV_ERROR, NULL /* hwid */,
-				     NULL /* rank */, NULL /* inc */,
-				     NULL /* jobid */,
-				     &uuid_tmp, NULL /* cont */,
-				     NULL /* objid */, NULL /* ctlop */,
-				     NULL /* data */,
-				     "incompatible layout version");
-		rc = -DER_DF_INCOMPT;
-		goto out_map_buf;
-	}
-
-	d_iov_set(&value, &global_version, sizeof(global_version));
-	rc = rdb_tx_lookup(tx, root, &ds_pool_prop_global_version, &value);
-	if (rc == -DER_NONEXIST) {
-		global_version = 0;
-		rc = 0;
-	} else if (rc != 0) {
-		goto out_map_buf;
-	}
-
-	/**
-	 * downgrading the DAOS software of an upgraded pool report
-	 * a proper RAS error.
-	 */
-	if (global_version > DS_POOL_GLOBAL_VERSION) {
-		ds_notify_ras_eventf(RAS_POOL_DF_INCOMPAT, RAS_TYPE_INFO,
-				     RAS_SEV_ERROR, NULL /* hwid */,
-				     NULL /* rank */, NULL /* inc */,
-				     NULL /* jobid */,
-				     &uuid_tmp, NULL /* cont */,
-				     NULL /* objid */, NULL /* ctlop */,
-				     NULL /* data */,
-				     "incompatible layout version: %u larger than "
-				     "%u", global_version,
-				     DS_POOL_GLOBAL_VERSION);
-		rc = -DER_DF_INCOMPT;
-		goto out_map_buf;
-	}
+	if (!version_exists)
+		/* This could also be a 1.x pool, which we assume nobody cares. */
+		D_DEBUG(DB_MD, DF_UUID": assuming 2.0\n", DP_UUID(uuid));
 
 	D_ASSERTF(rc == 0, DF_RC"\n", DP_RC(rc));
+	*global_version_out = global_version;
 	*map_buf_out = map_buf;
 	*map_version_out = map_version;
-out_map_buf:
 	if (rc != 0)
 		D_FREE(map_buf);
 out:
@@ -1385,7 +1335,8 @@
 		goto out;
 	ABT_rwlock_rdlock(svc->ps_lock);
 
-	rc = ds_pool_svc_load(&tx, svc->ps_uuid, &svc->ps_root, &map_buf, &map_version);
+	rc = ds_pool_svc_load(&tx, svc->ps_uuid, &svc->ps_root, &svc->ps_global_version, &map_buf,
+			      &map_version);
 	if (rc != 0)
 		goto out_lock;
 
