--- conflicted
+++ resolved
@@ -260,7 +260,6 @@
 					return rc;
 			}
 			break;
-<<<<<<< HEAD
 		case DAOS_PROP_PO_SCRUB_SCHED:
 			entry_def->dpe_val = entry->dpe_val;
 			break;
@@ -273,14 +272,12 @@
 		case DAOS_PROP_PO_SCRUB_THRESH:
 			entry_def->dpe_val = entry->dpe_val;
 			break;
-=======
 		case DAOS_PROP_PO_GLOBAL_VERSION:
 			D_ERROR("pool global version property could be not set\n");
 			return -DER_INVAL;
 		case DAOS_PROP_PO_UPGRADE_STATUS:
 			D_ERROR("pool upgrade status property could be not set\n");
 			return -DER_INVAL;
->>>>>>> b91ee1e9
 		default:
 			D_ERROR("ignore bad dpt_type %d.\n", entry->dpe_type);
 			break;
@@ -421,7 +418,6 @@
 			rc = rdb_tx_update(tx, kvs, &ds_pool_prop_rp_pda,
 					   &value);
 			break;
-<<<<<<< HEAD
 		case DAOS_PROP_PO_SCRUB_SCHED:
 			d_iov_set(&value, &entry->dpe_val,
 				  sizeof(entry->dpe_val));
@@ -453,7 +449,7 @@
 					   &value);
 			if (rc)
 				return rc;
-=======
+			break;
 		case DAOS_PROP_PO_GLOBAL_VERSION:
 			if (entry->dpe_val > DS_POOL_GLOBAL_VERSION) {
 				rc = -DER_INVAL;
@@ -473,7 +469,6 @@
 			d_iov_set(&value, &val32, sizeof(val32));
 			rc = rdb_tx_update(tx, kvs, &ds_pool_prop_upgrade_status,
 					   &value);
->>>>>>> b91ee1e9
 			break;
 		default:
 			D_ERROR("bad dpe_type %d.\n", entry->dpe_type);
@@ -3144,15 +3139,12 @@
 			case DAOS_PROP_PO_REDUN_FAC:
 			case DAOS_PROP_PO_EC_PDA:
 			case DAOS_PROP_PO_RP_PDA:
-<<<<<<< HEAD
+			case DAOS_PROP_PO_GLOBAL_VERSION:
+			case DAOS_PROP_PO_UPGRADE_STATUS:
 			case DAOS_PROP_PO_SCRUB_SCHED:
 			case DAOS_PROP_PO_SCRUB_FREQ:
 			case DAOS_PROP_PO_SCRUB_CREDITS:
 			case DAOS_PROP_PO_SCRUB_THRESH:
-=======
-			case DAOS_PROP_PO_GLOBAL_VERSION:
-			case DAOS_PROP_PO_UPGRADE_STATUS:
->>>>>>> b91ee1e9
 				if (entry->dpe_val != iv_entry->dpe_val) {
 					D_ERROR("type %d mismatch "DF_U64" - "
 						DF_U64".\n", entry->dpe_type,
