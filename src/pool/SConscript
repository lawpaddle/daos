"""Build pool library"""


def scons():
    """Execute build"""
    Import('env', 'prereqs', 'libdaos_tgts')

    env.AppendUnique(LIBPATH=[Dir('.')])
    env.AppendUnique(CPPPATH=[Dir('../mgmt').srcnode()])
    denv = env.Clone()

    prereqs.require(denv, 'argobots', 'protobufc', 'hwloc')

    common = denv.SharedObject(['rpc.c'])

    # dc_pool: Pool Client
    libdaos_tgts.extend(denv.SharedObject(['cli.c']) + common)

    if not prereqs.server_requested():
        return

    # ds_pool: Pool Server
<<<<<<< HEAD
    ds_pool = daos_build.library(denv, 'pool',
                                 ['srv.c', 'srv_pool.c', 'srv_layout.c',
                                  'srv_target.c', 'srv_util.c', 'srv_iv.c',
                                  'srv_cli.c',
                                  'srv_pool_scrub_ult.c', 'srv_pool_map.c',
                                  'srv_metrics.c', 'srv_pool_check.c', common],
                                 install_off="../..")
=======
    ds_pool = denv.d_library('pool',
                             ['srv.c', 'srv_pool.c', 'srv_layout.c',
                              'srv_target.c', 'srv_util.c', 'srv_iv.c',
                              'srv_cli.c',
                              'srv_pool_scrub_ult.c', 'srv_pool_map.c',
                              'srv_metrics.c', common],
                             install_off="../..")
>>>>>>> 14c7e100
    denv.Install('$PREFIX/lib64/daos_srv', ds_pool)


if __name__ == "SCons.Script":
    scons()<|MERGE_RESOLUTION|>--- conflicted
+++ resolved
@@ -20,23 +20,13 @@
         return
 
     # ds_pool: Pool Server
-<<<<<<< HEAD
-    ds_pool = daos_build.library(denv, 'pool',
-                                 ['srv.c', 'srv_pool.c', 'srv_layout.c',
-                                  'srv_target.c', 'srv_util.c', 'srv_iv.c',
-                                  'srv_cli.c',
-                                  'srv_pool_scrub_ult.c', 'srv_pool_map.c',
-                                  'srv_metrics.c', 'srv_pool_check.c', common],
-                                 install_off="../..")
-=======
     ds_pool = denv.d_library('pool',
                              ['srv.c', 'srv_pool.c', 'srv_layout.c',
                               'srv_target.c', 'srv_util.c', 'srv_iv.c',
                               'srv_cli.c',
                               'srv_pool_scrub_ult.c', 'srv_pool_map.c',
-                              'srv_metrics.c', common],
+                              'srv_metrics.c', 'srv_pool_check.c', common],
                              install_off="../..")
->>>>>>> 14c7e100
     denv.Install('$PREFIX/lib64/daos_srv', ds_pool)
 
 
