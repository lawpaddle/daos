--- conflicted
+++ resolved
@@ -41,11 +41,12 @@
  * Contains information related to object layout size.
  */
 struct jm_obj_placement {
-<<<<<<< HEAD
 	/* root domain, used when no PD defined */
 	struct pool_domain	 *jmop_root;
 	unsigned int		  jmop_grp_size;
 	unsigned int		  jmop_grp_nr;
+	pool_comp_type_t	  jmop_fdom_lvl;
+	uint32_t		  jmop_dom_nr;
 	/* #PDs to-be-used for the obj */
 	unsigned int		  jmop_pd_nr;
 	/* For zero jmop_pd_nr, non-sense for below fields */
@@ -54,12 +55,6 @@
 	/* PD domain pointers array */
 	struct pool_domain	**jmop_pd_ptrs;
 	struct pool_domain	 *jmop_pd_ptrs_inline[JMOP_PD_INLINE];
-=======
-	unsigned int		jmop_grp_size;
-	unsigned int		jmop_grp_nr;
-	pool_comp_type_t	jmop_fdom_lvl;
-	uint32_t		jmop_dom_nr;
->>>>>>> 0ab1a573
 };
 
 /**
@@ -459,16 +454,9 @@
  */
 #define MAX_STACK	5
 static void
-<<<<<<< HEAD
 get_target(struct pool_domain *root_pos, struct pool_domain *curr_pd, struct pool_target **target,
 	   uint64_t obj_key, uint8_t *dom_used, uint8_t *dom_occupied, uint8_t *dom_cur_grp_used,
-	   uint8_t *tgts_used, int shard_num, uint32_t allow_status)
-=======
-get_target(struct pool_domain *curr_dom, struct pool_target **target,
-	   uint64_t obj_key, uint8_t *dom_used, uint8_t *dom_occupied,
-	   uint8_t *dom_cur_grp_used, uint8_t *tgts_used, int shard_num,
-	   uint32_t allow_status, pool_comp_type_t fdom_lvl)
->>>>>>> 0ab1a573
+	   uint8_t *tgts_used, int shard_num, uint32_t allow_status, pool_comp_type_t fdom_lvl)
 {
 	struct pool_domain	*curr_dom;
 	int                     range_set;
@@ -770,15 +758,10 @@
 
 			D_ASSERT(dgu != NULL);
 			rebuild_key = crc(key, f_shard->fs_shard_idx);
-<<<<<<< HEAD
 			curr_pd = jm_obj_shard_pd(jmop, shard_id);
 			get_target(root, curr_pd, &spare_tgt, crc(key, rebuild_key), dom_used,
-				   dom_occupied, dgu->dgu_used, tgts_used, shard_id, allow_status);
-=======
-			get_target(root, &spare_tgt, crc(key, rebuild_key), dom_used, dom_occupied,
-				   dgu->dgu_used, tgts_used, shard_id, allow_status,
+				   dom_occupied, dgu->dgu_used, tgts_used, shard_id, allow_status,
 				   jmop->jmop_fdom_lvl);
->>>>>>> 0ab1a573
 			D_ASSERT(spare_tgt != NULL);
 			D_DEBUG(DB_PL, "Trying new target: "DF_TARGET"\n",
 				DP_TARGET(spare_tgt));
@@ -990,15 +973,10 @@
 				}
 				setbit(tgts_used, target->ta_comp.co_id);
 			} else {
-<<<<<<< HEAD
 				curr_pd = jm_obj_shard_pd(jmop, k);
 				get_target(root, curr_pd, &target, key, dom_used, dom_occupied,
-					   dom_cur_grp_used, tgts_used, k, allow_status);
-=======
-				get_target(root, &target, key, dom_used,
-					   dom_occupied, dom_cur_grp_used,
-					   tgts_used, k, allow_status, jmop->jmop_fdom_lvl);
->>>>>>> 0ab1a573
+					   dom_cur_grp_used, tgts_used, k, allow_status,
+					   jmop->jmop_fdom_lvl);
 			}
 
 			if (target == NULL) {
