//
// (C) Copyright 2019-2023 Intel Corporation.
//
// SPDX-License-Identifier: BSD-2-Clause-Patent
//

package storage

import (
	"encoding/json"
	"strings"
	"testing"

	"github.com/google/go-cmp/cmp"
	"github.com/pkg/errors"
	"gopkg.in/yaml.v2"

	"github.com/daos-stack/daos/src/control/common"
	"github.com/daos-stack/daos/src/control/common/test"
	"github.com/daos-stack/daos/src/control/lib/hardware"
)

func defConfigCmpOpts() cmp.Options {
	return cmp.Options{
		cmp.Comparer(func(x, y *BdevDeviceList) bool {
			if x == nil && y == nil {
				return true
			}
			return x.Equals(y)
		}),
	}
}

func TestStorage_BdevDeviceList_Devices(t *testing.T) {
	for name, tc := range map[string]struct {
		list      *BdevDeviceList
		expResult []string
	}{
		"nil": {
			expResult: []string{},
		},
		"empty": {
			list:      &BdevDeviceList{},
			expResult: []string{},
		},
		"string set": {
			list: &BdevDeviceList{
				stringBdevSet: common.NewStringSet("one", "two"),
			},
			expResult: []string{"one", "two"},
		},
		"PCI addresses": {
			list: &BdevDeviceList{
				PCIAddressSet: *hardware.MustNewPCIAddressSet(
					"0000:01:01.0",
					"0000:02:02.0",
				),
			},
			expResult: []string{"0000:01:01.0", "0000:02:02.0"},
		},
	} {
		t.Run(name, func(t *testing.T) {
			result := tc.list.Devices()

			if diff := cmp.Diff(tc.expResult, result); diff != "" {
				t.Fatalf("(-want +got):\n%s", diff)
			}
		})
	}
}

func TestStorage_BdevDeviceList(t *testing.T) {
	for name, tc := range map[string]struct {
		devices    []string
		expList    *BdevDeviceList
		expYamlStr string
		expJSONStr string
		expErr     error
	}{
		"empty": {
			expList:    &BdevDeviceList{},
			expYamlStr: "[]\n",
			expJSONStr: "[]",
		},
		"valid pci addresses": {
			devices: []string{"0000:81:00.0", "0000:82:00.0"},
			expList: &BdevDeviceList{
				PCIAddressSet: func() hardware.PCIAddressSet {
					set, err := hardware.NewPCIAddressSetFromString("0000:81:00.0 0000:82:00.0")
					if err != nil {
						panic(err)
					}
					return *set
				}(),
			},
			expYamlStr: `
- 0000:81:00.0
- 0000:82:00.0
`,
			expJSONStr: `["0000:81:00.0","0000:82:00.0"]`,
		},
		"non-pci devices": {
			devices: []string{"/dev/block0", "/dev/block1"},
			expList: &BdevDeviceList{
				stringBdevSet: common.NewStringSet("/dev/block0", "/dev/block1"),
			},
			expYamlStr: `
- /dev/block0
- /dev/block1
`,
			expJSONStr: `["/dev/block0","/dev/block1"]`,
		},
		"invalid pci device": {
			devices: []string{"0000:8g:00.0"},
			expErr:  errors.New("unable to parse \"0000:8g:00.0\""),
		},
		"mixed pci and non-pci devices": {
			devices: []string{"/dev/block0", "0000:81:00.0"},
			expErr:  errors.New("mix"),
		},
		"duplicate pci device": {
			devices: []string{"0000:81:00.0", "0000:81:00.0"},
			expErr:  errors.New("duplicate"),
		},
		"duplicate non-pci device": {
			devices: []string{"/dev/block0", "/dev/block0"},
			expErr:  errors.New("duplicate"),
		},
	} {
		t.Run(name, func(t *testing.T) {
			list, err := NewBdevDeviceList(tc.devices...)
			test.CmpErr(t, tc.expErr, err)
			if tc.expErr != nil {
				return
			}

			if diff := cmp.Diff(tc.expList, list, defConfigCmpOpts()...); diff != "" {
				t.Fatalf("bad list (-want +got):\n%s", diff)
			}

			yamlData, err := yaml.Marshal(list)
			if err != nil {
				t.Fatal(err)
			}
			if diff := cmp.Diff(strings.TrimLeft(tc.expYamlStr, "\n"), string(yamlData)); diff != "" {
				t.Fatalf("bad yaml (-want +got):\n%s", diff)
			}

			jsonData, err := json.Marshal(list)
			if err != nil {
				t.Fatal(err)
			}
			if diff := cmp.Diff(strings.TrimLeft(tc.expJSONStr, "\n"), string(jsonData)); diff != "" {
				t.Fatalf("bad json (-want +got):\n%s", diff)
			}
		})
	}
}

func TestStorage_BdevDeviceList_FromYAML(t *testing.T) {
	for name, tc := range map[string]struct {
		input   string
		expList *BdevDeviceList
		expErr  error
	}{
		"empty": {
			input:   "[]\n",
			expList: &BdevDeviceList{},
		},
		"valid pci addresses": {
			input: `["0000:81:00.0","0000:82:00.0"]`,
			expList: &BdevDeviceList{
				PCIAddressSet: func() hardware.PCIAddressSet {
					set, err := hardware.NewPCIAddressSetFromString("0000:81:00.0 0000:82:00.0")
					if err != nil {
						panic(err)
					}
					return *set
				}(),
			},
		},
		"non-pci devices": {
			input: `
- /dev/block0
- /dev/block1
`,
			expList: &BdevDeviceList{
				stringBdevSet: common.NewStringSet("/dev/block0", "/dev/block1"),
			},
		},
		"mixed pci and non-pci devices": {
			input:  `["/dev/block0", "0000:81:00.0"]`,
			expErr: errors.New("mix"),
		},
	} {
		t.Run(name, func(t *testing.T) {
			list := &BdevDeviceList{}
			err := yaml.Unmarshal([]byte(tc.input), list)
			test.CmpErr(t, tc.expErr, err)
			if tc.expErr != nil {
				return
			}

			if diff := cmp.Diff(tc.expList, list, defConfigCmpOpts()...); diff != "" {
				t.Fatalf("bad list (-want +got):\n%s", diff)
			}
		})
	}
}

func TestStorage_BdevDeviceList_FromJSON(t *testing.T) {
	for name, tc := range map[string]struct {
		input   string
		expList *BdevDeviceList
		expErr  error
	}{
		"empty": {
			input:   "[]\n",
			expList: &BdevDeviceList{},
		},
		"valid pci addresses": {
			input: `["0000:81:00.0","0000:82:00.0"]`,
			expList: &BdevDeviceList{
				PCIAddressSet: func() hardware.PCIAddressSet {
					set, err := hardware.NewPCIAddressSetFromString("0000:81:00.0 0000:82:00.0")
					if err != nil {
						panic(err)
					}
					return *set
				}(),
			},
		},
		"non-pci devices": {
			input: `["/dev/block0","/dev/block1"]`,
			expList: &BdevDeviceList{
				stringBdevSet: common.NewStringSet("/dev/block0", "/dev/block1"),
			},
		},
		"mixed pci and non-pci devices": {
			input:  `["/dev/block0", "0000:81:00.0"]`,
			expErr: errors.New("mix"),
		},
	} {
		t.Run(name, func(t *testing.T) {
			list := &BdevDeviceList{}
			err := json.Unmarshal([]byte(tc.input), list)
			test.CmpErr(t, tc.expErr, err)
			if tc.expErr != nil {
				return
			}

			if diff := cmp.Diff(tc.expList, list, defConfigCmpOpts()...); diff != "" {
				t.Fatalf("bad list (-want +got):\n%s", diff)
			}
		})
	}
}

func TestStorage_parsePCIBusRange(t *testing.T) {
	for name, tc := range map[string]struct {
		rangeStr string
		bitSize  int
		expBegin uint8
		expEnd   uint8
		expErr   error
	}{
		"hexadecimal": {
			rangeStr: "0x80-0x8f",
			expBegin: 0x80,
			expEnd:   0x8f,
		},
		"incorrect hexadecimal": {
			rangeStr: "0x8g-0x8f",
			expErr:   errors.New("parsing \"0x8g\""),
		},
		"hexadecimal upper": {
			rangeStr: "0x80-0x8F",
			expBegin: 0x80,
			expEnd:   0x8F,
		},
		"decimal": {
			rangeStr: "128-143",
			expBegin: 0x80,
			expEnd:   0x8F,
		},
		"bad range": {
			rangeStr: "128-143-0",
			expErr:   errors.New("invalid busid range \"128-143-0\""),
		},
		"reverse range": {
			rangeStr: "143-0",
			expErr:   errors.New("invalid busid range \"143-0\""),
		},
		"bad separator": {
			rangeStr: "143:0",
			expErr:   errors.New("invalid busid range \"143:0\""),
		},
		"hexadecimal; no prefix": {
			rangeStr: "00-5d",
			bitSize:  8,
			expErr:   errors.New("invalid syntax"),
		},
		"hexadecimal; bit-size exceeded": {
			rangeStr: "0x000-0x5dd",
			bitSize:  8,
			expErr:   errors.New("value out of range"),
		},
	} {
		t.Run(name, func(t *testing.T) {
			begin, end, err := parsePCIBusRange(tc.rangeStr, tc.bitSize)
			test.CmpErr(t, tc.expErr, err)
			if tc.expErr != nil {
				return
			}

			test.AssertEqual(t, tc.expBegin, begin, "bad beginning limit")
			test.AssertEqual(t, tc.expEnd, end, "bad ending limit")
		})
	}
}

func TestStorage_BdevDeviceRoles_FromYAML(t *testing.T) {
	for name, tc := range map[string]struct {
		input           string
		expCfgs         TierConfigs
		expUnmarshalErr error
		expValidateErr  error
	}{
		"section missing": {
			input:          ``,
			expValidateErr: errors.New("no storage tiers"),
		},
		"unspecified roles; implicit role assignment; one bdev tier": {
			input: `
storage:
-
  class: ram
  scm_size: 16
  scm_mount: /mnt/daos
-
  class: nvme
  bdev_list: [0000:80:00.0]`,
			expCfgs: TierConfigs{
				NewTierConfig().
					WithStorageClass("ram").
					WithScmRamdiskSize(16).
					WithScmMountPoint("/mnt/daos"),
				NewTierConfig().
					WithTier(1).
					WithStorageClass("nvme").
					WithBdevDeviceList("0000:80:00.0").
					WithBdevDeviceRoles(BdevRoleAll),
			},
		},
		"unspecified roles; implicit role assignment; two bdev tiers": {
			input: `
storage:
-
  class: ram
  scm_size: 16
  scm_mount: /mnt/daos
-
  class: nvme
  bdev_list: [0000:80:00.0]
-
  class: nvme
  bdev_list: [0000:81:00.0,0000:82:00.0]`,
			expCfgs: TierConfigs{
				NewTierConfig().
					WithStorageClass("ram").
					WithScmRamdiskSize(16).
					WithScmMountPoint("/mnt/daos"),
				NewTierConfig().
					WithTier(1).
					WithStorageClass("nvme").
					WithBdevDeviceList("0000:80:00.0").
					WithBdevDeviceRoles(BdevRoleWAL),
				NewTierConfig().
					WithTier(2).
					WithStorageClass("nvme").
					WithBdevDeviceList("0000:81:00.0", "0000:82:00.0").
					WithBdevDeviceRoles(BdevRoleMeta | BdevRoleData),
			},
		},
		"unspecified roles; implicit role assignment; three bdev tiers": {
			input: `
storage:
-
  class: ram
  scm_size: 16
  scm_mount: /mnt/daos
-
  class: nvme
  bdev_list: [0000:80:00.0]
-
  class: nvme
  bdev_list: [0000:81:00.0,0000:82:00.0]
-
  class: nvme
  bdev_list: [0000:83:00.0,0000:84:00.0]`,
			expCfgs: TierConfigs{
				NewTierConfig().
					WithStorageClass("ram").
					WithScmRamdiskSize(16).
					WithScmMountPoint("/mnt/daos"),
				NewTierConfig().
					WithTier(1).
					WithStorageClass("nvme").
					WithBdevDeviceList("0000:80:00.0").
					WithBdevDeviceRoles(BdevRoleWAL),
				NewTierConfig().
					WithTier(2).
					WithStorageClass("nvme").
					WithBdevDeviceList("0000:81:00.0", "0000:82:00.0").
					WithBdevDeviceRoles(BdevRoleMeta),
				NewTierConfig().
					WithTier(3).
					WithStorageClass("nvme").
					WithBdevDeviceList("0000:83:00.0", "0000:84:00.0").
					WithBdevDeviceRoles(BdevRoleData),
			},
		},
		"unspecified roles; implicit role assignment; four bdev tiers": {
			input: `
storage:
-
  class: ram
  scm_size: 16
  scm_mount: /mnt/daos
-
  class: nvme
  bdev_list: [0000:80:00.0]
-
  class: nvme
  bdev_list: [0000:81:00.0,0000:82:00.0]
-
  class: nvme
  bdev_list: [0000:83:00.0,0000:84:00.0]
-
  class: nvme
  bdev_list: [0000:85:00.0,0000:86:00.0]`,
			expCfgs: TierConfigs{
				NewTierConfig().
					WithStorageClass("ram").
					WithScmRamdiskSize(16).
					WithScmMountPoint("/mnt/daos"),
				NewTierConfig().
					WithTier(1).
					WithStorageClass("nvme").
					WithBdevDeviceList("0000:80:00.0").
					WithBdevDeviceRoles(BdevRoleWAL),
				NewTierConfig().
					WithTier(2).
					WithStorageClass("nvme").
					WithBdevDeviceList("0000:81:00.0", "0000:82:00.0").
					WithBdevDeviceRoles(BdevRoleMeta),
				NewTierConfig().
					WithTier(3).
					WithStorageClass("nvme").
					WithBdevDeviceList("0000:83:00.0", "0000:84:00.0").
					WithBdevDeviceRoles(BdevRoleData),
				NewTierConfig().
					WithTier(4).
					WithStorageClass("nvme").
					WithBdevDeviceList("0000:85:00.0", "0000:86:00.0").
					WithBdevDeviceRoles(BdevRoleData),
			},
		},
		"specified roles; explicit role assignment": {
			input: `
storage:
-
  class: ram
  scm_size: 16
  scm_mount: /mnt/daos
-
  class: nvme
  bdev_list: [0000:80:00.0]
  bdev_roles: [meta,wal]
-
  class: nvme
  bdev_list: [0000:81:00.0,0000:82:00.0]
  bdev_roles: [data]`,
			expCfgs: TierConfigs{
				NewTierConfig().
					WithStorageClass("ram").
					WithScmRamdiskSize(16).
					WithScmMountPoint("/mnt/daos"),
				NewTierConfig().
					WithTier(1).
					WithStorageClass("nvme").
					WithBdevDeviceList("0000:80:00.0").
					WithBdevDeviceRoles(BdevRoleMeta | BdevRoleWAL),
				NewTierConfig().
					WithTier(2).
					WithStorageClass("nvme").
					WithBdevDeviceList("0000:81:00.0", "0000:82:00.0").
					WithBdevDeviceRoles(BdevRoleData),
			},
		},
		"specified roles; alternative format": {
			input: `
storage:
-
  class: ram
  scm_size: 16
  scm_mount: /mnt/daos
-
  class: nvme
  bdev_list:
  - 0000:80:00.0
  bdev_roles:
  - meta
  - wal
-
  class: nvme
  bdev_list:
  - 0000:81:00.0
  - 0000:82:00.0
  bdev_roles:
  - data`,
			expCfgs: TierConfigs{
				NewTierConfig().
					WithStorageClass("ram").
					WithScmRamdiskSize(16).
					WithScmMountPoint("/mnt/daos"),
				NewTierConfig().
					WithTier(1).
					WithStorageClass("nvme").
					WithBdevDeviceList("0000:80:00.0").
					WithBdevDeviceRoles(BdevRoleMeta | BdevRoleWAL),
				NewTierConfig().
					WithTier(2).
					WithStorageClass("nvme").
					WithBdevDeviceList("0000:81:00.0", "0000:82:00.0").
					WithBdevDeviceRoles(BdevRoleData),
			},
		},
		"unrecognized role": {
			input: `
storage:
-
  class: ram
  scm_size: 16
  scm_mount: /mnt/daos
-
  class: nvme
  bdev_list: [0000:80:00.0]
  bdev_roles: [foobar]`,
			expUnmarshalErr: errors.New("unknown option flag"),
		},
		"dcpm class; multiple bdev tiers": {
			input: `
storage:
-
  class: dcpm
  scm_list: [/dev/pmem0]
  scm_mount: /mnt/daos
-
  class: nvme
  bdev_list:
  - 0000:80:00.0
  bdev_roles:
  - meta
  - wal
-
  class: nvme
  bdev_list:
  - 0000:81:00.0
  - 0000:82:00.0
  bdev_roles:
  - data`,
			expValidateErr: FaultBdevConfigMultiTiersWithDCPM,
		},
		"dcpm class; illegal roles": {
			input: `
storage:
-
  class: dcpm
  scm_list: [/dev/pmem0]
  scm_mount: /mnt/daos
-
  class: nvme
  bdev_list: [0000:80:00.0]
  bdev_roles: [meta,wal,data]`,
			expValidateErr: FaultBdevConfigBadNrRoles("WAL", 1, 0),
		},
		"ram class; duplicate wal roles": {
			input: `
storage:
-
  class: ram
  scm_size: 16
  scm_mount: /mnt/daos
-
  class: nvme
  bdev_list: [0000:80:00.0]
  bdev_roles: [meta,wal]
-
  class: nvme
  bdev_list: [0000:81:00.0,0000:82:00.0]
  bdev_roles: [wal,data]`,
			expValidateErr: FaultBdevConfigBadNrRoles("WAL", 2, 1),
		},
		"ram class; duplicate meta roles": {
			input: `
storage:
-
  class: ram
  scm_size: 16
  scm_mount: /mnt/daos
-
  class: nvme
  bdev_list: [0000:80:00.0]
  bdev_roles: [meta,wal]
-
  class: nvme
  bdev_list: [0000:81:00.0,0000:82:00.0]
  bdev_roles: [meta,data]`,
			expValidateErr: FaultBdevConfigBadNrRoles("Meta", 2, 1),
		},
		"ram class; missing data role": {
			input: `
storage:
-
  class: ram
  scm_size: 16
  scm_mount: /mnt/daos
-
  class: nvme
  bdev_list: [0000:80:00.0]
  bdev_roles: [meta,wal]`,
			expValidateErr: FaultBdevConfigBadNrRoles("Data", 0, 1),
		},
		"ram class; tier with unassigned roles": {
			input: `
storage:
-
  class: ram
  scm_size: 16
  scm_mount: /mnt/daos
-
  class: nvme
  bdev_list: [0000:80:00.0]
-
  class: nvme
  bdev_list: [0000:81:00.0,0000:82:00.0]
  bdev_roles: [wal]`,
			expValidateErr: errors.New("tiers are missing role assignments: [1]"),
		},
		"explicit specification of data-only role": {
			input: `
storage:
-
  class: ram
  scm_size: 16
  scm_mount: /mnt/daos
-
  class: nvme
  bdev_list:
  - 0000:80:00.0
  bdev_roles:
  - data`,
			expCfgs: TierConfigs{
				NewTierConfig().
					WithStorageClass("ram").
					WithScmRamdiskSize(16).
					WithScmMountPoint("/mnt/daos"),
				NewTierConfig().
					WithTier(1).
					WithStorageClass("nvme").
					WithBdevDeviceList("0000:80:00.0").
					WithBdevDeviceRoles(BdevRoleData),
			},
		},
	} {
		t.Run(name, func(t *testing.T) {
			cfg := new(Config)
			err := yaml.Unmarshal([]byte(tc.input), cfg)
			test.CmpErr(t, tc.expUnmarshalErr, err)
			if err != nil {
				return
			}

			err = cfg.Validate()
			test.CmpErr(t, tc.expValidateErr, err)
			if err != nil {
				return
			}

			if diff := cmp.Diff(tc.expCfgs, cfg.Tiers, defConfigCmpOpts()...); diff != "" {
				t.Fatalf("bad roles (-want +got):\n%s", diff)
			}
		})
	}
}

func TestStorage_BdevDeviceRoles_ToYAML(t *testing.T) {
	for name, tc := range map[string]struct {
		cfg    *Config
		expOut string
		expErr error
	}{
		"section missing": {
			cfg:    &Config{},
			expOut: "storage: []\n",
		},
		"specified roles": {
			cfg: &Config{
				Tiers: TierConfigs{
					NewTierConfig().
						WithStorageClass("ram").
						WithScmRamdiskSize(16).
						WithScmMountPoint("/mnt/daos"),
					NewTierConfig().
						WithTier(1).
						WithStorageClass("nvme").
						WithBdevDeviceList("0000:80:00.0").
						WithBdevDeviceRoles(BdevRoleAll),
				},
			},
			expOut: `
storage:
- class: ram
  scm_mount: /mnt/daos
  scm_size: 16
- class: nvme
  bdev_list:
  - 0000:80:00.0
  bdev_roles:
  - data
  - meta
  - wal
`,
		},
	} {
		t.Run(name, func(t *testing.T) {
			bytes, err := yaml.Marshal(tc.cfg)
			test.CmpErr(t, tc.expErr, err)
			if tc.expErr != nil {
				return
			}

			if diff := cmp.Diff(strings.TrimLeft(tc.expOut, "\n"), string(bytes),
				defConfigCmpOpts()...); diff != "" {
				t.Fatalf("bad yaml output (-want +got):\n%s", diff)
			}
		})
	}
}

func TestStorage_AccelProps_FromYAML(t *testing.T) {
	for name, tc := range map[string]struct {
		input    string
		expProps AccelProps
		expErr   error
	}{
		"acceleration section missing": {
			input: ``,
		},
		"acceleration section empty": {
			input: `
acceleration:
`,
		},
		"engine unset": {
			input: `
acceleration:
  engine:
`,
			expErr: errors.New("unknown acceleration engine"),
		},
		"engine set empty": {
			input: `
acceleration:
  engine: ""
`,
			expErr: errors.New("unknown acceleration engine"),
		},
		"engine set; default opts": {
			input: `
acceleration:
  engine: spdk
`,
			expProps: AccelProps{
				Engine:  AccelEngineSPDK,
				Options: AccelOptCRCFlag | AccelOptMoveFlag,
			},
		},
		"engine unset; opts set": {
			input: `
acceleration:
  options:
  - move
  - crc
`,
			expProps: AccelProps{
				Engine: AccelEngineNone,
			},
		},
		"engine set; opts set": {
			input: `
acceleration:
  engine: dml
  options:
  - crc
`,
			expProps: AccelProps{
				Engine:  AccelEngineDML,
				Options: AccelOptCRCFlag,
			},
		},
		"engine set; opts all set": {
			input: `
acceleration:
  engine: spdk
  options:
  - crc
  - move
`,
			expProps: AccelProps{
				Engine:  AccelEngineSPDK,
				Options: AccelOptCRCFlag | AccelOptMoveFlag,
			},
		},
		"unrecognized engine": {
			input: `
acceleration:
  engine: native
`,
			expErr: errors.New("unknown acceleration engine"),
		},
		"unrecognized option": {
			input: `
acceleration:
  engine: dml
  options:
  - bar
`,
			expErr: errors.New("unknown option flag"),
		},
	} {
		t.Run(name, func(t *testing.T) {
			cfg := new(Config)
			err := yaml.Unmarshal([]byte(tc.input), cfg)
			test.CmpErr(t, tc.expErr, err)
			if tc.expErr != nil {
				return
			}

			if diff := cmp.Diff(tc.expProps, cfg.AccelProps, defConfigCmpOpts()...); diff != "" {
				t.Fatalf("bad props (-want +got):\n%s", diff)
			}
		})
	}
}

func TestStorage_AccelProps_ToYAML(t *testing.T) {
	for name, tc := range map[string]struct {
		props  AccelProps
		expOut string
		expErr error
	}{
		"nil props": {
			expOut: `
storage: []
`,
		},
		"empty props": {
			expOut: `
storage: []
`,
		},
		"engine set": {
			props: AccelProps{Engine: AccelEngineNone},
			expOut: `
storage: []
acceleration:
  engine: none
`,
		},
		"engine set; default opts": {
			props: AccelProps{
				Engine:  AccelEngineSPDK,
				Options: AccelOptCRCFlag | AccelOptMoveFlag,
			},
			expOut: `
storage: []
acceleration:
  engine: spdk
  options:
  - crc
  - move
`,
		},
	} {
		t.Run(name, func(t *testing.T) {
			cfg := &Config{
				AccelProps: tc.props,
			}

			bytes, err := yaml.Marshal(cfg)
			test.CmpErr(t, tc.expErr, err)
			if tc.expErr != nil {
				return
			}

			if diff := cmp.Diff(strings.TrimLeft(tc.expOut, "\n"), string(bytes), defConfigCmpOpts()...); diff != "" {
				t.Fatalf("bad yaml output (-want +got):\n%s", diff)
			}
		})
	}
}

<<<<<<< HEAD
func TestStorage_ControlMetadata_Directory(t *testing.T) {
	for name, tc := range map[string]struct {
		cm        ControlMetadata
		expResult string
	}{
		"empty": {},
		"path": {
			cm: ControlMetadata{
				Path: "/some/thing",
			},
			expResult: "/some/thing/daos_control",
		},
	} {
		t.Run(name, func(t *testing.T) {
			test.AssertEqual(t, tc.expResult, tc.cm.Directory(), "")
		})
	}
}

func TestStorage_ControlMetadata_EngineDirectory(t *testing.T) {
	for name, tc := range map[string]struct {
		cm        ControlMetadata
		idx       uint
		expResult string
	}{
		"empty": {},
		"path": {
			cm: ControlMetadata{
				Path: "/some/thing",
			},
			idx:       123,
			expResult: "/some/thing/daos_control/engine123",
		},
	} {
		t.Run(name, func(t *testing.T) {
			test.AssertEqual(t, tc.expResult, tc.cm.EngineDirectory(tc.idx), "")
		})
	}
}

func TestStorage_ControlMetadata_HasPath(t *testing.T) {
	for name, tc := range map[string]struct {
		cm        ControlMetadata
		expResult bool
	}{
		"empty": {},
		"path": {
			cm: ControlMetadata{
				Path: "/some/thing",
			},
			expResult: true,
		},
		"path and device": {
			cm: ControlMetadata{
				Path:       "/some/thing",
				DevicePath: "/other/thing",
			},
			expResult: true,
		},
		"device only": {
			cm: ControlMetadata{
				DevicePath: "/some/thing",
=======
func TestStorage_TierConfigs_FromYAML(t *testing.T) {
	for name, tc := range map[string]struct {
		input    string
		expTiers TierConfigs
		expErr   error
	}{
		"single tier": {
			input: `
storage:
-
  class: ram
  scm_mount: /mnt/daos/1
  scm_size: 16
`,
			expTiers: TierConfigs{
				&TierConfig{
					Class: ClassRam,
					Scm: ScmConfig{
						MountPoint:  "/mnt/daos/1",
						RamdiskSize: 16,
					},
				},
			},
		},
		"empty tier first": {
			input: `
storage:
-
-
  class: ram
  scm_mount: /mnt/daos/1
  scm_size: 16
-
  class: dcpm
`,
			expTiers: TierConfigs{
				&TierConfig{
					Class: ClassRam,
					Scm: ScmConfig{
						MountPoint:  "/mnt/daos/1",
						RamdiskSize: 16,
					},
				},
				&TierConfig{
					Tier:  1,
					Class: ClassDcpm,
				},
			},
		},
		"empty tier middle": {
			input: `
storage:
-
  class: ram
  scm_mount: /mnt/daos/1
  scm_size: 16
-
-
  class: dcpm
`,
			expTiers: TierConfigs{
				&TierConfig{
					Class: ClassRam,
					Scm: ScmConfig{
						MountPoint:  "/mnt/daos/1",
						RamdiskSize: 16,
					},
				},
				&TierConfig{
					Tier:  1,
					Class: ClassDcpm,
				},
			},
		},
		"empty tier last": {
			input: `
storage:
-
  class: ram
  scm_mount: /mnt/daos/1
  scm_size: 16
-
  class: dcpm
-
`,
			expTiers: TierConfigs{
				&TierConfig{
					Class: ClassRam,
					Scm: ScmConfig{
						MountPoint:  "/mnt/daos/1",
						RamdiskSize: 16,
					},
				},
				&TierConfig{
					Tier:  1,
					Class: ClassDcpm,
				},
			},
		},
		"two empty tiers last": {
			input: `
storage:
-
  class: ram
  scm_mount: /mnt/daos/1
  scm_size: 16
-
  class: dcpm
-
-
`,
			expTiers: TierConfigs{
				&TierConfig{
					Class: ClassRam,
					Scm: ScmConfig{
						MountPoint:  "/mnt/daos/1",
						RamdiskSize: 16,
					},
				},
				&TierConfig{
					Tier:  1,
					Class: ClassDcpm,
				},
>>>>>>> f45b589b
			},
		},
	} {
		t.Run(name, func(t *testing.T) {
<<<<<<< HEAD
			test.AssertEqual(t, tc.expResult, tc.cm.HasPath(), "")
=======
			cfg := new(Config)
			err := yaml.Unmarshal([]byte(tc.input), cfg)
			test.CmpErr(t, tc.expErr, err)
			if tc.expErr != nil {
				return
			}

			if diff := cmp.Diff(tc.expTiers, cfg.Tiers, defConfigCmpOpts()...); diff != "" {
				t.Fatalf("bad props (-want +got):\n%s", diff)
			}
>>>>>>> f45b589b
		})
	}
}<|MERGE_RESOLUTION|>--- conflicted
+++ resolved
@@ -912,7 +912,6 @@
 	}
 }
 
-<<<<<<< HEAD
 func TestStorage_ControlMetadata_Directory(t *testing.T) {
 	for name, tc := range map[string]struct {
 		cm        ControlMetadata
@@ -975,7 +974,15 @@
 		"device only": {
 			cm: ControlMetadata{
 				DevicePath: "/some/thing",
-=======
+			},
+		},
+	} {
+		t.Run(name, func(t *testing.T) {
+			test.AssertEqual(t, tc.expResult, tc.cm.HasPath(), "")
+		})
+	}
+}
+
 func TestStorage_TierConfigs_FromYAML(t *testing.T) {
 	for name, tc := range map[string]struct {
 		input    string
@@ -1099,14 +1106,10 @@
 					Tier:  1,
 					Class: ClassDcpm,
 				},
->>>>>>> f45b589b
-			},
-		},
-	} {
-		t.Run(name, func(t *testing.T) {
-<<<<<<< HEAD
-			test.AssertEqual(t, tc.expResult, tc.cm.HasPath(), "")
-=======
+			},
+		},
+	} {
+		t.Run(name, func(t *testing.T) {
 			cfg := new(Config)
 			err := yaml.Unmarshal([]byte(tc.input), cfg)
 			test.CmpErr(t, tc.expErr, err)
@@ -1117,7 +1120,6 @@
 			if diff := cmp.Diff(tc.expTiers, cfg.Tiers, defConfigCmpOpts()...); diff != "" {
 				t.Fatalf("bad props (-want +got):\n%s", diff)
 			}
->>>>>>> f45b589b
 		})
 	}
 }