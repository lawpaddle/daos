//
// (C) Copyright 2021-2023 Intel Corporation.
//
// SPDX-License-Identifier: BSD-2-Clause-Patent
//

package server

import (
	"bytes"
	"context"
	"fmt"
	"net"
	"os"
	"path/filepath"
	"sort"
	"strconv"
	"strings"
	"sync"

	"github.com/dustin/go-humanize"
	"github.com/pkg/errors"
	"google.golang.org/grpc"

	"github.com/daos-stack/daos/src/control/common"
	"github.com/daos-stack/daos/src/control/events"
	"github.com/daos-stack/daos/src/control/lib/control"
	"github.com/daos-stack/daos/src/control/lib/hardware"
	"github.com/daos-stack/daos/src/control/lib/ranklist"
	"github.com/daos-stack/daos/src/control/logging"
	"github.com/daos-stack/daos/src/control/pbin"
	"github.com/daos-stack/daos/src/control/security"
	"github.com/daos-stack/daos/src/control/server/config"
	"github.com/daos-stack/daos/src/control/server/engine"
	"github.com/daos-stack/daos/src/control/server/storage"
	"github.com/daos-stack/daos/src/control/system"
	"github.com/daos-stack/daos/src/control/system/raft"
)

// extraHugePages is the number of extra hugepages to request beyond the minimum required, often
// one or two are not reported as available.
const extraHugePages = 2

// netListenerFn is a type alias for the net.Listener function signature.
type netListenFn func(string, string) (net.Listener, error)

// ipLookupFn defines the function signature for a helper that can
// be used to resolve a host address to a list of IP addresses.
type ipLookupFn func(string) ([]net.IP, error)

// resolveFirstAddr is a helper function to resolve a hostname to a TCP address.
// If the hostname resolves to multiple addresses, the first one is returned.
func resolveFirstAddr(addr string, lookup ipLookupFn) (*net.TCPAddr, error) {
	host, port, err := net.SplitHostPort(addr)
	if err != nil {
		return nil, errors.Wrapf(err, "unable to split %q", addr)
	}
	iPort, err := strconv.Atoi(port)
	if err != nil {
		return nil, errors.Wrapf(err, "unable to convert %q to int", port)
	}
	addrs, err := lookup(host)
	if err != nil {
		return nil, errors.Wrapf(err, "unable to resolve %q", host)
	}

	if len(addrs) == 0 {
		return nil, errors.Errorf("no addresses found for %q", host)
	}

	isIPv4 := func(ip net.IP) bool {
		return ip.To4() != nil
	}
	// Ensure stable ordering of addresses.
	sort.Slice(addrs, func(i, j int) bool {
		if !isIPv4(addrs[i]) && isIPv4(addrs[j]) {
			return false
		} else if isIPv4(addrs[i]) && !isIPv4(addrs[j]) {
			return true
		}
		return bytes.Compare(addrs[i], addrs[j]) < 0
	})

	return &net.TCPAddr{IP: addrs[0], Port: iPort}, nil
}

const scanMinHugePageCount = 128

func getBdevCfgsFromSrvCfg(cfg *config.Server) storage.TierConfigs {
	var bdevCfgs storage.TierConfigs
	for _, engineCfg := range cfg.Engines {
		bdevCfgs = append(bdevCfgs, engineCfg.Storage.Tiers.BdevConfigs()...)
	}

	return bdevCfgs
}

func cfgGetReplicas(cfg *config.Server, lookup ipLookupFn) ([]*net.TCPAddr, error) {
	var dbReplicas []*net.TCPAddr
	for _, ap := range cfg.AccessPoints {
		apAddr, err := resolveFirstAddr(ap, lookup)
		if err != nil {
			return nil, config.FaultConfigBadAccessPoints
		}
		dbReplicas = append(dbReplicas, apAddr)
	}

	return dbReplicas, nil
}

func cfgGetRaftDir(cfg *config.Server) string {
	raftDirName := "control_raft"
	if cfg.Metadata.Path != "" {
		return filepath.Join(cfg.Metadata.Directory(), raftDirName)
	}

	// If no control metadata directory was defined, use the engine SCM storage
	if len(cfg.Engines) == 0 {
		return "" // can't save to SCM
	}
	if len(cfg.Engines[0].Storage.Tiers.ScmConfigs()) == 0 {
		return ""
	}

	return filepath.Join(cfg.Engines[0].Storage.Tiers.ScmConfigs()[0].Scm.MountPoint, raftDirName)
}

func writeCoreDumpFilter(log logging.Logger, path string, filter uint8) error {
	f, err := os.OpenFile(path, os.O_WRONLY, 0644)
	if err != nil {
		// Work around a testing oddity that seems to be related to launching
		// the server via SSH, with the result that the /proc file is unwritable.
		if os.IsPermission(err) {
			log.Debugf("Unable to write core dump filter to %s: %s", path, err)
			return nil
		}
		return errors.Wrapf(err, "unable to open core dump filter file %s", path)
	}
	defer f.Close()

	_, err = f.WriteString(fmt.Sprintf("0x%x\n", filter))
	return err
}

type replicaAddrGetter interface {
	ReplicaAddr() (*net.TCPAddr, error)
}

type ctlAddrParams struct {
	port           int
	replicaAddrSrc replicaAddrGetter
	lookupHost     ipLookupFn
}

func getControlAddr(params ctlAddrParams) (*net.TCPAddr, error) {
	ipStr := "0.0.0.0"

	if repAddr, err := params.replicaAddrSrc.ReplicaAddr(); err == nil {
		ipStr = repAddr.IP.String()
	}

	ctlAddr, err := resolveFirstAddr(fmt.Sprintf("[%s]:%d", ipStr, params.port), params.lookupHost)
	if err != nil {
		return nil, errors.Wrap(err, "resolving control address")
	}

	return ctlAddr, nil
}

func createListener(ctlAddr *net.TCPAddr, listen netListenFn) (net.Listener, error) {
	// Create and start listener on management network.
	lis, err := listen("tcp4", fmt.Sprintf("0.0.0.0:%d", ctlAddr.Port))
	if err != nil {
		return nil, errors.Wrap(err, "unable to listen on management interface")
	}

	return lis, nil
}

// updateFabricEnvars adjusts the engine fabric configuration.
func updateFabricEnvars(log logging.Logger, cfg *engine.Config, fis *hardware.FabricInterfaceSet) error {
	// In the case of some providers, mercury uses the interface name
	// such as ib0, while OFI uses the device name such as hfi1_0 CaRT and
	// Mercury will now support the new OFI_DOMAIN environment variable so
	// that we can specify the correct device for each.
	if !cfg.HasEnvVar("OFI_DOMAIN") {
		fi, err := fis.GetInterfaceOnNetDevice(cfg.Fabric.Interface, cfg.Fabric.Provider)
		if err != nil {
			return errors.Wrapf(err, "unable to determine device domain for %s", cfg.Fabric.Interface)
		}
		log.Debugf("setting OFI_DOMAIN=%s for %s", fi.Name, cfg.Fabric.Interface)
		envVar := "OFI_DOMAIN=" + fi.Name
		cfg.WithEnvVars(envVar)
	}

	return nil
}

func getFabricNetDevClass(cfg *config.Server, fis *hardware.FabricInterfaceSet) (hardware.NetDevClass, error) {
	var netDevClass hardware.NetDevClass
	for index, engine := range cfg.Engines {
		fi, err := fis.GetInterfaceOnNetDevice(engine.Fabric.Interface, engine.Fabric.Provider)
		if err != nil {
			return 0, err
		}

		ndc := fi.DeviceClass
		if index == 0 {
			netDevClass = ndc
			continue
		}
		if ndc != netDevClass {
			return 0, config.FaultConfigInvalidNetDevClass(index, netDevClass,
				ndc, engine.Fabric.Interface)
		}
	}
	return netDevClass, nil
}

// Detect the number of engine configs assigned to each NUMA node and return error if engines are
// distributed unevenly across NUMA nodes. Otherwise return sorted list of NUMA nodes in use.
// Configurations where all engines are on a single NUMA node will be allowed.
func getEngineNUMANodes(log logging.Logger, engineCfgs []*engine.Config) ([]string, error) {
	nodeMap := make(map[int]int)
	for _, ec := range engineCfgs {
		nodeMap[int(ec.Storage.NumaNodeIndex)] += 1
	}

	var lastCount int
	nodes := make([]string, 0, len(engineCfgs))
	for k, v := range nodeMap {
		if lastCount != 0 && v != lastCount {
			return nil, FaultEngineNUMAImbalance(nodeMap)
		}
		lastCount = v
		nodes = append(nodes, fmt.Sprintf("%d", k))
	}
	sort.Strings(nodes)

	return nodes, nil
}

// Prepare bdev storage. Assumes validation has already been performed on server config. Hugepages
// are required for both emulated (AIO devices) and real NVMe bdevs. VFIO and IOMMU are not
// required for emulated NVMe.
func prepBdevStorage(srv *server, iommuEnabled bool) error {
	defer srv.logDuration(track("time to prepare bdev storage"))

	if srv.cfg.DisableHugepages {
		srv.log.Debugf("skip nvme prepare as disable_hugepages: true in config")
		return nil
	}

	bdevCfgs := getBdevCfgsFromSrvCfg(srv.cfg)

	// Perform these checks only if non-emulated NVMe is used and user is unprivileged.
	if bdevCfgs.HaveRealNVMe() && srv.runningUser.Username != "root" {
		if srv.cfg.DisableVFIO {
			return FaultVfioDisabled
		}
		if !iommuEnabled {
			return FaultIommuDisabled
		}
	}

	// When requesting to prepare NVMe drives during service start-up, use all addresses
	// specified in engine config BdevList parameters as the PCIAllowList and the server
	// config BdevExclude parameter as the PCIBlockList.

	prepReq := storage.BdevPrepareRequest{
		TargetUser:   srv.runningUser.Username,
		PCIAllowList: strings.Join(bdevCfgs.NVMeBdevs().Devices(), storage.BdevPciAddrSep),
		PCIBlockList: strings.Join(srv.cfg.BdevExclude, storage.BdevPciAddrSep),
		DisableVFIO:  srv.cfg.DisableVFIO,
	}

	enableVMD := true
	if srv.cfg.DisableVMD != nil && *srv.cfg.DisableVMD {
		enableVMD = false
	}

	switch {
	case enableVMD && srv.cfg.DisableVFIO:
		srv.log.Info("VMD not enabled because VFIO disabled in config")
	case enableVMD && !iommuEnabled:
		srv.log.Info("VMD not enabled because IOMMU disabled on platform")
	case enableVMD && bdevCfgs.HaveEmulatedNVMe():
		srv.log.Info("VMD not enabled because emulated NVMe devices found in config")
	default:
		// If no case above matches, set enable VMD flag in request otherwise leave false.
		prepReq.EnableVMD = enableVMD
	}

	if bdevCfgs.HaveBdevs() {
		// The NrHugepages config value is a total for all engines. Distribute allocation
		// of hugepages across each engine's numa node (as validation ensures that
		// TargetsCount is equal for each engine). Assumes an equal number of engine's per
		// numa node.
		numaNodes, err := getEngineNUMANodes(srv.log, srv.cfg.Engines)
		if err != nil {
			return err
		}

		if len(numaNodes) == 0 {
			return errors.New("invalid number of numa nodes detected (0)")
		}

		// Request a few more hugepages than actually required for each NUMA node
		// allocation as some overhead may result in one or two being unavailable.
		prepReq.HugePageCount = srv.cfg.NrHugepages / len(numaNodes)
<<<<<<< HEAD
		prepReq.HugePageCount += extraHugePages
=======

		// Extra pages to be allocated per engine but take into account the page count
		// will be issued on each NUMA node.
		extraPages := (common.ExtraHugePages * len(srv.cfg.Engines)) / len(numaNodes)
		prepReq.HugePageCount += extraPages
>>>>>>> 42f3f340
		prepReq.HugeNodes = strings.Join(numaNodes, ",")

		srv.log.Debugf("allocating %d hugepages on each of these numa nodes: %v",
			prepReq.HugePageCount, numaNodes)
	} else {
		if srv.cfg.NrHugepages == 0 {
			// If nr_hugepages is unset then set minimum needed for scanning in prepare
			// request.
			prepReq.HugePageCount = scanMinHugePageCount
		} else {
			// If nr_hugepages has been set manually but no bdevs in config then
			// allocate on numa node 0 (for example if a bigger number of hugepages are
			// required in discovery mode for an unusually large number of SSDs).
			prepReq.HugePageCount = srv.cfg.NrHugepages
		}

		srv.log.Debugf("allocating %d hugepages on numa node 0", prepReq.HugePageCount)
	}

	// Run prepare to bind devices to user-space driver and allocate hugepages.
	//
	// TODO: should be passing root context into prepare request to
	//       facilitate cancellation.
	if _, err := srv.ctlSvc.NvmePrepare(prepReq); err != nil {
		srv.log.Errorf("automatic NVMe prepare failed: %s", err)
	}

	return nil
}

// scanBdevStorage performs discovery and validates existence of configured NVMe SSDs.
func scanBdevStorage(srv *server) (*storage.BdevScanResponse, error) {
	defer srv.logDuration(track("time to scan bdev storage"))

	if srv.cfg.DisableHugepages {
		srv.log.Debugf("skip nvme scan as hugepages have been disabled in config")
		return &storage.BdevScanResponse{}, nil
	}

	nvmeScanResp, err := srv.ctlSvc.NvmeScan(storage.BdevScanRequest{
		DeviceList:  getBdevCfgsFromSrvCfg(srv.cfg).Bdevs(),
		BypassCache: true, // init cache on first scan
	})
	if err != nil {
		err = errors.Wrap(err, "NVMe Scan Failed")
		srv.log.Errorf("%s", err)
		return nil, err
	}

	return nvmeScanResp, nil
}

func setEngineBdevs(engine *EngineInstance, scanResp *storage.BdevScanResponse, lastEngineIdx, lastBdevCount *int) error {
	badInput := ""
	switch {
	case engine == nil:
		badInput = "engine"
	case scanResp == nil:
		badInput = "scanResp"
	case lastEngineIdx == nil:
		badInput = "lastEngineIdx"
	case lastBdevCount == nil:
		badInput = "lastBdevCount"
	}
	if badInput != "" {
		return errors.New("nil input param: " + badInput)
	}

	if err := engine.storage.SetBdevCache(*scanResp); err != nil {
		return errors.Wrap(err, "setting engine storage bdev cache")
	}

	// After engine's bdev cache has been set, the cache will only contain details of bdevs
	// identified in the relevant engine config and device addresses will have been verified
	// against NVMe scan results. As any VMD endpoint addresses will have been replaced with
	// backing device addresses, device counts will reflect the number of physical (as opposed
	// to logical) bdevs and engine bdev counts can be accurately compared.

	eIdx := engine.Index()
	bdevCache := engine.storage.GetBdevCache()
	newNrBdevs := len(bdevCache.Controllers)

	engine.log.Debugf("last: [index: %d, bdevCount: %d], current: [index: %d, bdevCount: %d]",
		*lastEngineIdx, *lastBdevCount, eIdx, newNrBdevs)

	// Update last recorded counters if this is the first update or if the number of bdevs is
	// unchanged. If bdev count differs between engines, return fault.
	switch {
	case *lastEngineIdx < 0:
		if *lastBdevCount >= 0 {
			return errors.New("expecting both lastEngineIdx and lastBdevCount to be unset")
		}
		*lastEngineIdx = int(eIdx)
		*lastBdevCount = newNrBdevs
	case *lastBdevCount < 0:
		return errors.New("expecting both lastEngineIdx and lastBdevCount to be set")
	case newNrBdevs == *lastBdevCount:
		*lastEngineIdx = int(eIdx)
	default:
		return config.FaultConfigBdevCountMismatch(int(eIdx), newNrBdevs, *lastEngineIdx, *lastBdevCount)
	}

	return nil
}

func setDaosHelperEnvs(cfg *config.Server, setenv func(k, v string) error) error {
	if cfg.HelperLogFile != "" {
		if err := setenv(pbin.DaosPrivHelperLogFileEnvVar, cfg.HelperLogFile); err != nil {
			return errors.Wrap(err, "unable to configure privileged helper logging")
		}
	}

	if cfg.FWHelperLogFile != "" {
		if err := setenv(pbin.DaosFWLogFileEnvVar, cfg.FWHelperLogFile); err != nil {
			return errors.Wrap(err, "unable to configure privileged firmware helper logging")
		}
	}

	return nil
}

// Minimum recommended number of hugepages has already been calculated and set in config so verify
// we have enough free hugepage memory to satisfy this requirement before setting mem_size and
// hugepage_size parameters for engine.
func updateMemValues(srv *server, engine *EngineInstance, getMemInfo common.GetMemInfoFn) error {
	engine.RLock()
	ec := engine.runner.GetConfig()
	ei := ec.Index

	if ec.Storage.Tiers.Bdevs().Len() == 0 {
		srv.log.Debugf("skipping mem check on engine %d, no bdevs", ei)
		engine.RUnlock()
		return nil
	}
	engine.RUnlock()

	// Retrieve up-to-date hugepage info to check that we got the requested number of hugepages.
	mi, err := getMemInfo()
	if err != nil {
		return err
	}

	// Calculate mem_size per I/O engine (in MB) from number of hugepages required per engine.
	nrPagesRequired := srv.cfg.NrHugepages / len(srv.cfg.Engines)
	pageSizeMiB := mi.HugePageSizeKb / humanize.KiByte // kib to mib
	memSizeReqMiB := nrPagesRequired * pageSizeMiB
	memSizeFreeMiB := mi.HugePagesFree * pageSizeMiB

	// If free hugepage mem is not enough to meet requested number of hugepages, log notice and
	// set mem_size engine parameter to free value. Otherwise set to requested value.
	srv.log.Debugf("Per-engine MemSize:%dMB, HugepageSize:%dMB (meminfo: %+v)", memSizeReqMiB,
		pageSizeMiB, *mi)
	if memSizeFreeMiB < memSizeReqMiB {
		srv.log.Noticef("The amount of hugepage memory allocated for engine %d does not "+
			"meet nr_hugepages requested in config: want %s (%d hugepages), got %s ("+
			"%d hugepages)", ei, humanize.IBytes(uint64(humanize.MiByte*memSizeReqMiB)),
			nrPagesRequired, humanize.IBytes(uint64(humanize.MiByte*memSizeFreeMiB)),
			mi.HugePagesFree)
		engine.setMemSize(memSizeFreeMiB)
	} else {
		engine.setMemSize(memSizeReqMiB)
	}

	// Set hugepage_size (MiB) values based on hugepage info.
	engine.setHugePageSz(pageSizeMiB)

	return nil
}

func cleanEngineHugePages(srv *server) error {
	req := storage.BdevPrepareRequest{
		CleanHugePagesOnly: true,
	}

	msg := "cleanup hugepages via bdev backend"

	resp, err := srv.ctlSvc.NvmePrepare(req)
	if err != nil {
		return errors.Wrap(err, msg)
	}

	srv.log.Debugf("%s: %d removed", msg, resp.NrHugePagesRemoved)

	return nil
}

func registerEngineEventCallbacks(srv *server, engine *EngineInstance, allStarted *sync.WaitGroup) {
	// Register callback to publish engine process exit events.
	engine.OnInstanceExit(createPublishInstanceExitFunc(srv.pubSub.Publish, srv.hostname))

	// Register callback to publish engine format requested events.
	engine.OnAwaitFormat(createPublishFormatRequiredFunc(srv.pubSub.Publish, srv.hostname))

	var onceReady sync.Once
	engine.OnReady(func(_ context.Context) error {
		// Indicate that engine has been started, only do this the first time that the
		// engine starts as shared memory persists between engine restarts.
		onceReady.Do(func() {
			allStarted.Done()
		})
		return nil
	})

	// Register callback to update engine cfg mem_size after format.
	engine.OnStorageReady(func(_ context.Context) error {
		srv.log.Debugf("engine %d: storage ready", engine.Index())

		// Attempt to remove unused hugepages, log error only.
		if err := cleanEngineHugePages(srv); err != nil {
			srv.log.Errorf(err.Error())
		}

		// Update engine memory related config parameters before starting.
		return errors.Wrap(updateMemValues(srv, engine, common.GetMemInfo),
			"updating engine memory parameters")
	})
}

func configureFirstEngine(ctx context.Context, engine *EngineInstance, sysdb *raft.Database, join systemJoinFn) {
	if !sysdb.IsReplica() {
		return
	}

	// Start the system db after instance 0's SCM is ready.
	var onceStorageReady sync.Once
	engine.OnStorageReady(func(_ context.Context) (err error) {
		onceStorageReady.Do(func() {
			// NB: We use the outer context rather than
			// the closure context in order to avoid
			// tying the db to the instance.
			err = errors.Wrap(sysdb.Start(ctx),
				"failed to start system db",
			)
		})

		return
	})

	if !sysdb.IsBootstrap() {
		return
	}

	// For historical reasons, we reserve rank 0 for the first
	// instance on the raft bootstrap server. This implies that
	// rank 0 will always be associated with a MS replica, but
	// it is not guaranteed to always be the leader.
	engine.joinSystem = func(ctx context.Context, req *control.SystemJoinReq) (*control.SystemJoinResp, error) {
		if sb := engine.getSuperblock(); !sb.ValidRank {
			engine.log.Debug("marking bootstrap instance as rank 0")
			req.Rank = 0
			sb.Rank = ranklist.NewRankPtr(0)
		}

		return join(ctx, req)
	}
}

// registerTelemetryCallbacks sets telemetry related callbacks to
// be triggered when all engines have been started.
func registerTelemetryCallbacks(ctx context.Context, srv *server) {
	telemPort := srv.cfg.TelemetryPort
	if telemPort == 0 {
		return
	}

	srv.OnEnginesStarted(func(ctxIn context.Context) error {
		srv.log.Debug("starting Prometheus exporter")
		cleanup, err := startPrometheusExporter(ctxIn, srv.log, telemPort, srv.harness.Instances())
		if err != nil {
			return err
		}
		srv.OnShutdown(cleanup)
		return nil
	})
}

// registerFollowerSubscriptions stops handling received forwarded (in addition
// to local) events and starts forwarding events to the new MS leader.
// Log events on the host that they were raised (and first published) on.
// This is the initial behavior before leadership has been determined.
func registerFollowerSubscriptions(srv *server) {
	srv.pubSub.Reset()
	srv.pubSub.Subscribe(events.RASTypeAny, srv.evtLogger)
	srv.pubSub.Subscribe(events.RASTypeStateChange, srv.evtForwarder)
}

// registerLeaderSubscriptions stops forwarding events to MS and instead starts
// handling received forwarded (and local) events.
func registerLeaderSubscriptions(srv *server) {
	srv.pubSub.Reset()
	srv.pubSub.Subscribe(events.RASTypeAny, srv.evtLogger)
	srv.pubSub.Subscribe(events.RASTypeStateChange, srv.membership)
	srv.pubSub.Subscribe(events.RASTypeStateChange, srv.sysdb)
	srv.pubSub.Subscribe(events.RASTypeStateChange,
		events.HandlerFunc(func(ctx context.Context, evt *events.RASEvent) {
			switch evt.ID {
			case events.RASSwimRankDead:
				ts, err := evt.GetTimestamp()
				if err != nil {
					srv.log.Errorf("bad event timestamp %q: %s", evt.Timestamp, err)
					return
				}
				srv.log.Debugf("%s marked rank %d:%x dead @ %s", evt.Hostname, evt.Rank, evt.Incarnation, ts)
				// Mark the rank as unavailable for membership in
				// new pools, etc. Do group update on success.
				if err := srv.membership.MarkRankDead(ranklist.Rank(evt.Rank), evt.Incarnation); err != nil {
					srv.log.Errorf("failed to mark rank %d:%x dead: %s", evt.Rank, evt.Incarnation, err)
					if system.IsNotLeader(err) {
						// If we've lost leadership while processing the event,
						// attempt to re-forward it to the new leader.
						evt = evt.WithForwarded(false).WithForwardable(true)
						srv.log.Debugf("re-forwarding rank dead event for %d:%x", evt.Rank, evt.Incarnation)
						srv.evtForwarder.OnEvent(ctx, evt)
					}
					return
				}
				srv.mgmtSvc.reqGroupUpdate(ctx, false)
			}
		}))

	// Add a debounce to throttle multiple SWIM Rank Dead events for the same rank/incarnation.
	srv.pubSub.Debounce(events.RASSwimRankDead, 0, func(ev *events.RASEvent) string {
		return strconv.FormatUint(uint64(ev.Rank), 10) + ":" + strconv.FormatUint(ev.Incarnation, 10)
	})
}

// getGrpcOpts generates a set of gRPC options for the server based on the supplied configuration.
func getGrpcOpts(log logging.Logger, cfgTransport *security.TransportConfig) ([]grpc.ServerOption, error) {
	unaryInterceptors := []grpc.UnaryServerInterceptor{
		unaryLoggingInterceptor(log), // must be first in order to properly log errors
		unaryErrorInterceptor,
		unaryStatusInterceptor,
		unaryVersionInterceptor,
	}
	streamInterceptors := []grpc.StreamServerInterceptor{
		streamErrorInterceptor,
	}
	tcOpt, err := security.ServerOptionForTransportConfig(cfgTransport)
	if err != nil {
		return nil, err
	}
	srvOpts := []grpc.ServerOption{tcOpt}

	uintOpt, err := unaryInterceptorForTransportConfig(cfgTransport)
	if err != nil {
		return nil, err
	}
	if uintOpt != nil {
		unaryInterceptors = append(unaryInterceptors, uintOpt)
	}
	sintOpt, err := streamInterceptorForTransportConfig(cfgTransport)
	if err != nil {
		return nil, err
	}
	if sintOpt != nil {
		streamInterceptors = append(streamInterceptors, sintOpt)
	}

	return append(srvOpts, []grpc.ServerOption{
		grpc.ChainUnaryInterceptor(unaryInterceptors...),
		grpc.ChainStreamInterceptor(streamInterceptors...),
	}...), nil
}

type netInterface interface {
	Addrs() ([]net.Addr, error)
}

func getSrxSetting(cfg *config.Server) (int32, error) {
	if len(cfg.Engines) == 0 {
		return -1, nil
	}

	srxVarName := "FI_OFI_RXM_USE_SRX"
	getSetting := func(ev string) (bool, int32, error) {
		kv := strings.Split(ev, "=")
		if len(kv) != 2 {
			return false, -1, nil
		}
		if kv[0] != srxVarName {
			return false, -1, nil
		}
		v, err := strconv.ParseInt(kv[1], 10, 32)
		if err != nil {
			return false, -1, err
		}
		return true, int32(v), nil
	}

	engineVals := make([]int32, len(cfg.Engines))
	for idx, ec := range cfg.Engines {
		engineVals[idx] = -1 // default to unset
		for _, ev := range ec.EnvVars {
			if match, engSrx, err := getSetting(ev); err != nil {
				return -1, err
			} else if match {
				engineVals[idx] = engSrx
				break
			}
		}

		for _, pte := range ec.EnvPassThrough {
			if pte == srxVarName {
				return -1, errors.Errorf("%s may not be set as a pass-through env var", srxVarName)
			}
		}
	}

	cliSrx := engineVals[0]
	for i := 1; i < len(engineVals); i++ {
		if engineVals[i] != cliSrx {
			return -1, errors.Errorf("%s setting must be the same for all engines", srxVarName)
		}
	}

	// If the SRX config was not explicitly set via env vars, use the
	// global config value.
	if cliSrx == -1 {
		cliSrx = int32(common.BoolAsInt(!cfg.Fabric.DisableSRX))
	}

	return cliSrx, nil
}

func checkFabricInterface(name string, lookup func(string) (netInterface, error)) error {
	if name == "" {
		return errors.New("no name provided")
	}

	if lookup == nil {
		return errors.New("no lookup function provided")
	}

	netIF, err := lookup(name)
	if err != nil {
		return err
	}

	addrs, err := netIF.Addrs()
	if err != nil {
		return err
	}

	if len(addrs) == 0 {
		return fmt.Errorf("no network addresses for interface %q", name)
	}

	return nil
}<|MERGE_RESOLUTION|>--- conflicted
+++ resolved
@@ -308,15 +308,11 @@
 		// Request a few more hugepages than actually required for each NUMA node
 		// allocation as some overhead may result in one or two being unavailable.
 		prepReq.HugePageCount = srv.cfg.NrHugepages / len(numaNodes)
-<<<<<<< HEAD
-		prepReq.HugePageCount += extraHugePages
-=======
 
 		// Extra pages to be allocated per engine but take into account the page count
 		// will be issued on each NUMA node.
-		extraPages := (common.ExtraHugePages * len(srv.cfg.Engines)) / len(numaNodes)
+		extraPages := (extraHugePages * len(srv.cfg.Engines)) / len(numaNodes)
 		prepReq.HugePageCount += extraPages
->>>>>>> 42f3f340
 		prepReq.HugeNodes = strings.Join(numaNodes, ",")
 
 		srv.log.Debugf("allocating %d hugepages on each of these numa nodes: %v",
