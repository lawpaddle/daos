--- conflicted
+++ resolved
@@ -210,17 +210,13 @@
 func getFabricNetDevClass(cfg *config.Server, fis *hardware.FabricInterfaceSet) ([]hardware.NetDevClass, error) {
 	netDevClass := []hardware.NetDevClass{}
 	for index, engine := range cfg.Engines {
-<<<<<<< HEAD
 		cfgIfaces, err := engine.Fabric.GetInterfaces()
-=======
-		fi, err := fis.GetInterfaceOnNetDevice(engine.Fabric.Interface, engine.Fabric.Provider)
->>>>>>> d1ba7ac7
 		if err != nil {
 			return nil, err
 		}
 
 		for i, cfgIface := range cfgIfaces {
-			fi, err := fis.GetInterface(cfgIface)
+			fi, err := fis.GetInterfaceOnNetDevice(cfgIface, engine.Fabric.Provider)
 			if err != nil {
 				return nil, err
 			}
