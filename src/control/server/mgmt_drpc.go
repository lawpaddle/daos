--- conflicted
+++ resolved
@@ -124,13 +124,8 @@
 
 	resp := new(srvpb.GetPoolSvcResp)
 
-<<<<<<< HEAD
 	ps, err := mod.poolDB.FindPoolServiceByUUID(uuid)
-	if err != nil {
-=======
-	ps, err := mod.sysdb.FindPoolServiceByUUID(uuid)
 	if err != nil || ps.State != system.PoolServiceStateReady {
->>>>>>> 508d9706
 		resp.Status = int32(daos.Nonexistent)
 		mod.log.Debugf("GetPoolSvcResp: %+v", resp)
 		return proto.Marshal(resp)
@@ -153,13 +148,8 @@
 
 	resp := new(srvpb.PoolFindByLabelResp)
 
-<<<<<<< HEAD
 	ps, err := mod.poolDB.FindPoolServiceByLabel(req.GetLabel())
-	if err != nil {
-=======
-	ps, err := mod.sysdb.FindPoolServiceByLabel(req.GetLabel())
 	if err != nil || ps.State != system.PoolServiceStateReady {
->>>>>>> 508d9706
 		resp.Status = int32(daos.Nonexistent)
 		mod.log.Debugf("PoolFindByLabelResp: %+v", resp)
 		return proto.Marshal(resp)
