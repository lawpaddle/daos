//
// (C) Copyright 2020-2022 Intel Corporation.
//
// SPDX-License-Identifier: BSD-2-Clause-Patent
//

package server

import (
	"context"
	"testing"

	"github.com/google/go-cmp/cmp"
	"github.com/pkg/errors"

	ctlpb "github.com/daos-stack/daos/src/control/common/proto/ctl"
	"github.com/daos-stack/daos/src/control/common/test"
	"github.com/daos-stack/daos/src/control/drpc"
	"github.com/daos-stack/daos/src/control/lib/daos"
	"github.com/daos-stack/daos/src/control/lib/ranklist"
	"github.com/daos-stack/daos/src/control/logging"
	"github.com/daos-stack/daos/src/control/server/config"
	"github.com/daos-stack/daos/src/control/server/engine"
<<<<<<< HEAD
	"github.com/daos-stack/daos/src/control/system"
=======
	"github.com/daos-stack/daos/src/control/server/storage"
>>>>>>> 6392d621
)

const (
	devStateNew    = ctlpb.NvmeDevState_NEW
	devStateNormal = ctlpb.NvmeDevState_NORMAL
	devStateFaulty = ctlpb.NvmeDevState_EVICTED
)

func TestServer_CtlSvc_SmdQuery(t *testing.T) {
	ledStateIdentify := ctlpb.LedState_QUICK_BLINK
	ledStateNormal := ctlpb.LedState_OFF
	ledStateFault := ctlpb.LedState_ON
	ledStateUnknown := ctlpb.LedState_NA

	pbNormDev := &ctlpb.SmdDevice{
		Uuid:     test.MockUUID(),
		DevState: devStateNormal,
		LedState: ledStateNormal,
	}
	pbFaultyQueryDev := &ctlpb.SmdDevice{
		Uuid:     test.MockUUID(),
		DevState: devStateFaulty,
		LedState: ledStateFault,
	}
	pbIdentifyQueryDev := &ctlpb.SmdDevice{
		Uuid:     test.MockUUID(),
		DevState: devStateNormal,
		LedState: ledStateIdentify,
	}

	for name, tc := range map[string]struct {
		setupAP        bool
		req            *ctlpb.SmdQueryReq
		junkResp       bool
		drpcResps      map[int][]*mockDrpcResponse
		harnessStopped bool
		ioStopped      bool
		expResp        *ctlpb.SmdQueryResp
		expErr         error
	}{
		"dRPC send fails": {
			req: &ctlpb.SmdQueryReq{},
			drpcResps: map[int][]*mockDrpcResponse{
				0: {
					&mockDrpcResponse{
						Message: &ctlpb.SmdQueryReq{},
						Error:   errors.New("send failure"),
					},
				},
			},
			expErr: errors.New("send failure"),
		},
		"dRPC resp fails": {
			req:      &ctlpb.SmdQueryReq{},
			junkResp: true,
			expErr:   errors.New("unmarshal"),
		},
		"set-faulty": {
			req: &ctlpb.SmdQueryReq{
				SetFaulty: true,
				Uuid:      test.MockUUID(),
			},
			drpcResps: map[int][]*mockDrpcResponse{
				0: {
					{
						Message: &ctlpb.SmdDevResp{
							Devices: []*ctlpb.SmdDevice{pbNormDev},
						},
					},
					{
						Message: &ctlpb.DevManageResp{
							Device: &ctlpb.SmdDevice{
								Uuid:     test.MockUUID(),
								DevState: devStateFaulty,
								LedState: ledStateFault,
							},
						},
					},
				},
			},
			expResp: &ctlpb.SmdQueryResp{
				Ranks: []*ctlpb.SmdQueryResp_RankResp{
					{
						Devices: []*ctlpb.SmdQueryResp_SmdDeviceWithHealth{
							{Details: pbFaultyQueryDev},
						},
					},
				},
			},
		},
		"set-faulty; DAOS Failure": {
			req: &ctlpb.SmdQueryReq{
				SetFaulty: true,
				Uuid:      test.MockUUID(),
			},
			drpcResps: map[int][]*mockDrpcResponse{
				0: {
					{
						Message: &ctlpb.SmdDevResp{
							Devices: []*ctlpb.SmdDevice{pbNormDev},
						},
					},
					{
						Message: &ctlpb.DevManageResp{
							Status: int32(daos.InvalidInput),
						},
					},
				},
			},
			expResp: &ctlpb.SmdQueryResp{
				Ranks: []*ctlpb.SmdQueryResp_RankResp{
					{
						Devices: []*ctlpb.SmdQueryResp_SmdDeviceWithHealth{
							{Status: int32(daos.InvalidInput)},
						},
					},
				},
			},
		},
		"identify": {
			req: &ctlpb.SmdQueryReq{
				Identify: true,
				Uuid:     test.MockUUID(),
			},
			drpcResps: map[int][]*mockDrpcResponse{
				0: {
					{
						Message: &ctlpb.SmdDevResp{
							Devices: []*ctlpb.SmdDevice{pbNormDev},
						},
					},
					{
						Message: &ctlpb.DevManageResp{
							Device: &ctlpb.SmdDevice{
								Uuid:     test.MockUUID(),
								DevState: devStateNormal,
								LedState: ledStateIdentify,
							},
						},
					},
				},
			},
			expResp: &ctlpb.SmdQueryResp{
				Ranks: []*ctlpb.SmdQueryResp_RankResp{
					{
						Devices: []*ctlpb.SmdQueryResp_SmdDeviceWithHealth{
							{Details: pbIdentifyQueryDev},
						},
					},
				},
			},
		},
		"get-led": {
			req: &ctlpb.SmdQueryReq{
				GetLed: true,
				Uuid:   test.MockUUID(),
			},
			drpcResps: map[int][]*mockDrpcResponse{
				0: {
					{
						Message: &ctlpb.SmdDevResp{
							Devices: []*ctlpb.SmdDevice{pbNormDev},
						},
					},
					{
						Message: &ctlpb.DevManageResp{
							Device: &ctlpb.SmdDevice{
								Uuid:     test.MockUUID(),
								DevState: devStateNormal,
								LedState: ledStateIdentify,
							},
						},
					},
				},
			},
			expResp: &ctlpb.SmdQueryResp{
				Ranks: []*ctlpb.SmdQueryResp_RankResp{
					{
						Devices: []*ctlpb.SmdQueryResp_SmdDeviceWithHealth{
							{Details: pbIdentifyQueryDev},
						},
					},
				},
			},
		},
		"reset-led": {
			req: &ctlpb.SmdQueryReq{
				ResetLed: true,
				Uuid:     test.MockUUID(),
			},
			drpcResps: map[int][]*mockDrpcResponse{
				0: {
					{
						Message: &ctlpb.SmdDevResp{
							Devices: []*ctlpb.SmdDevice{pbNormDev},
						},
					},
					{
						Message: &ctlpb.DevManageResp{
							Device: &ctlpb.SmdDevice{
								Uuid:     test.MockUUID(),
								DevState: devStateNormal,
								LedState: ledStateNormal,
							},
						},
					},
				},
			},
			expResp: &ctlpb.SmdQueryResp{
				Ranks: []*ctlpb.SmdQueryResp_RankResp{
					{
						Devices: []*ctlpb.SmdQueryResp_SmdDeviceWithHealth{
							{Details: pbNormDev},
						},
					},
				},
			},
		},
		"list-pools": {
			req: &ctlpb.SmdQueryReq{
				OmitDevices: true,
				Rank:        uint32(ranklist.NilRank),
			},
			drpcResps: map[int][]*mockDrpcResponse{
				0: {
					{
						Message: &ctlpb.SmdPoolResp{
							Pools: []*ctlpb.SmdPoolResp_Pool{
								{
									Uuid: test.MockUUID(),
								},
							},
						},
					},
				},
			},
			expResp: &ctlpb.SmdQueryResp{
				Ranks: []*ctlpb.SmdQueryResp_RankResp{
					{
						Pools: []*ctlpb.SmdQueryResp_Pool{
							{
								Uuid: test.MockUUID(),
							},
						},
					},
				},
			},
		},
		"list-pools; filter by rank": {
			req: &ctlpb.SmdQueryReq{
				OmitDevices: true,
				Rank:        1,
			},
			drpcResps: map[int][]*mockDrpcResponse{
				0: {
					{
						Message: &ctlpb.SmdPoolResp{
							Pools: []*ctlpb.SmdPoolResp_Pool{
								{
									Uuid: test.MockUUID(0),
								},
							},
						},
					},
				},
				1: {
					{
						Message: &ctlpb.SmdPoolResp{
							Pools: []*ctlpb.SmdPoolResp_Pool{
								{
									Uuid: test.MockUUID(1),
								},
							},
						},
					},
				},
			},
			expResp: &ctlpb.SmdQueryResp{
				Ranks: []*ctlpb.SmdQueryResp_RankResp{
					{
						Rank: 1,
						Pools: []*ctlpb.SmdQueryResp_Pool{
							{
								Uuid: test.MockUUID(1),
							},
						},
					},
				},
			},
		},
		"list-pools; filter by uuid": {
			req: &ctlpb.SmdQueryReq{
				OmitDevices: true,
				Rank:        uint32(ranklist.NilRank),
				Uuid:        test.MockUUID(1),
			},
			drpcResps: map[int][]*mockDrpcResponse{
				0: {
					{
						Message: &ctlpb.SmdPoolResp{
							Pools: []*ctlpb.SmdPoolResp_Pool{
								{
									Uuid: test.MockUUID(0),
								},
							},
						},
					},
				},
				1: {
					{
						Message: &ctlpb.SmdPoolResp{
							Pools: []*ctlpb.SmdPoolResp_Pool{
								{
									Uuid: test.MockUUID(1),
								},
							},
						},
					},
				},
			},
			expResp: &ctlpb.SmdQueryResp{
				Ranks: []*ctlpb.SmdQueryResp_RankResp{
					{},
					{
						Rank: 1,
						Pools: []*ctlpb.SmdQueryResp_Pool{
							{
								Uuid: test.MockUUID(1),
							},
						},
					},
				},
			},
		},
		"list-pools; DAOS Failure": {
			req: &ctlpb.SmdQueryReq{
				OmitDevices: true,
				Rank:        uint32(ranklist.NilRank),
			},
			drpcResps: map[int][]*mockDrpcResponse{
				0: {
					{
						Message: &ctlpb.SmdPoolResp{
							Status: int32(daos.Busy),
						},
					},
				},
			},
			expErr: daos.Busy,
		},
		"list-devices": {
			req: &ctlpb.SmdQueryReq{
				OmitPools: true,
				Rank:      uint32(ranklist.NilRank),
			},
			drpcResps: map[int][]*mockDrpcResponse{
				0: {
					{
						Message: &ctlpb.SmdDevResp{
							Devices: []*ctlpb.SmdDevice{
								{
									Uuid:     test.MockUUID(0),
									TrAddr:   "0000:8a:00.0",
									TgtIds:   []int32{0, 1, 2},
									DevState: devStateNormal,
									LedState: ledStateNormal,
								},
								{
									Uuid:     test.MockUUID(1),
									TrAddr:   "0000:80:00.0",
									TgtIds:   []int32{3, 4, 5},
									DevState: devStateFaulty,
									LedState: ledStateFault,
								},
							},
						},
					},
				},
				1: {
					{
						Message: &ctlpb.SmdDevResp{
							Devices: []*ctlpb.SmdDevice{
								{
									Uuid:     test.MockUUID(2),
									TrAddr:   "0000:da:00.0",
									TgtIds:   []int32{0, 1, 2},
									DevState: devStateFaulty,
									LedState: ledStateUnknown,
								},
								{
									Uuid:     test.MockUUID(3),
									TrAddr:   "0000:db:00.0",
									TgtIds:   []int32{3, 4, 5},
									DevState: devStateNormal,
									LedState: ledStateIdentify,
								},
							},
						},
					},
				},
			},
			expResp: &ctlpb.SmdQueryResp{
				Ranks: []*ctlpb.SmdQueryResp_RankResp{
					{
						Devices: []*ctlpb.SmdQueryResp_SmdDeviceWithHealth{
							{
								Details: &ctlpb.SmdDevice{
									Uuid:     test.MockUUID(0),
									TrAddr:   "0000:8a:00.0",
									TgtIds:   []int32{0, 1, 2},
									DevState: devStateNormal,
									LedState: ledStateNormal,
								},
							},
							{
								Details: &ctlpb.SmdDevice{
									Uuid:     test.MockUUID(1),
									TrAddr:   "0000:80:00.0",
									TgtIds:   []int32{3, 4, 5},
									DevState: devStateFaulty,
									LedState: ledStateFault,
								},
							},
						},
						Rank: uint32(0),
					},
					{
						Devices: []*ctlpb.SmdQueryResp_SmdDeviceWithHealth{
							{
								Details: &ctlpb.SmdDevice{
									Uuid:     test.MockUUID(2),
									TrAddr:   "0000:da:00.0",
									TgtIds:   []int32{0, 1, 2},
									DevState: devStateFaulty,
									LedState: ledStateUnknown,
								},
							},
							{
								Details: &ctlpb.SmdDevice{
									Uuid:     test.MockUUID(3),
									TrAddr:   "0000:db:00.0",
									TgtIds:   []int32{3, 4, 5},
									DevState: devStateNormal,
									LedState: ledStateIdentify,
								},
							},
						},
						Rank: uint32(1),
					},
				},
			},
		},
		"list-devices; missing state": {
			req: &ctlpb.SmdQueryReq{
				OmitPools: true,
				Rank:      uint32(ranklist.NilRank),
			},
			drpcResps: map[int][]*mockDrpcResponse{
				0: {
					{
						Message: &ctlpb.SmdDevResp{
							Devices: []*ctlpb.SmdDevice{
								{
									Uuid:   test.MockUUID(0),
									TrAddr: "0000:8a:00.0",
									TgtIds: []int32{0, 1, 2},
								},
							},
						},
					},
				},
			},
			expResp: &ctlpb.SmdQueryResp{
				Ranks: []*ctlpb.SmdQueryResp_RankResp{
					{
						Devices: []*ctlpb.SmdQueryResp_SmdDeviceWithHealth{
							{
<<<<<<< HEAD
								Details: &ctlpb.SmdDevice{
									Uuid:   test.MockUUID(0),
									TrAddr: "0000:8a:00.0",
									TgtIds: []int32{0, 1, 2},
=======
								Uuid:   test.MockUUID(0),
								TrAddr: "0000:8a:00.0",
								TgtIds: []int32{0, 1, 2},
							},
						},
						Rank: uint32(0),
					},
				},
			},
		},
		"list-devices; show only faulty": {
			req: &ctlpb.SmdQueryReq{
				OmitPools: true,
				Rank:      uint32(ranklist.NilRank),
				StateMask: storage.NvmeStateFaulty.Uint32(),
			},
			drpcResps: map[int][]*mockDrpcResponse{
				0: {
					{
						Message: &ctlpb.SmdDevResp{
							Devices: []*ctlpb.SmdDevResp_Device{
								{
									Uuid:     test.MockUUID(0),
									TrAddr:   "0000:8a:00.0",
									TgtIds:   []int32{0, 1, 2},
									DevState: stateNormal,
								},
								{
									Uuid:     test.MockUUID(1),
									TrAddr:   "0000:8b:00.0",
									TgtIds:   []int32{3, 4, 5},
									DevState: stateFaulty,
								},
							},
						},
					},
				},
				1: {
					{
						Message: &ctlpb.SmdDevResp{
							Devices: []*ctlpb.SmdDevResp_Device{
								{
									Uuid:     test.MockUUID(2),
									TrAddr:   "0000:da:00.0",
									TgtIds:   []int32{0, 1, 2},
									DevState: stateUnplugged,
								},
								{
									Uuid:     test.MockUUID(3),
									TrAddr:   "0000:db:00.0",
									TgtIds:   []int32{3, 4, 5},
									DevState: stateIdentify,
>>>>>>> 6392d621
								},
							},
						},
						Rank: uint32(0),
					},
				},
			},
		},
		"list-devices; filter by rank": {
			req: &ctlpb.SmdQueryReq{
				OmitPools: true,
				Rank:      1,
			},
			drpcResps: map[int][]*mockDrpcResponse{
				0: {
					{
						Message: &ctlpb.SmdDevResp{
							Devices: []*ctlpb.SmdDevice{
								{
									Uuid:     test.MockUUID(0),
									DevState: devStateFaulty,
									LedState: ledStateFault,
								},
							},
						},
					},
				},
				1: {
					{
						Message: &ctlpb.SmdDevResp{
							Devices: []*ctlpb.SmdDevice{
								{
									Uuid:     test.MockUUID(1),
									DevState: devStateNormal,
									LedState: ledStateNormal,
								},
							},
						},
					},
				},
			},
			expResp: &ctlpb.SmdQueryResp{
				Ranks: []*ctlpb.SmdQueryResp_RankResp{
					{
						Rank: 1,
						Devices: []*ctlpb.SmdQueryResp_SmdDeviceWithHealth{
							{
								Details: &ctlpb.SmdDevice{
									Uuid:     test.MockUUID(1),
									DevState: devStateNormal,
									LedState: ledStateNormal,
								},
							},
						},
					},
				},
			},
		},
		"list-devices; filter by uuid": {
			req: &ctlpb.SmdQueryReq{
				OmitPools: true,
				Rank:      uint32(ranklist.NilRank),
				Uuid:      test.MockUUID(1),
			},
			drpcResps: map[int][]*mockDrpcResponse{
				0: {
					{
						Message: &ctlpb.SmdDevResp{
							Devices: []*ctlpb.SmdDevice{
								{
									Uuid:     test.MockUUID(0),
									DevState: devStateNormal,
									LedState: ledStateNormal,
								},
							},
						},
					},
				},
				1: {
					{
						Message: &ctlpb.SmdDevResp{
							Devices: []*ctlpb.SmdDevice{
								{
									Uuid:     test.MockUUID(1),
									DevState: devStateFaulty,
									LedState: ledStateFault,
								},
							},
						},
					},
				},
			},
			expResp: &ctlpb.SmdQueryResp{
				Ranks: []*ctlpb.SmdQueryResp_RankResp{
					{},
					{
						Rank: 1,
						Devices: []*ctlpb.SmdQueryResp_SmdDeviceWithHealth{
							{
								Details: &ctlpb.SmdDevice{
									Uuid:     test.MockUUID(1),
									DevState: devStateFaulty,
									LedState: ledStateFault,
								},
							},
						},
					},
				},
			},
		},
		"list-devices; DAOS Failure": {
			req: &ctlpb.SmdQueryReq{
				OmitPools: true,
				Rank:      uint32(ranklist.NilRank),
			},
			drpcResps: map[int][]*mockDrpcResponse{
				0: {
					{
						Message: &ctlpb.SmdDevResp{
							Status: int32(daos.Busy),
						},
					},
				},
			},
			expErr: daos.Busy,
		},
		"device-health": {
			req: &ctlpb.SmdQueryReq{
				OmitPools:        true,
				Rank:             uint32(ranklist.NilRank),
				Uuid:             test.MockUUID(1),
				IncludeBioHealth: true,
			},
			drpcResps: map[int][]*mockDrpcResponse{
				0: {
					{
						Message: &ctlpb.SmdDevResp{
							Devices: []*ctlpb.SmdDevice{
								{
									Uuid: test.MockUUID(0),
								},
							},
						},
					},
				},
				1: {
					{
						Message: &ctlpb.SmdDevResp{
							Devices: []*ctlpb.SmdDevice{
								{
									Uuid:     test.MockUUID(1),
									DevState: devStateFaulty,
									LedState: ledStateFault,
								},
							},
						},
					},
					{
						Message: &ctlpb.BioHealthResp{
							Temperature: 1000000,
							TempWarn:    true,
						},
					},
				},
			},
			expResp: &ctlpb.SmdQueryResp{
				Ranks: []*ctlpb.SmdQueryResp_RankResp{
					{},
					{
						Rank: 1,
						Devices: []*ctlpb.SmdQueryResp_SmdDeviceWithHealth{
							{
								Details: &ctlpb.SmdDevice{
									Uuid:     test.MockUUID(1),
									DevState: devStateFaulty,
									LedState: ledStateFault,
								},
								Health: &ctlpb.BioHealthResp{
									Temperature: 1000000,
									TempWarn:    true,
								},
							},
						},
					},
				},
			},
		},
		"device-health (NEW SMD); skip health collection": {
			req: &ctlpb.SmdQueryReq{
				OmitPools:        true,
				Rank:             uint32(ranklist.NilRank),
				Uuid:             test.MockUUID(1),
				IncludeBioHealth: true,
			},
			drpcResps: map[int][]*mockDrpcResponse{
				0: {
					{
						Message: &ctlpb.SmdDevResp{
							Devices: []*ctlpb.SmdDevice{
								{
									Uuid:     test.MockUUID(0),
									DevState: devStateNew,
									LedState: ledStateNormal,
								},
							},
						},
					},
				},
				1: {
					{
						Message: &ctlpb.SmdDevResp{
							Devices: []*ctlpb.SmdDevice{
								{
									Uuid:     test.MockUUID(1),
									DevState: devStateNew,
									LedState: ledStateNormal,
								},
							},
						},
					},
					{
						Message: &ctlpb.BioHealthResp{
							Temperature: 1000000,
							TempWarn:    true,
						},
					},
				},
			},
			expResp: &ctlpb.SmdQueryResp{
				Ranks: []*ctlpb.SmdQueryResp_RankResp{
					{},
					{
						Rank: 1,
						Devices: []*ctlpb.SmdQueryResp_SmdDeviceWithHealth{
							{
								Details: &ctlpb.SmdDevice{
									Uuid:     test.MockUUID(1),
									DevState: devStateNew,
									LedState: ledStateNormal,
								},
							},
						},
					},
				},
			},
		},
		"device-health; DAOS Failure": {
			req: &ctlpb.SmdQueryReq{
				OmitPools:        true,
				Rank:             uint32(ranklist.NilRank),
				Uuid:             test.MockUUID(1),
				IncludeBioHealth: true,
			},
			drpcResps: map[int][]*mockDrpcResponse{
				0: {
					{
						Message: &ctlpb.SmdDevResp{
							Devices: []*ctlpb.SmdDevice{
								{
									Uuid:     test.MockUUID(0),
									DevState: devStateFaulty,
									LedState: ledStateFault,
								},
							},
						},
					},
				},
				1: {
					{
						Message: &ctlpb.SmdDevResp{
							Devices: []*ctlpb.SmdDevice{
								{
									Uuid:     test.MockUUID(1),
									DevState: devStateFaulty,
									LedState: ledStateFault,
								},
							},
						},
					},
					{
						Message: &ctlpb.BioHealthResp{
							Status: int32(daos.FreeMemError),
						},
					},
				},
			},
			expErr: daos.FreeMemError,
		},
		"target-health": {
			req: &ctlpb.SmdQueryReq{
				OmitPools:        true,
				Rank:             1,
				Target:           "0",
				IncludeBioHealth: true,
			},
			drpcResps: map[int][]*mockDrpcResponse{
				0: {
					{
						Message: &ctlpb.SmdDevResp{
							Devices: []*ctlpb.SmdDevice{
								{
									Uuid:     test.MockUUID(0),
									DevState: devStateFaulty,
									LedState: ledStateFault,
								},
							},
						},
					},
				},
				1: {
					{
						Message: &ctlpb.SmdDevResp{
							Devices: []*ctlpb.SmdDevice{
								{
									Uuid:     test.MockUUID(1),
									TgtIds:   []int32{0},
									DevState: devStateFaulty,
									LedState: ledStateFault,
								},
							},
						},
					},
					{
						Message: &ctlpb.BioHealthResp{
							Temperature: 1000000,
							TempWarn:    true,
						},
					},
				},
			},
			expResp: &ctlpb.SmdQueryResp{
				Ranks: []*ctlpb.SmdQueryResp_RankResp{
					{
						Rank: 1,
						Devices: []*ctlpb.SmdQueryResp_SmdDeviceWithHealth{
							{
								Details: &ctlpb.SmdDevice{
									Uuid:     test.MockUUID(1),
									TgtIds:   []int32{0},
									DevState: devStateFaulty,
									LedState: ledStateFault,
								},
								Health: &ctlpb.BioHealthResp{
									Temperature: 1000000,
									TempWarn:    true,
								},
							},
						},
					},
				},
			},
		},
		"target-health; bad target": {
			req: &ctlpb.SmdQueryReq{
				OmitPools:        true,
				Rank:             0,
				Target:           "eleventy",
				IncludeBioHealth: true,
			},
			drpcResps: map[int][]*mockDrpcResponse{
				0: {
					{
						Message: &ctlpb.SmdDevResp{
							Devices: []*ctlpb.SmdDevice{
								{
									Uuid:     test.MockUUID(0),
									DevState: devStateNormal,
									LedState: ledStateNormal,
								},
							},
						},
					},
				},
			},
			expErr: errors.New("invalid"),
		},
		"target-health; missing rank": {
			req: &ctlpb.SmdQueryReq{
				OmitPools:        true,
				Rank:             uint32(ranklist.NilRank),
				Target:           "0",
				IncludeBioHealth: true,
			},
			expErr: errors.New("invalid"),
		},
		"ambiguous UUID": {
			req: &ctlpb.SmdQueryReq{
				Rank: uint32(ranklist.NilRank),
				Uuid: test.MockUUID(),
			},
			expErr: errors.New("ambiguous"),
		},
		"harness not started": {
			req:            &ctlpb.SmdQueryReq{},
			harnessStopped: true,
			expErr:         FaultHarnessNotStarted,
		},
		"i/o engine not started": {
			req:       &ctlpb.SmdQueryReq{},
			ioStopped: true,
			expErr:    FaultDataPlaneNotStarted,
		},
	} {
		t.Run(name, func(t *testing.T) {
			log, buf := logging.NewTestLogger(t.Name())
			defer test.ShowBufferOnFailure(t, buf)

			engineCount := len(tc.drpcResps)
			if engineCount == 0 {
				engineCount = 1
			}

			cfg := config.DefaultServer()
			for i := 0; i < engineCount; i++ {
				cfg.Engines = append(cfg.Engines, engine.MockConfig().WithTargetCount(1).WithRank(uint32(i)))
			}
			svc := mockControlService(t, log, cfg, nil, nil, nil)
			svc.harness.started.SetTrue()

			for i, e := range svc.harness.instances {
				srv := e.(*EngineInstance)
				cfg := new(mockDrpcClientConfig)
				if tc.junkResp {
					cfg.setSendMsgResponse(drpc.Status_SUCCESS, makeBadBytes(42), nil)
				} else if len(tc.drpcResps) > i {
					for _, mock := range tc.drpcResps[i] {
						cfg.setSendMsgResponseList(t, mock)
					}
				}
				srv.setDrpcClient(newMockDrpcClient(cfg))
				srv.ready.SetTrue()
			}
			if tc.harnessStopped {
				svc.harness.started.SetFalse()
			}
			if tc.ioStopped {
				for _, srv := range svc.harness.instances {
					srv.(*EngineInstance).ready.SetFalse()
				}
			}

			gotResp, gotErr := svc.SmdQuery(context.TODO(), tc.req)
			test.CmpErr(t, tc.expErr, gotErr)
			if tc.expErr != nil {
				return
			}

			if diff := cmp.Diff(tc.expResp, gotResp, test.DefaultCmpOpts()...); diff != "" {
				t.Fatalf("unexpected response (-want, +got)\n%s\n", diff)
			}
		})
	}
}<|MERGE_RESOLUTION|>--- conflicted
+++ resolved
@@ -21,11 +21,6 @@
 	"github.com/daos-stack/daos/src/control/logging"
 	"github.com/daos-stack/daos/src/control/server/config"
 	"github.com/daos-stack/daos/src/control/server/engine"
-<<<<<<< HEAD
-	"github.com/daos-stack/daos/src/control/system"
-=======
-	"github.com/daos-stack/daos/src/control/server/storage"
->>>>>>> 6392d621
 )
 
 const (
@@ -503,65 +498,10 @@
 					{
 						Devices: []*ctlpb.SmdQueryResp_SmdDeviceWithHealth{
 							{
-<<<<<<< HEAD
 								Details: &ctlpb.SmdDevice{
 									Uuid:   test.MockUUID(0),
 									TrAddr: "0000:8a:00.0",
 									TgtIds: []int32{0, 1, 2},
-=======
-								Uuid:   test.MockUUID(0),
-								TrAddr: "0000:8a:00.0",
-								TgtIds: []int32{0, 1, 2},
-							},
-						},
-						Rank: uint32(0),
-					},
-				},
-			},
-		},
-		"list-devices; show only faulty": {
-			req: &ctlpb.SmdQueryReq{
-				OmitPools: true,
-				Rank:      uint32(ranklist.NilRank),
-				StateMask: storage.NvmeStateFaulty.Uint32(),
-			},
-			drpcResps: map[int][]*mockDrpcResponse{
-				0: {
-					{
-						Message: &ctlpb.SmdDevResp{
-							Devices: []*ctlpb.SmdDevResp_Device{
-								{
-									Uuid:     test.MockUUID(0),
-									TrAddr:   "0000:8a:00.0",
-									TgtIds:   []int32{0, 1, 2},
-									DevState: stateNormal,
-								},
-								{
-									Uuid:     test.MockUUID(1),
-									TrAddr:   "0000:8b:00.0",
-									TgtIds:   []int32{3, 4, 5},
-									DevState: stateFaulty,
-								},
-							},
-						},
-					},
-				},
-				1: {
-					{
-						Message: &ctlpb.SmdDevResp{
-							Devices: []*ctlpb.SmdDevResp_Device{
-								{
-									Uuid:     test.MockUUID(2),
-									TrAddr:   "0000:da:00.0",
-									TgtIds:   []int32{0, 1, 2},
-									DevState: stateUnplugged,
-								},
-								{
-									Uuid:     test.MockUUID(3),
-									TrAddr:   "0000:db:00.0",
-									TgtIds:   []int32{3, 4, 5},
-									DevState: stateIdentify,
->>>>>>> 6392d621
 								},
 							},
 						},
