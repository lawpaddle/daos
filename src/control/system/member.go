//
// (C) Copyright 2019-2023 Intel Corporation.
//
// SPDX-License-Identifier: BSD-2-Clause-Patent
//

package system

import (
	"encoding/json"
	"fmt"
	"net"
	"strings"
	"time"

	"github.com/dustin/go-humanize/english"
	"github.com/google/uuid"
	"github.com/pkg/errors"

	"github.com/daos-stack/daos/src/control/lib/ranklist"
)

// MemberState represents the activity state of DAOS system members.
type MemberState int

const (
	// MemberStateUnknown is the default invalid state.
	MemberStateUnknown MemberState = 0x0000
	// MemberStateAwaitFormat indicates the member is waiting for format.
	MemberStateAwaitFormat MemberState = 0x0001
	// MemberStateStarting indicates the member has started but is not
	// ready.
	MemberStateStarting MemberState = 0x0002
	// MemberStateReady indicates the member has setup successfully.
	MemberStateReady MemberState = 0x0004
	// MemberStateJoined indicates the member has joined the system.
	MemberStateJoined MemberState = 0x0008
	// MemberStateStopping indicates prep-shutdown successfully run.
	MemberStateStopping MemberState = 0x0010
	// MemberStateStopped indicates process has been stopped.
	MemberStateStopped MemberState = 0x0020
	// MemberStateExcluded indicates rank has been automatically excluded from DAOS system.
	MemberStateExcluded MemberState = 0x0040
	// MemberStateErrored indicates the process stopped with errors.
	MemberStateErrored MemberState = 0x0080
	// MemberStateUnresponsive indicates the process is not responding.
	MemberStateUnresponsive MemberState = 0x0100
	// MemberStateAdminExcluded indicates that the rank has been administratively excluded.
	MemberStateAdminExcluded MemberState = 0x0200
<<<<<<< HEAD
	// MemberStateCheckerStarted indicates that the rank is running in checker mode.
	MemberStateCheckerStarted MemberState = 0x0400
=======
	// MemberStateMax is the last entry indicating end of list.
	MemberStateMax MemberState = 0x0400
>>>>>>> aadd0324

	// ExcludedMemberFilter defines the state(s) to be used when determining
	// whether or not a member should be excluded from CaRT group map updates.
	ExcludedMemberFilter = MemberStateAwaitFormat | MemberStateExcluded | MemberStateAdminExcluded
	// AvailableMemberFilter defines the state(s) to be used when determining
	// whether or not a member is available for the purposes of pool creation, etc.
	AvailableMemberFilter = MemberStateReady | MemberStateJoined
	// AllMemberFilter will match all valid member states.
	AllMemberFilter = MemberState(0xFFFF)
	// NonExcludedMemberFilter matches all members that don't match the ExcludedMemberFilter.
	NonExcludedMemberFilter = AllMemberFilter ^ ExcludedMemberFilter
)

func (ms MemberState) String() string {
	switch ms {
	case MemberStateAwaitFormat:
		return "AwaitFormat"
	case MemberStateStarting:
		return "Starting"
	case MemberStateReady:
		return "Ready"
	case MemberStateJoined:
		return "Joined"
	case MemberStateStopping:
		return "Stopping"
	case MemberStateStopped:
		return "Stopped"
	case MemberStateExcluded:
		return "Excluded"
	case MemberStateAdminExcluded:
		return "AdminExcluded"
	case MemberStateErrored:
		return "Errored"
	case MemberStateUnresponsive:
		return "Unresponsive"
	case MemberStateCheckerStarted:
		return "CheckerStarted"
	default:
		return "Unknown"
	}
}

func MemberStateFromString(in string) MemberState {
	switch strings.ToLower(in) {
	case "awaitformat":
		return MemberStateAwaitFormat
	case "starting":
		return MemberStateStarting
	case "ready":
		return MemberStateReady
	case "joined":
		return MemberStateJoined
	case "stopping":
		return MemberStateStopping
	case "stopped":
		return MemberStateStopped
	case "excluded":
		return MemberStateExcluded
	case "adminexcluded":
		return MemberStateAdminExcluded
	case "errored":
		return MemberStateErrored
	case "unresponsive":
		return MemberStateUnresponsive
	case "checkerstarted":
		return MemberStateCheckerStarted
	default:
		return MemberStateUnknown
	}
}

// isTransitionIllegal indicates if given state transitions is legal.
//
// Map state combinations to true (illegal) or false (legal) and return negated
// value.
func (ms MemberState) isTransitionIllegal(to MemberState) bool {
	if ms == MemberStateUnknown || ms == MemberStateAdminExcluded {
		return true // no legal transitions
	}
	if ms == to {
		return true // identical state
	}

	return map[MemberState]map[MemberState]bool{
		MemberStateAwaitFormat: {
			MemberStateExcluded: true,
		},
		MemberStateStarting: {
			MemberStateExcluded: true,
		},
		MemberStateReady: {
			MemberStateExcluded: true,
		},
		MemberStateJoined: {
			MemberStateReady: true,
		},
		MemberStateErrored: {
			MemberStateReady:    true,
			MemberStateJoined:   true,
			MemberStateStopping: true,
		},
		MemberStateUnresponsive: {
			MemberStateReady:    true,
			MemberStateJoined:   true,
			MemberStateStopping: true,
		},
		MemberStateCheckerStarted: {
			MemberStateReady:  true,
			MemberStateJoined: true,
		},
	}[ms][to]
}

// MemberStates2Mask returns a state bitmask and a flag indicating whether to include the "Unknown"
// state from an input list of desired member states.
func MemberStates2Mask(desiredStates ...MemberState) (MemberState, bool) {
	var includeUnknown bool
	stateMask := AllMemberFilter

	if len(desiredStates) > 0 {
		stateMask = 0
		for _, s := range desiredStates {
			if s == MemberStateUnknown {
				includeUnknown = true
			}
			stateMask |= s
		}
	}
	if stateMask == AllMemberFilter {
		includeUnknown = true
	}

	return stateMask, includeUnknown
}

// Member refers to a data-plane instance that is a member of this DAOS
// system running on host with the control-plane listening at "Addr".
type Member struct {
	Rank           ranklist.Rank `json:"rank"`
	Incarnation    uint64        `json:"incarnation"`
	UUID           uuid.UUID     `json:"uuid"`
	Addr           *net.TCPAddr  `json:"addr"`
	FabricURI      string        `json:"fabric_uri"`
	FabricContexts uint32        `json:"fabric_contexts"`
	State          MemberState   `json:"-"`
	Info           string        `json:"info"`
	FaultDomain    *FaultDomain  `json:"fault_domain"`
	LastUpdate     time.Time     `json:"last_update"`
}

// MarshalJSON marshals system.Member to JSON.
func (sm *Member) MarshalJSON() ([]byte, error) {
	if sm == nil {
		return nil, errors.New("tried to marshal nil Member")
	}

	// use a type alias to leverage the default marshal for
	// most fields
	type toJSON Member
	return json.Marshal(&struct {
		Addr        string `json:"addr"`
		State       string `json:"state"`
		FaultDomain string `json:"fault_domain"`
		*toJSON
	}{
		Addr:        sm.Addr.String(),
		State:       strings.ToLower(sm.State.String()),
		FaultDomain: sm.FaultDomain.String(),
		toJSON:      (*toJSON)(sm),
	})
}

// UnmarshalJSON unmarshals system.Member from JSON.
func (sm *Member) UnmarshalJSON(data []byte) error {
	if string(data) == "null" {
		return nil
	}

	// use a type alias to leverage the default unmarshal for
	// most fields
	type fromJSON Member
	from := &struct {
		Addr        string `json:"addr"`
		State       string `json:"state"`
		FaultDomain string `json:"fault_domain"`
		*fromJSON
	}{
		fromJSON: (*fromJSON)(sm),
	}

	if err := json.Unmarshal(data, from); err != nil {
		return err
	}

	addr, err := net.ResolveTCPAddr("tcp", from.Addr)
	if err != nil {
		return err
	}
	sm.Addr = addr

	sm.State = MemberStateFromString(from.State)

	fd, err := NewFaultDomainFromString(from.FaultDomain)
	if err != nil {
		return err
	}
	sm.FaultDomain = fd

	return nil
}

func (sm *Member) String() string {
	return fmt.Sprintf("%s/%d/%s", sm.Addr, sm.Rank, sm.State)
}

// WithInfo adds info field and returns updated member.
func (sm *Member) WithInfo(msg string) *Member {
	sm.Info = msg
	return sm
}

// WithFaultDomain adds the fault domain field and returns the updated member.
func (sm *Member) WithFaultDomain(fd *FaultDomain) *Member {
	sm.FaultDomain = fd
	return sm
}

// Members is a type alias for a slice of member references
type Members []*Member

// MemberResult refers to the result of an action on a Member.
type MemberResult struct {
	Addr    string
	Rank    ranklist.Rank
	Action  string
	Errored bool
	Msg     string
	State   MemberState `json:"state"`
}

// MarshalJSON marshals system.MemberResult to JSON.
func (mr *MemberResult) MarshalJSON() ([]byte, error) {
	// use a type alias to leverage the default marshal for
	// most fields
	type toJSON MemberResult
	return json.Marshal(&struct {
		State string `json:"state"`
		*toJSON
	}{
		State:  strings.ToLower(mr.State.String()),
		toJSON: (*toJSON)(mr),
	})
}

// UnmarshalJSON unmarshals system.MemberResult from JSON.
func (mr *MemberResult) UnmarshalJSON(data []byte) error {
	if string(data) == "null" {
		return nil
	}

	// use a type alias to leverage the default unmarshal for
	// most fields
	type fromJSON MemberResult
	from := &struct {
		State string `json:"state"`
		*fromJSON
	}{
		fromJSON: (*fromJSON)(mr),
	}

	if err := json.Unmarshal(data, from); err != nil {
		return err
	}

	mr.State = MemberStateFromString(from.State)

	return nil
}

// Equals returns true if dereferenced structs share the same field values.
func (mr *MemberResult) Equals(other *MemberResult) bool {
	if mr == nil {
		return false
	}
	if other == nil {
		return false
	}
	return *mr == *other
}

// NewMemberResult returns a reference to a new member result struct.
//
// Host address and action fields are not always used so not populated here.
func NewMemberResult(rank ranklist.Rank, err error, state MemberState, action ...string) *MemberResult {
	result := MemberResult{Rank: rank, State: state}
	if err != nil {
		result.Errored = true
		result.Msg = err.Error()
		// Any error should result in either an unresponsive or errored state.
		if state != MemberStateUnresponsive {
			result.State = MemberStateErrored
		}
	}
	if len(action) > 0 {
		result.Action = action[0]
	}

	return &result
}

// MemberResults is a type alias for a slice of member result references.
type MemberResults []*MemberResult

// Errors returns an error indicating if and which ranks failed.
func (mrs MemberResults) Errors() error {
	rs, err := ranklist.CreateRankSet("")
	if err != nil {
		return err
	}

	for _, mr := range mrs {
		if mr.Errored {
			rs.Add(mr.Rank)
		}
	}

	if rs.Count() > 0 {
		return errors.Errorf("failed %s %s",
			english.PluralWord(rs.Count(), "rank", "ranks"),
			rs.String())
	}

	return nil
}<|MERGE_RESOLUTION|>--- conflicted
+++ resolved
@@ -47,13 +47,10 @@
 	MemberStateUnresponsive MemberState = 0x0100
 	// MemberStateAdminExcluded indicates that the rank has been administratively excluded.
 	MemberStateAdminExcluded MemberState = 0x0200
-<<<<<<< HEAD
 	// MemberStateCheckerStarted indicates that the rank is running in checker mode.
 	MemberStateCheckerStarted MemberState = 0x0400
-=======
 	// MemberStateMax is the last entry indicating end of list.
-	MemberStateMax MemberState = 0x0400
->>>>>>> aadd0324
+	MemberStateMax MemberState = 0x0800
 
 	// ExcludedMemberFilter defines the state(s) to be used when determining
 	// whether or not a member should be excluded from CaRT group map updates.
