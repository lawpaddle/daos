--- conflicted
+++ resolved
@@ -445,13 +445,8 @@
 
 	for name, tc := range map[string]struct {
 		cacheDisabled bool
-<<<<<<< HEAD
-		rpcResps      []*mgmtpb.GetAttachInfoResp
-		expResps      []*mgmtpb.GetAttachInfoResp
-=======
 		rpcResps      []*control.HostResponse
 		expResult     []attachInfoResult
->>>>>>> 19400022
 	}{
 		"error": {
 			rpcResps: []*control.HostResponse{
@@ -483,21 +478,6 @@
 		},
 		"cache disabled": {
 			cacheDisabled: true,
-<<<<<<< HEAD
-			rpcResps:      testResps,
-			expResps: []*mgmtpb.GetAttachInfoResp{
-				hintResp(testResps[0]),
-				hintResp(testResps[1]),
-				hintResp(testResps[2]),
-			},
-		},
-		"cached": {
-			rpcResps: testResps,
-			expResps: []*mgmtpb.GetAttachInfoResp{
-				hintResp(testResps[0]),
-				hintResp(testResps[0]),
-				hintResp(testResps[0]),
-=======
 			rpcResps:      hostResps(testResps),
 			expResult: []attachInfoResult{
 				{
@@ -523,7 +503,6 @@
 				{
 					resp: hintResp(testResps[0]),
 				},
->>>>>>> 19400022
 			},
 		},
 	} {
@@ -540,7 +519,7 @@
 			for _, rpcResp := range tc.rpcResps {
 				mockInvokerCfg.UnaryResponseSet = append(mockInvokerCfg.UnaryResponseSet,
 					&control.UnaryResponse{
-						Responses: hostResps([]*mgmtpb.GetAttachInfoResp{rpcResp}),
+						Responses: []*control.HostResponse{rpcResp},
 					},
 				)
 			}
@@ -555,16 +534,6 @@
 					},
 				}),
 				attachInfo: newAttachInfoCache(log, !tc.cacheDisabled),
-<<<<<<< HEAD
-				ctlInvoker: control.NewMockInvoker(log, mockInvokerCfg),
-			}
-
-			for _, expResp := range tc.expResps {
-				resp, err := mod.getAttachInfo(context.Background(), 0,
-					&mgmtpb.GetAttachInfoReq{
-						Sys: sysName,
-					})
-=======
 				ctlInvoker: control.NewMockInvoker(log, &control.MockInvokerConfig{
 					Sys:              sysName,
 					UnaryResponseSet: unaryResps(tc.rpcResps),
@@ -582,7 +551,6 @@
 			for i, exp := range tc.expResult {
 				t.Logf("iteration %d\n", i)
 				respBytes, err := mod.handleGetAttachInfo(context.Background(), reqBytes, int32(os.Getpid()))
->>>>>>> 19400022
 
 				test.CmpErr(t, exp.err, err)
 
