--- conflicted
+++ resolved
@@ -231,14 +231,9 @@
 	}
 
 	req := new(control.SystemStartReq)
-<<<<<<< HEAD
 	req.Checker = cmd.Checker
 	req.Hosts = hostSet.String()
 	req.Ranks = rankSet.String()
-=======
-	req.Hosts.Replace(hostSet)
-	req.Ranks.Replace(rankSet)
->>>>>>> 12dc6947
 
 	resp, err := control.SystemStart(context.Background(), cmd.ctlInvoker, req)
 	if err != nil {
