--- conflicted
+++ resolved
@@ -50,15 +50,9 @@
     if is_firmware_mgmt_build(benv):
         tags.append("firmware")
     if not is_release_build(benv):
-<<<<<<< HEAD
         tags.append("fault_injection")
-    if len(tags) == 0:
-        return ""
-    return "-tags {}".format(','.join(tags))
-=======
         tags.append("pprof")
     return f"-tags {','.join(tags)}"
->>>>>>> b73419ce
 
 
 def is_release_build(benv):
