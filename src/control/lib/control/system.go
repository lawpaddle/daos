//
// (C) Copyright 2020-2022 Intel Corporation.
//
// SPDX-License-Identifier: BSD-2-Clause-Patent
//

package control

import (
	"context"
	"encoding/json"
	"fmt"
	"net"
	"strings"
	"time"

	"github.com/dustin/go-humanize/english"
	"github.com/pkg/errors"
	"google.golang.org/grpc"
	"google.golang.org/protobuf/proto"

	"github.com/daos-stack/daos/src/control/build"
	"github.com/daos-stack/daos/src/control/common/proto/convert"
	ctlpb "github.com/daos-stack/daos/src/control/common/proto/ctl"
	mgmtpb "github.com/daos-stack/daos/src/control/common/proto/mgmt"
	sharedpb "github.com/daos-stack/daos/src/control/common/proto/shared"
	"github.com/daos-stack/daos/src/control/lib/daos"
	"github.com/daos-stack/daos/src/control/lib/hostlist"
	"github.com/daos-stack/daos/src/control/lib/ranklist"
	"github.com/daos-stack/daos/src/control/system"
)

const (
	// SystemJoinTimeout defines the overall amount of time a system join attempt
	// can take. It should be an extremely generous value, in order to
	// accommodate (re)joins during leadership upheaval and other scenarios
	// that are expected to eventually resolve.
	SystemJoinTimeout = 1 * time.Hour // effectively "forever", just keep retrying
	// SystemJoinRetryTimeout defines the amount of time a retry attempt can take. It
	// should be set low in order to ensure that individual join attempts retry quickly.
	SystemJoinRetryTimeout = 10 * time.Second
)

var (
	errMSConnectionFailure = errors.Errorf("unable to contact the %s", build.ManagementServiceName)
)

type sysRequest struct {
	Ranks ranklist.RankSet
	Hosts hostlist.HostSet
}

func (req *sysRequest) SetRanks(ranks *ranklist.RankSet) {
	req.Ranks.Replace(ranks)
}

func (req *sysRequest) SetHosts(hosts *hostlist.HostSet) {
	req.Hosts.Replace(hosts)
}

type sysResponse struct {
	AbsentRanks ranklist.RankSet `json:"-"`
	AbsentHosts hostlist.HostSet `json:"-"`
}

func (resp *sysResponse) getAbsentHostsRanks(inHosts, inRanks string) error {
	ahs, err := hostlist.CreateSet(inHosts)
	if err != nil {
		return err
	}
	ars, err := ranklist.CreateRankSet(inRanks)
	if err != nil {
		return err
	}
	resp.AbsentHosts.Replace(ahs)
	resp.AbsentRanks.Replace(ars)

	return nil
}

func (resp *sysResponse) getAbsentHostsRanksErrors() error {
	var errMsgs []string

	if resp.AbsentHosts.Count() > 0 {
		errMsgs = append(errMsgs, "non-existent hosts "+resp.AbsentHosts.String())
	}
	if resp.AbsentRanks.Count() > 0 {
		errMsgs = append(errMsgs, "non-existent ranks "+resp.AbsentRanks.String())
	}

	if len(errMsgs) > 0 {
		return errors.New(strings.Join(errMsgs, ", "))
	}

	return nil
}

// SystemJoinReq contains the inputs for the system join request.
type SystemJoinReq struct {
	unaryRequest
	msRequest
	retryableRequest
<<<<<<< HEAD
	ControlAddr          *net.TCPAddr
	UUID                 string
	Rank                 system.Rank
	URI                  string
	SecondaryURIs        []string            `json:"secondary_uris"`
	NumContexts          uint32              `json:"Nctxs"`
	NumSecondaryContexts []uint32            `json:"secondary_nctxs"`
	FaultDomain          *system.FaultDomain `json:"SrvFaultDomain"`
	InstanceIdx          uint32              `json:"Idx"`
	Incarnation          uint64              `json:"Incarnation"`
=======
	ControlAddr *net.TCPAddr
	UUID        string
	Rank        ranklist.Rank
	URI         string
	NumContexts uint32              `json:"Nctxs"`
	FaultDomain *system.FaultDomain `json:"SrvFaultDomain"`
	InstanceIdx uint32              `json:"Idx"`
	Incarnation uint64              `json:"Incarnation"`
>>>>>>> b86c60a6
}

// MarshalJSON packs SystemJoinResp struct into a JSON message.
func (req *SystemJoinReq) MarshalJSON() ([]byte, error) {
	// use a type alias to leverage the default marshal for
	// most fields
	type toJSON SystemJoinReq
	return json.Marshal(&struct {
		Addr           string
		SrvFaultDomain string
		*toJSON
	}{
		Addr:           req.ControlAddr.String(),
		SrvFaultDomain: req.FaultDomain.String(),
		toJSON:         (*toJSON)(req),
	})
}

// SystemJoinResp contains the request response.
type SystemJoinResp struct {
	Rank      ranklist.Rank
	State     system.MemberState
	LocalJoin bool
}

// SystemJoin will attempt to join a new member to the DAOS system.
func SystemJoin(ctx context.Context, rpcClient UnaryInvoker, req *SystemJoinReq) (*SystemJoinResp, error) {
	pbReq := new(mgmtpb.JoinReq)
	if err := convert.Types(req, pbReq); err != nil {
		return nil, err
	}
	pbReq.Sys = req.getSystem(rpcClient)
	req.setRPC(func(ctx context.Context, conn *grpc.ClientConn) (proto.Message, error) {
		return mgmtpb.NewMgmtSvcClient(conn).Join(ctx, pbReq)
	})
	req.SetTimeout(SystemJoinTimeout)
	req.retryTimeout = SystemJoinRetryTimeout
	req.retryTestFn = func(err error, _ uint) bool {
		switch {
		case IsRetryableConnErr(err), system.IsNotReady(err):
			return true
		}
		if err == errNoMsResponse {
			return true
		}
		return false
	}
	rpcClient.Debugf("DAOS system join request: %+v", pbReq)

	ur, err := rpcClient.InvokeUnaryRPC(ctx, req)
	if err != nil {
		rpcClient.Debugf("failed to invoke system join RPC: %s", err)
		return nil, err
	}

	resp := new(SystemJoinResp)
	if err := convertMSResponse(ur, resp); err != nil {
		rpcClient.Debugf("DAOS system join failed: %s", err)
		return nil, err
	}

	rpcClient.Debugf("DAOS system join response: %+v", resp)
	return resp, nil
}

// SystemQueryReq contains the inputs for the system query request.
type SystemQueryReq struct {
	unaryRequest
	msRequest
	sysRequest
	retryableRequest
	FailOnUnavailable bool // Fail without retrying if the MS is unavailable.
}

// SystemQueryResp contains the request response.
type SystemQueryResp struct {
	sysResponse
	Members   system.Members `json:"members"`
	Providers []string       `json:"providers"`
}

// UnmarshalJSON unpacks JSON message into SystemQueryResp struct.
func (resp *SystemQueryResp) UnmarshalJSON(data []byte) error {
	type Alias SystemQueryResp
	aux := &struct {
		AbsentHosts string
		AbsentRanks string
		*Alias
	}{
		Alias: (*Alias)(resp),
	}
	if err := json.Unmarshal(data, &aux); err != nil {
		return err
	}
	if err := resp.getAbsentHostsRanks(aux.AbsentHosts, aux.AbsentRanks); err != nil {
		return err
	}

	return nil
}

// Errors returns a single error combining all error messages associated with a
// system query response.
func (resp *SystemQueryResp) Errors() error {
	return resp.getAbsentHostsRanksErrors()
}

// SystemQuery requests DAOS system status.
//
// Handles MS requests sent from management client app e.g. 'dmg' and calls into
// mgmt_system.go method of the same name. The triggered method uses the control
// API to fanout to (selection or all) gRPC servers listening as part of the
// DAOS system and retrieve results from the selected ranks hosted there.
func SystemQuery(ctx context.Context, rpcClient UnaryInvoker, req *SystemQueryReq) (*SystemQueryResp, error) {
	if req == nil {
		return nil, errors.Errorf("nil %T request", req)
	}

	pbReq := new(mgmtpb.SystemQueryReq)
	pbReq.Hosts = req.Hosts.String()
	pbReq.Ranks = req.Ranks.String()
	pbReq.Sys = req.getSystem(rpcClient)

	req.setRPC(func(ctx context.Context, conn *grpc.ClientConn) (proto.Message, error) {
		return mgmtpb.NewMgmtSvcClient(conn).SystemQuery(ctx, pbReq)
	})
	req.retryTestFn = func(err error, _ uint) bool {
		// In the case where the caller does not want the default
		// retry behavior, return true for specific errors in order
		// to implement our own retry behavior.
		return req.FailOnUnavailable &&
			(system.IsUnavailable(err) || IsRetryableConnErr(err) ||
				system.IsNotLeader(err) || system.IsNotReplica(err))
	}
	req.retryFn = func(_ context.Context, _ uint) error {
		if req.FailOnUnavailable {
			return system.ErrRaftUnavail
		}
		return nil
	}
	rpcClient.Debugf("DAOS system query request: %+v", req)

	ur, err := rpcClient.InvokeUnaryRPC(ctx, req)
	if err != nil {
		return nil, err
	}

	resp := new(SystemQueryResp)
	return resp, convertMSResponse(ur, resp)
}

func concatSysErrs(errSys, errRes error) error {
	var errMsgs []string

	if errSys != nil {
		errMsgs = append(errMsgs, errSys.Error())
	}
	if errRes != nil {
		errMsgs = append(errMsgs, "check results for "+errRes.Error())
	}

	if len(errMsgs) > 0 {
		return errors.New(strings.Join(errMsgs, ", "))
	}

	return nil
}

// SystemStartReq contains the inputs for the system start request.
type SystemStartReq struct {
	unaryRequest
	msRequest
	sysRequest
}

// SystemStartResp contains the request response.
type SystemStartResp struct {
	sysResponse
	Results system.MemberResults // resulting from harness starts
}

// UnmarshalJSON unpacks JSON message into SystemStartResp struct.
func (resp *SystemStartResp) UnmarshalJSON(data []byte) error {
	type Alias SystemStartResp
	aux := &struct {
		AbsentHosts string
		AbsentRanks string
		*Alias
	}{
		Alias: (*Alias)(resp),
	}
	if err := json.Unmarshal(data, &aux); err != nil {
		return err
	}
	if err := resp.getAbsentHostsRanks(aux.AbsentHosts, aux.AbsentRanks); err != nil {
		return err
	}

	return nil
}

// Errors returns a single error combining all error messages associated with a
// system start response.
func (resp *SystemStartResp) Errors() error {
	return concatSysErrs(resp.getAbsentHostsRanksErrors(), resp.Results.Errors())
}

// SystemStart will perform a start after a controlled shutdown of DAOS system.
//
// Handles MS requests sent from management client app e.g. 'dmg' and calls into
// mgmt_system.go method of the same name. The triggered method uses the control
// API to fanout to (selection or all) gRPC servers listening as part of the
// DAOS system and retrieve results from the selected ranks hosted there.
func SystemStart(ctx context.Context, rpcClient UnaryInvoker, req *SystemStartReq) (*SystemStartResp, error) {
	if req == nil {
		return nil, errors.Errorf("nil %T request", req)
	}

	pbReq := new(mgmtpb.SystemStartReq)
	pbReq.Hosts = req.Hosts.String()
	pbReq.Ranks = req.Ranks.String()
	pbReq.Sys = req.getSystem(rpcClient)

	req.setRPC(func(ctx context.Context, conn *grpc.ClientConn) (proto.Message, error) {
		return mgmtpb.NewMgmtSvcClient(conn).SystemStart(ctx, pbReq)
	})
	rpcClient.Debugf("DAOS system start request: %+v", req)

	ur, err := rpcClient.InvokeUnaryRPC(ctx, req)
	if err != nil {
		return nil, err
	}

	resp := new(SystemStartResp)
	return resp, convertMSResponse(ur, resp)
}

// SystemStopReq contains the inputs for the system stop command.
type SystemStopReq struct {
	unaryRequest
	msRequest
	sysRequest
	Force bool
}

// SystemStopResp contains the request response.
type SystemStopResp struct {
	sysResponse
	Results system.MemberResults
}

// UnmarshalJSON unpacks JSON message into SystemStopResp struct.
func (resp *SystemStopResp) UnmarshalJSON(data []byte) error {
	type Alias SystemStopResp
	aux := &struct {
		AbsentHosts string
		AbsentRanks string
		*Alias
	}{
		Alias: (*Alias)(resp),
	}
	if err := json.Unmarshal(data, &aux); err != nil {
		return err
	}
	if err := resp.getAbsentHostsRanks(aux.AbsentHosts, aux.AbsentRanks); err != nil {
		return err
	}

	return nil
}

// Errors returns a single error combining all error messages associated with a
// system stop response.
func (resp *SystemStopResp) Errors() error {
	return concatSysErrs(resp.getAbsentHostsRanksErrors(), resp.Results.Errors())
}

// SystemStop will perform a two-phase controlled shutdown of DAOS system and a
// list of remaining system members on failure.
//
// Handles MS requests sent from management client app e.g. 'dmg' and calls into
// mgmt_system.go method of the same name. The triggered method uses the control
// API to fanout to (selection or all) gRPC servers listening as part of the
// DAOS system and retrieve results from the selected ranks hosted there.
func SystemStop(ctx context.Context, rpcClient UnaryInvoker, req *SystemStopReq) (*SystemStopResp, error) {
	if req == nil {
		return nil, errors.Errorf("nil %T request", req)
	}

	pbReq := new(mgmtpb.SystemStopReq)
	pbReq.Hosts = req.Hosts.String()
	pbReq.Ranks = req.Ranks.String()
	pbReq.Force = req.Force
	pbReq.Sys = req.getSystem(rpcClient)

	req.setRPC(func(ctx context.Context, conn *grpc.ClientConn) (proto.Message, error) {
		return mgmtpb.NewMgmtSvcClient(conn).SystemStop(ctx, pbReq)
	})
	rpcClient.Debugf("DAOS system stop request: %+v", req)

	ur, err := rpcClient.InvokeUnaryRPC(ctx, req)
	if err != nil {
		return nil, err
	}

	resp := new(SystemStopResp)
	return resp, convertMSResponse(ur, resp)
}

// getResetHostErrors maps rank error messages to hosts that experience them.
func getResetRankErrors(results system.MemberResults) (map[string][]string, []string, error) {
	rankErrors := make(map[string][]string) // hosts that experience a specific rank err
	hosts := make(map[string]struct{})
	for _, result := range results {
		if result.Addr == "" {
			return nil, nil,
				errors.Errorf("host address missing for rank %d result", result.Rank)
		}
		if !result.Errored {
			hosts[result.Addr] = struct{}{}
			continue
		}
		if result.Msg == "" {
			result.Msg = "error message missing for rank result"
		}

		rankErrors[result.Msg] = append(rankErrors[result.Msg], result.Addr)
	}

	goodHosts := make([]string, 0) // hosts that have >0 successful rank results
	for host := range hosts {
		goodHosts = append(goodHosts, host)
	}

	return rankErrors, goodHosts, nil
}

// SystemExcludeReq contains the inputs for the system exclude request.
type SystemExcludeReq struct {
	unaryRequest
	msRequest
	sysRequest
	Clear bool
}

// SystemExcludeResp contains the request response.
type SystemExcludeResp struct {
	sysResponse
	Results system.MemberResults
}

// Errors returns a single error combining all error messages associated with a
// system exclude response.
func (resp *SystemExcludeResp) Errors() error {
	return concatSysErrs(resp.getAbsentHostsRanksErrors(), resp.Results.Errors())
}

// SystemExclude will mark the specified ranks as administratively excluded from the system.
func SystemExclude(ctx context.Context, rpcClient UnaryInvoker, req *SystemExcludeReq) (*SystemExcludeResp, error) {
	if req == nil {
		return nil, errors.Errorf("nil %T request", req)
	}

	pbReq := &mgmtpb.SystemExcludeReq{
		Hosts: req.Hosts.String(),
		Ranks: req.Ranks.String(),
		Sys:   req.getSystem(rpcClient),
		Clear: req.Clear,
	}
	req.setRPC(func(ctx context.Context, conn *grpc.ClientConn) (proto.Message, error) {
		return mgmtpb.NewMgmtSvcClient(conn).SystemExclude(ctx, pbReq)
	})
	rpcClient.Debugf("DAOS system exclude request: %+v", req)

	ur, err := rpcClient.InvokeUnaryRPC(ctx, req)
	if err != nil {
		return nil, err
	}

	resp := new(SystemExcludeResp)
	return resp, convertMSResponse(ur, resp)
}

// SystemEraseReq contains the inputs for a system erase request.
type SystemEraseReq struct {
	msRequest
	unaryRequest
	retryableRequest
}

// SystemEraseResp contains the results of a system erase request.
type SystemEraseResp struct {
	HostErrorsResp
	Results system.MemberResults
}

// Errors returns error if any of the results indicate a failure.
func (resp *SystemEraseResp) Errors() error {
	return resp.Results.Errors()
}

// checkSystemErase queries system to interrogate membership before deciding
// whether a system erase is appropriate.
func checkSystemErase(ctx context.Context, rpcClient UnaryInvoker) error {
	resp, err := SystemQuery(ctx, rpcClient, &SystemQueryReq{FailOnUnavailable: true})
	if err != nil {
		// If the AP hasn't been started, it will respond as if it
		// is not a replica.
		if system.IsNotReplica(err) || system.IsUnavailable(err) {
			return nil
		}
		return errors.Wrap(err, "System-Query command failed")
	}

	if len(resp.Members) == 0 {
		return nil
	}

	aliveRanks, err := ranklist.CreateRankSet("")
	if err != nil {
		return err
	}
	for _, member := range resp.Members {
		if member.State&system.AvailableMemberFilter != 0 {
			aliveRanks.Add(member.Rank)
		}
	}
	if aliveRanks.Count() > 0 {
		return errors.Errorf(
			"system erase requires the following %s to be stopped: %s",
			english.Plural(aliveRanks.Count(), "rank", "ranks"),
			aliveRanks.String())
	}

	return nil
}

// SystemErase initiates a wipe of system metadata prior to reformatting storage.
func SystemErase(ctx context.Context, rpcClient UnaryInvoker, req *SystemEraseReq) (*SystemEraseResp, error) {
	if req == nil {
		return nil, errors.Errorf("nil %T request", req)
	}

	if err := checkSystemErase(ctx, rpcClient); err != nil {
		return nil, err
	}

	pbReq := new(mgmtpb.SystemEraseReq)
	pbReq.Sys = req.getSystem(rpcClient)

	req.setRPC(func(ctx context.Context, conn *grpc.ClientConn) (proto.Message, error) {
		return mgmtpb.NewMgmtSvcClient(conn).SystemErase(ctx, pbReq)
	})
	req.retryTestFn = func(err error, _ uint) bool {
		return system.IsUnavailable(err)
	}
	req.retryFn = func(_ context.Context, _ uint) error {
		return system.ErrRaftUnavail
	}
	rpcClient.Debugf("DAOS system-erase request: %s", req)

	ur, err := rpcClient.InvokeUnaryRPC(ctx, req)
	if err != nil {
		return nil, err
	}

	// MS response will contain collated results for all ranks
	resp := new(SystemEraseResp)
	if err = convertMSResponse(ur, resp); err != nil {
		return nil, errors.Wrap(err, "converting MS to erase resp")
	}

	resetRankErrors, _, err := getResetRankErrors(resp.Results)
	if err != nil {
		return nil, err
	}

	if len(resetRankErrors) > 0 {
		// create "X ranks failed: err..." error entries for each host address
		// a single host maybe associated with multiple error entries in HEM
		for msg, addrs := range resetRankErrors {
			hostOccurrences := make(map[string]int)
			for _, addr := range addrs {
				hostOccurrences[addr]++
			}
			for addr, occurrences := range hostOccurrences {
				err := errors.Errorf("%s failed: %s",
					english.Plural(occurrences, "rank", "ranks"), msg)
				if err := resp.HostErrorsResp.addHostError(addr, err); err != nil {
					return nil, err
				}
			}
		}
	}

	return resp, nil
}

// LeaderQueryReq contains the inputs for the leader query request.
type LeaderQueryReq struct {
	unaryRequest
	msRequest
}

// LeaderQueryResp contains the status of the request and, if successful, the
// MS leader and set of replicas in the system.
type LeaderQueryResp struct {
	Leader   string `json:"CurrentLeader"`
	Replicas []string
}

// LeaderQuery requests the current Management Service leader and the set of
// MS replicas.
func LeaderQuery(ctx context.Context, rpcClient UnaryInvoker, req *LeaderQueryReq) (*LeaderQueryResp, error) {
	req.setRPC(func(ctx context.Context, conn *grpc.ClientConn) (proto.Message, error) {
		return mgmtpb.NewMgmtSvcClient(conn).LeaderQuery(ctx, &mgmtpb.LeaderQueryReq{
			Sys: req.getSystem(rpcClient),
		})
	})
	rpcClient.Debugf("DAOS system leader-query request: %s", req)

	ur, err := rpcClient.InvokeUnaryRPC(ctx, req)
	if err != nil {
		return nil, err
	}

	resp := new(LeaderQueryResp)
	return resp, convertMSResponse(ur, resp)
}

// RanksReq contains the parameters for a system ranks request.
type RanksReq struct {
	unaryRequest
	respReportCb HostResponseReportFn
	Ranks        string
	Force        bool
}

func (r *RanksReq) reportResponse(resp *HostResponse) {
	if r.respReportCb != nil && resp != nil {
		r.respReportCb(resp)
	}
}

func (r *RanksReq) SetReportCb(cb HostResponseReportFn) {
	r.respReportCb = cb
}

// RanksResp contains the response from a system ranks request.
type RanksResp struct {
	HostErrorsResp // record unresponsive hosts
	RankResults    system.MemberResults
}

// addHostResponse is responsible for validating the given HostResponse
// and adding its results to the RanksResp.
func (srr *RanksResp) addHostResponse(hr *HostResponse) (err error) {
	if hr.Error != nil {
		if err = srr.addHostError(hr.Addr, hr.Error); err != nil {
			return
		}
		return
	}

	pbResp, ok := hr.Message.(interface{ GetResults() []*sharedpb.RankResult })
	if !ok {
		return errors.Errorf("unable to unpack message: %+v", hr.Message)
	}

	memberResults := make(system.MemberResults, 0)
	if err := convert.Types(pbResp.GetResults(), &memberResults); err != nil {
		return srr.addHostError(hr.Addr, errors.Wrap(err, "type conversion failed"))
	}

	srr.RankResults = append(srr.RankResults, memberResults...)

	return
}

// invokeRPCFanout invokes unary RPC across all hosts provided in the request
// parameter and unpacks host responses and errors into a RanksResp,
// returning RanksResp's reference.
func invokeRPCFanout(ctx context.Context, rpcClient UnaryInvoker, req *RanksReq) (*RanksResp, error) {
	resps, err := rpcClient.InvokeUnaryRPCAsync(ctx, req)
	if err != nil {
		return nil, err
	}

	rr := new(RanksResp)
	for {
		select {
		case <-ctx.Done():
			return nil, ctx.Err()
		case hr := <-resps:
			if hr == nil {
				return rr, nil
			}

			req.reportResponse(hr)
			if err := rr.addHostResponse(hr); err != nil {
				return nil, err
			}
		}
	}
}

// PrepShutdownRanks concurrently performs prep shutdown ranks across all hosts
// supplied in the request's hostlist.
//
// This is called from method of the same name in server/ctl_system.go with a
// populated host list in the request parameter and blocks until all results
// (successful or otherwise) are received after invoking fan-out.
// Returns a single response structure containing results generated with
// request responses from each selected rank.
func PrepShutdownRanks(ctx context.Context, rpcClient UnaryInvoker, req *RanksReq) (*RanksResp, error) {
	pbReq := new(ctlpb.RanksReq)
	if err := convert.Types(req, pbReq); err != nil {
		return nil, errors.Wrapf(err, "convert request type %T->%T", req, pbReq)
	}
	req.setRPC(func(ctx context.Context, conn *grpc.ClientConn) (proto.Message, error) {
		return ctlpb.NewCtlSvcClient(conn).PrepShutdownRanks(ctx, pbReq)
	})
	rpcClient.Debugf("DAOS system prep shutdown-ranks request: %+v", req)

	return invokeRPCFanout(ctx, rpcClient, req)
}

// StopRanks concurrently performs stop ranks across all hosts supplied in the
// request's hostlist.
//
// This is called from method of the same name in server/ctl_system.go with a
// populated host list in the request parameter and blocks until all results
// (successful or otherwise) are received after invoking fan-out.
// Returns a single response structure containing results generated with
// request responses from each selected rank.
func StopRanks(ctx context.Context, rpcClient UnaryInvoker, req *RanksReq) (*RanksResp, error) {
	pbReq := new(ctlpb.RanksReq)
	if err := convert.Types(req, pbReq); err != nil {
		return nil, errors.Wrapf(err, "convert request type %T->%T", req, pbReq)
	}
	req.setRPC(func(ctx context.Context, conn *grpc.ClientConn) (proto.Message, error) {
		return ctlpb.NewCtlSvcClient(conn).StopRanks(ctx, pbReq)
	})
	rpcClient.Debugf("DAOS system stop-ranks request: %+v", req)

	return invokeRPCFanout(ctx, rpcClient, req)
}

// ResetFormatRanks concurrently resets format state on ranks across all hosts
// supplied in the request's hostlist.
//
// This is called from SystemResetFormat in server/ctl_system.go with a
// populated host list in the request parameter and blocks until all results
// (successful or otherwise) are received after invoking fan-out.
// Returns a single response structure containing results generated with
// request responses from each selected rank.
func ResetFormatRanks(ctx context.Context, rpcClient UnaryInvoker, req *RanksReq) (*RanksResp, error) {
	pbReq := new(ctlpb.RanksReq)
	if err := convert.Types(req, pbReq); err != nil {
		return nil, errors.Wrapf(err, "convert request type %T->%T", req, pbReq)
	}
	req.setRPC(func(ctx context.Context, conn *grpc.ClientConn) (proto.Message, error) {
		return ctlpb.NewCtlSvcClient(conn).ResetFormatRanks(ctx, pbReq)
	})
	rpcClient.Debugf("DAOS system reset-format-ranks request: %+v", req)

	return invokeRPCFanout(ctx, rpcClient, req)
}

// StartRanks concurrently performs start ranks across all hosts
// supplied in the request's hostlist.
//
// This is called from SystemStart in server/ctl_system.go with a
// populated host list in the request parameter and blocks until all results
// (successful or otherwise) are received after invoking fan-out.
// Returns a single response structure containing results generated with
// request responses from each selected rank.
func StartRanks(ctx context.Context, rpcClient UnaryInvoker, req *RanksReq) (*RanksResp, error) {
	pbReq := new(ctlpb.RanksReq)
	if err := convert.Types(req, pbReq); err != nil {
		return nil, errors.Wrapf(err, "convert request type %T->%T", req, pbReq)
	}
	req.setRPC(func(ctx context.Context, conn *grpc.ClientConn) (proto.Message, error) {
		return ctlpb.NewCtlSvcClient(conn).StartRanks(ctx, pbReq)
	})
	rpcClient.Debugf("DAOS system start-ranks request: %+v", req)

	return invokeRPCFanout(ctx, rpcClient, req)
}

// PingRanks concurrently performs ping on ranks across all hosts
// supplied in the request's hostlist.
//
// This is called from SystemQuery in server/ctl_system.go with a
// populated host list in the request parameter and blocks until all results
// (successful or otherwise) are received after invoking fan-out.
// Returns a single response structure containing results generated with
// request responses from each selected rank.
func PingRanks(ctx context.Context, rpcClient UnaryInvoker, req *RanksReq) (*RanksResp, error) {
	pbReq := new(ctlpb.RanksReq)
	if err := convert.Types(req, pbReq); err != nil {
		return nil, errors.Wrapf(err, "convert request type %T->%T", req, pbReq)
	}
	req.setRPC(func(ctx context.Context, conn *grpc.ClientConn) (proto.Message, error) {
		return ctlpb.NewCtlSvcClient(conn).PingRanks(ctx, pbReq)
	})
	rpcClient.Debugf("DAOS system ping-ranks request: %+v", req)

	return invokeRPCFanout(ctx, rpcClient, req)
}

// SystemCleanupReq contains the inputs for the system cleanup request.
type SystemCleanupReq struct {
	unaryRequest
	msRequest
	sysRequest
	Machine string `json:"machine"`
}

type CleanupResult struct {
	Status int32  `json:"status"`  // Status returned from this specific evict call
	Msg    string `json:"msg"`     // Error message if Status is not Success
	PoolID string `json:"pool_id"` // Unique identifier
	Count  uint32 `json:"count"`   // Number of pools reclaimed
}

// SystemCleanupResp contains the request response.
type SystemCleanupResp struct {
	Results []*CleanupResult `json:"results"`
}

// Errors returns a single error combining all error messages associated with a
// system cleanup response.
func (scr *SystemCleanupResp) Errors() error {
	out := new(strings.Builder)

	for _, r := range scr.Results {
		if r.Status != int32(daos.Success) {
			fmt.Fprintf(out, "%s\n", r.Msg)
		}
	}

	if out.String() != "" {
		return errors.New(out.String())
	}

	return nil
}

// SystemCleanup requests resources associated with a machine name be cleanedup.
func SystemCleanup(ctx context.Context, rpcClient UnaryInvoker, req *SystemCleanupReq) (*SystemCleanupResp, error) {
	if req == nil {
		return nil, errors.Errorf("nil %T request", req)
	}

	if req.Machine == "" {
		return nil, errors.New("SystemCleanup requires a machine name.")
	}

	pbReq := new(mgmtpb.SystemCleanupReq)
	pbReq.Machine = req.Machine
	pbReq.Sys = req.getSystem(rpcClient)

	req.setRPC(func(ctx context.Context, conn *grpc.ClientConn) (proto.Message, error) {
		return mgmtpb.NewMgmtSvcClient(conn).SystemCleanup(ctx, pbReq)
	})
	rpcClient.Debugf("DAOS system cleanup request: %s", req)

	ur, err := rpcClient.InvokeUnaryRPC(ctx, req)
	if err != nil {
		return nil, err
	}

	resp := new(SystemCleanupResp)
	return resp, convertMSResponse(ur, resp)
}

// SystemSetAttrReq contains the inputs for the system set-attr request.
type SystemSetAttrReq struct {
	unaryRequest
	msRequest

	Attributes map[string]string
}

// SystemSetAttr sets system attributes.
func SystemSetAttr(ctx context.Context, rpcClient UnaryInvoker, req *SystemSetAttrReq) error {
	if req == nil {
		return errors.Errorf("nil %T request", req)
	}
	if len(req.Attributes) == 0 {
		return errors.New("attributes cannot be empty")
	}

	pbReq := &mgmtpb.SystemSetAttrReq{
		Sys:        req.getSystem(rpcClient),
		Attributes: req.Attributes,
	}
	req.setRPC(func(ctx context.Context, conn *grpc.ClientConn) (proto.Message, error) {
		return mgmtpb.NewMgmtSvcClient(conn).SystemSetAttr(ctx, pbReq)
	})
	rpcClient.Debugf("DAOS SystemSetAttr request: %+v", pbReq)

	ur, err := rpcClient.InvokeUnaryRPC(ctx, req)
	if err != nil {
		return err
	}
	_, err = ur.getMSResponse()

	return err
}

type (
	// SystemGetAttrReq contains the inputs for the system get-attr request.
	SystemGetAttrReq struct {
		unaryRequest
		msRequest

		Keys []string
	}

	// SystemGetAttrResp contains the request response.
	SystemGetAttrResp struct {
		Attributes map[string]string `json:"attributes"`
	}
)

// SystemGetAttr gets system attributes.
func SystemGetAttr(ctx context.Context, rpcClient UnaryInvoker, req *SystemGetAttrReq) (*SystemGetAttrResp, error) {
	if req == nil {
		return nil, errors.Errorf("nil %T request", req)
	}

	pbReq := &mgmtpb.SystemGetAttrReq{
		Sys:  req.getSystem(rpcClient),
		Keys: req.Keys,
	}
	req.setRPC(func(ctx context.Context, conn *grpc.ClientConn) (proto.Message, error) {
		return mgmtpb.NewMgmtSvcClient(conn).SystemGetAttr(ctx, pbReq)
	})
	rpcClient.Debugf("DAOS SystemGetAttr request: %+v", pbReq)

	ur, err := rpcClient.InvokeUnaryRPC(ctx, req)
	if err != nil {
		return nil, err
	}

	resp := new(SystemGetAttrResp)
	return resp, convertMSResponse(ur, resp)
}

// SystemSetPropReq contains the inputs for the system set-prop request.
type SystemSetPropReq struct {
	unaryRequest
	msRequest

	Properties map[daos.SystemPropertyKey]daos.SystemPropertyValue
}

// SystemSetProp sets system properties.
func SystemSetProp(ctx context.Context, rpcClient UnaryInvoker, req *SystemSetPropReq) error {
	if req == nil {
		return errors.Errorf("nil %T request", req)
	}
	if len(req.Properties) == 0 {
		return errors.New("properties cannot be empty")
	}

	pbReq := &mgmtpb.SystemSetPropReq{
		Sys:        req.getSystem(rpcClient),
		Properties: make(map[string]string),
	}
	for k, v := range req.Properties {
		pbReq.Properties[k.String()] = v.String()
	}
	req.setRPC(func(ctx context.Context, conn *grpc.ClientConn) (proto.Message, error) {
		return mgmtpb.NewMgmtSvcClient(conn).SystemSetProp(ctx, pbReq)
	})
	rpcClient.Debugf("DAOS SystemSetProp request: %+v", pbReq)

	ur, err := rpcClient.InvokeUnaryRPC(ctx, req)
	if err != nil {
		return err
	}
	_, err = ur.getMSResponse()

	return err
}

type (
	// SystemGetPropReq contains the inputs for the system get-attr request.
	SystemGetPropReq struct {
		unaryRequest
		msRequest

		Keys []daos.SystemPropertyKey
	}

	// SystemGetPropResp contains the request response.
	SystemGetPropResp struct {
		Properties []*daos.SystemProperty `json:"properties"`
	}
)

// SystemGetProp gets system attributes.
func SystemGetProp(ctx context.Context, rpcClient UnaryInvoker, req *SystemGetPropReq) (*SystemGetPropResp, error) {
	if req == nil {
		return nil, errors.Errorf("nil %T request", req)
	}

	pbReq := &mgmtpb.SystemGetPropReq{
		Sys: req.getSystem(rpcClient),
	}
	for _, k := range req.Keys {
		pbReq.Keys = append(pbReq.Keys, k.String())
	}
	req.setRPC(func(ctx context.Context, conn *grpc.ClientConn) (proto.Message, error) {
		return mgmtpb.NewMgmtSvcClient(conn).SystemGetProp(ctx, pbReq)
	})
	rpcClient.Debugf("DAOS SystemGetProp request: %+v", pbReq)

	ur, err := rpcClient.InvokeUnaryRPC(ctx, req)
	if err != nil {
		return nil, err
	}

	msg, err := ur.getMSResponse()
	if err != nil {
		return nil, err
	}

	pbResp, ok := msg.(*mgmtpb.SystemGetPropResp)
	if !ok {
		return nil, errors.Errorf("unexpected response type: %T", msg)
	}

	sysProps := daos.SystemProperties()
	resp := new(SystemGetPropResp)
	for k, v := range pbResp.Properties {
		prop, ok := sysProps.Get(k)
		if !ok {
			rpcClient.Debugf("skipping unknown system property: %s", k)
			continue
		}

		switch pv := prop.Value.(type) {
		case *daos.CompPropVal:
			// Convert this to a simple string so that we're
			// displaying the server-computed value.
			prop.Value = daos.NewStringPropVal(v)
		default:
			if err := pv.Handler(v); err != nil {
				return nil, errors.Wrapf(err, "failed to parse system property %s", k)
			}
		}

		resp.Properties = append(resp.Properties, prop)
	}

	return resp, nil
}<|MERGE_RESOLUTION|>--- conflicted
+++ resolved
@@ -100,10 +100,9 @@
 	unaryRequest
 	msRequest
 	retryableRequest
-<<<<<<< HEAD
 	ControlAddr          *net.TCPAddr
 	UUID                 string
-	Rank                 system.Rank
+	Rank                 ranklist.Rank
 	URI                  string
 	SecondaryURIs        []string            `json:"secondary_uris"`
 	NumContexts          uint32              `json:"Nctxs"`
@@ -111,16 +110,6 @@
 	FaultDomain          *system.FaultDomain `json:"SrvFaultDomain"`
 	InstanceIdx          uint32              `json:"Idx"`
 	Incarnation          uint64              `json:"Incarnation"`
-=======
-	ControlAddr *net.TCPAddr
-	UUID        string
-	Rank        ranklist.Rank
-	URI         string
-	NumContexts uint32              `json:"Nctxs"`
-	FaultDomain *system.FaultDomain `json:"SrvFaultDomain"`
-	InstanceIdx uint32              `json:"Idx"`
-	Incarnation uint64              `json:"Incarnation"`
->>>>>>> b86c60a6
 }
 
 // MarshalJSON packs SystemJoinResp struct into a JSON message.
