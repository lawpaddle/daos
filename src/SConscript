"""Build DAOS components"""

import os

HEADERS = ['daos_api.h', 'daos_types.h', 'daos_errno.h', 'daos_kv.h',
           'daos_event.h', 'daos_mgmt.h', 'daos_types.h', 'daos_array.h',
           'daos_task.h', 'daos_fs.h', 'daos_uns.h', 'daos_security.h',
           'daos_prop.h', 'daos_obj_class.h', 'daos_obj.h', 'daos_pool.h',
           'daos_cont.h', 'daos_version.h', 'daos_fs_sys.h']
HEADERS_SRV = ['vos.h', 'vos_types.h']
HEADERS_GURT = ['dlog.h', 'debug.h', 'common.h', 'hash.h', 'list.h',
                'heap.h', 'fault_inject.h', 'debug_setup.h',
                'types.h', 'atomic.h', 'slab.h',
                'telemetry_consumer.h', 'telemetry_common.h']
HEADERS_CART = ['api.h', 'iv.h', 'types.h', 'swim.h']


# Keep versioned libs for now to avoid any conflict with 1.0
CART_VERSION = "4.9.0"

def generate_daos_version_header(env):
    """Generate daos_version.h from a template file"""

    tmpl_hdr_in = os.path.join('include', 'daos_version.h.in')
    sd = {'@TMPL_MAJOR@': env['API_VERSION_MAJOR'],
          '@TMPL_MINOR@': env['API_VERSION_MINOR'],
          '@TMPL_FIX@': env['API_VERSION_FIX'],
          '@TMPL_PKG_MAJOR@': env['DAOS_VERSION_MAJOR'],
          '@TMPL_PKG_MINOR@': env['DAOS_VERSION_MINOR'],
          '@TMPL_PKG_FIX@': env['DAOS_VERSION_FIX'],
          '@Template for @' : ""}
    out = env.Substfile(tmpl_hdr_in, SUBST_DICT=sd)
    print("generated daos version header file: {}".format(out[0].abspath))

def check_install_header(env, header):
    """Runs a builder to ensure the header can standalone compile and installs it"""
    result = env.CheckHeader(header)
    # Ensure the target, actually gets built since none of these targets
    # get installed.
    Default(result)
    env.Install(os.path.join('$PREFIX', os.path.dirname(header)), header)

def scons():
    """Execute build"""

    Import('env', 'base_env', 'base_env_mpi', 'prereqs')

    # For Common library (tse.h)
    env.AppendUnique(CPPPATH=[Dir('include/daos').srcnode()])
    base_env.AppendUnique(CPPPATH=[Dir('include/daos').srcnode()])
    env.Install(os.path.join('$PREFIX', 'include/daos'), 'include/daos/tse.h')

    # Generic DAOS includes
    env.AppendUnique(CPPPATH=[Dir('include').srcnode()])
    env.AppendUnique(CPPPATH=[Dir('include')])
    base_env.AppendUnique(CPPPATH=[Dir('include').srcnode()])
    base_env.AppendUnique(CPPPATH=[Dir('include')])
    if base_env_mpi:
        base_env_mpi.AppendUnique(CPPPATH=[Dir('include').srcnode()])
        base_env_mpi.AppendUnique(CPPPATH=[Dir('include')])
    generate_daos_version_header(env)

    if not env.GetOption('clean') and not env.GetOption('help'):
        config_env = env.Clone()
        conf = Configure(config_env)
        # Detect if we have explicit_bzero
        if not conf.CheckFunc('explicit_bzero'):
            env.Append(CCFLAGS=['-DNEED_EXPLICIT_BZERO'])
            base_env.Append(CCFLAGS=['-DNEED_EXPLICIT_BZERO'])
        conf.Finish()

    for header in HEADERS:
        header_file = os.path.join('include', header)
        env.Install(os.path.join('$PREFIX', 'include'), header_file)
    if prereqs.server_requested():
        for header in HEADERS_SRV:
            header_file = os.path.join('include', 'daos_srv', header)
            env.Install(os.path.join('$PREFIX', 'include', 'daos_srv'), header_file)
    for header in HEADERS_GURT:
        check_install_header(env, os.path.join('include', 'gurt', header))
    for header in HEADERS_CART:
        check_install_header(env, os.path.join('include', 'cart', header))
    check_install_header(env, 'include/daos.h')

    env.Append(CCFLAGS=['-DCART_VERSION=\\"' + CART_VERSION + '\\"'])
    Export('env', 'CART_VERSION')

    SConscript('gurt/SConscript')
    SConscript('cart/SConscript')
    Default('gurt')
    # Generate the common libraries used by more than one component
    SConscript('common/SConscript')
    SConscript('bio/SConscript')
    SConscript('vea/SConscript')
    SConscript('vos/SConscript')

    # Build each DAOS component
    SConscript('rsvc/SConscript')
    SConscript('chk/SConscript')
    SConscript('mgmt/SConscript')
    SConscript('pool/SConscript')
    SConscript('container/SConscript')
    SConscript('placement/SConscript')
    SConscript('dtx/SConscript')
    SConscript('object/SConscript')
    SConscript('rebuild/SConscript')
    SConscript('security/SConscript')

    # Build cart utilities library
    SConscript('cart/utils/SConscript')

    # Build DAOS client libraries
    SConscript('client/SConscript')

    # rdb unit test rdbt depends on libdaos
    SConscript('rdb/SConscript')

    # Then the DAOS I/O Engine executable
    SConscript('engine/SConscript')

    # Build utilities
    SConscript('utils/SConscript')

    # Build the control plane components
    SConscript('control/SConscript')

    # Build test
    SConscript('tests/SConscript')

<<<<<<< HEAD
    # Build ddb
    SConscript('ddb/SConscript')

    if not env.GetOption('clean') and not env.GetOption('help'):

        print("Checking local headers can be included")
        broken_includes = False
        config_env = env.Clone()
        config = Configure(config_env)
        for header in HEADERS_GURT:
            if not config.CheckHeader(os.path.join('gurt', header)):
                broken_includes = True
        config.Finish()

        if broken_includes:
            print("Broken local header files, cannot continue")
            Exit(2)

=======
>>>>>>> a363208d
if __name__ == "SCons.Script":
    scons()<|MERGE_RESOLUTION|>--- conflicted
+++ resolved
@@ -127,7 +127,6 @@
     # Build test
     SConscript('tests/SConscript')
 
-<<<<<<< HEAD
     # Build ddb
     SConscript('ddb/SConscript')
 
@@ -146,7 +145,5 @@
             print("Broken local header files, cannot continue")
             Exit(2)
 
-=======
->>>>>>> a363208d
 if __name__ == "SCons.Script":
     scons()