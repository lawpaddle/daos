<?xml version="1.0" encoding="UTF-8"?>
<!-- Licensed to the Apache Software Foundation (ASF) under one or more contributor
  license agreements. See the NOTICE file distributed with this work for additional
  information regarding copyright ownership. The ASF licenses this file to
  You under the Apache License, Version 2.0 (the "License"); you may not use
  this file except in compliance with the License. You may obtain a copy of
  the License at http://www.apache.org/licenses/LICENSE-2.0 Unless required
  by applicable law or agreed to in writing, software distributed under the
  License is distributed on an "AS IS" BASIS, WITHOUT WARRANTIES OR CONDITIONS
  OF ANY KIND, either express or implied. See the License for the specific
  language governing permissions and limitations under the License. -->
<project xmlns="http://maven.apache.org/POM/4.0.0" xmlns:xsi="http://www.w3.org/2001/XMLSchema-instance" xsi:schemaLocation="http://maven.apache.org/POM/4.0.0 http://maven.apache.org/xsd/maven-4.0.0.xsd">
  <modelVersion>4.0.0</modelVersion>

  <groupId>io.daos</groupId>
  <artifactId>daos-java-root</artifactId>
  <version>1.1.0-SNAPSHOT</version>
  <packaging>pom</packaging>

  <name>DAOS Java Root POM</name>
  <description>Java Root POM for DAOS</description>
  <url>http://daos.io</url>

  <properties>
    <junit.platform.version>1.4.0</junit.platform.version>
    <junit.jupiter.version>5.4.0</junit.jupiter.version>
    <slf4j.version>1.7.25</slf4j.version>
    <log4j.version>2.13.3</log4j.version>
    <checkstyle.failOnViolation>true</checkstyle.failOnViolation>
    <maven.compiler.source>1.8</maven.compiler.source>
    <maven.compiler.target>1.8</maven.compiler.target>
    <surefire.version>2.22.0</surefire.version>
    <project.build.sourceEncoding>UTF-8</project.build.sourceEncoding>
    <dependency.locations.enabled>false</dependency.locations.enabled>
    <native.build.path>${project.basedir}/build</native.build.path>
    <daos.install.path>/usr/local/daos</daos.install.path>
  </properties>

  <repositories>
    <repository>
      <id>maven2-repo.dev.java.net</id>
      <name>java.net repository for Maven</name>
      <url>http://download.java.net/maven/2</url>
      <layout>default</layout>
    </repository>
  </repositories>

  <mailingLists>
    <mailingList>
      <name>Developer List</name>
      <subscribe></subscribe>
      <unsubscribe></unsubscribe>
      <post></post>
      <archive></archive>
    </mailingList>
    <mailingList>
      <name>Commits List</name>
      <subscribe></subscribe>
      <unsubscribe></unsubscribe>
      <post></post>
      <archive></archive>
    </mailingList>
    <mailingList>
      <name>Issues List</name>
      <subscribe></subscribe>
      <unsubscribe></unsubscribe>
      <archive></archive>
    </mailingList>
  </mailingLists>

  <issueManagement>
    <system>Jira</system>
    <url></url>
  </issueManagement>

  <build>
    <pluginManagement>
      <plugins>
        <plugin>
          <groupId>org.apache.maven.plugins</groupId>
          <artifactId>maven-assembly-plugin</artifactId>
          <version>2.6</version>
        </plugin>
        <plugin>
          <groupId>org.apache.maven.plugins</groupId>
          <artifactId>maven-shade-plugin</artifactId>
          <version>3.2.1</version>
        </plugin>
        <plugin>
          <groupId>org.apache.maven.plugins</groupId>
          <artifactId>maven-clean-plugin</artifactId>
          <version>3.0.0</version>
        </plugin>
        <plugin>
          <groupId>org.apache.maven.plugins</groupId>
          <artifactId>maven-compiler-plugin</artifactId>
          <version>3.5.1</version>
        </plugin>
        <plugin>
          <groupId>org.apache.maven.plugins</groupId>
          <artifactId>maven-dependency-plugin</artifactId>
          <version>2.10</version>
        </plugin>
        <plugin>
          <groupId>org.apache.maven.plugins</groupId>
          <artifactId>maven-deploy-plugin</artifactId>
          <version>2.8.2</version>
        </plugin>
        <plugin>
          <groupId>org.apache.maven.plugins</groupId>
          <artifactId>maven-enforcer-plugin</artifactId>
          <version>1.4.1</version>
        </plugin>
        <plugin>
          <groupId>org.apache.maven.plugins</groupId>
          <artifactId>maven-gpg-plugin</artifactId>
          <version>1.6</version>
        </plugin>
        <plugin>
          <groupId>org.apache.maven.plugins</groupId>
          <artifactId>maven-install-plugin</artifactId>
          <version>2.5.2</version>
        </plugin>
        <plugin>
          <groupId>org.apache.maven.plugins</groupId>
          <artifactId>maven-invoker-plugin</artifactId>
          <version>2.0.0</version>
        </plugin>
        <plugin>
          <groupId>org.apache.maven.plugins</groupId>
          <artifactId>maven-jar-plugin</artifactId>
          <version>3.0.0</version>
          <configuration>
            <archive>
              <manifest>
                <addDefaultSpecificationEntries>true</addDefaultSpecificationEntries>
                <addDefaultImplementationEntries>true</addDefaultImplementationEntries>
              </manifest>
            </archive>
          </configuration>
        </plugin>
        <plugin>
          <groupId>org.apache.maven.plugins</groupId>
          <artifactId>maven-javadoc-plugin</artifactId>
          <version>2.10.3</version>
        </plugin>
        <plugin>
          <groupId>org.apache.maven.plugins</groupId>
          <artifactId>maven-plugin-plugin</artifactId>
          <version>3.4</version>
        </plugin>
        <plugin>
          <groupId>org.apache.maven.plugins</groupId>
          <artifactId>maven-project-info-reports-plugin</artifactId>
          <version>3.0.0</version>
        </plugin>
        <plugin>
          <groupId>org.apache.maven.plugins</groupId>
          <artifactId>maven-release-plugin</artifactId>
          <version>2.5.3</version>
          <configuration>
            <useReleaseProfile>false</useReleaseProfile>
            <goals>deploy</goals>
            <waitBeforeTagging>10</waitBeforeTagging>
          </configuration>
        </plugin>
        <!-- END SNIPPET: release-plugin-configuration -->
        <plugin>
          <groupId>org.apache.maven.plugins</groupId>
          <artifactId>maven-remote-resources-plugin</artifactId>
          <version>1.5</version>
        </plugin>
        <plugin>
          <groupId>org.apache.maven.plugins</groupId>
          <artifactId>maven-resources-plugin</artifactId>
          <version>2.7</version>
        </plugin>
        <plugin>
          <groupId>org.apache.maven.plugins</groupId>
          <artifactId>maven-scm-plugin</artifactId>
          <version>1.9.4</version>
        </plugin>
        <plugin>
          <groupId>org.apache.maven.plugins</groupId>
          <artifactId>maven-scm-publish-plugin</artifactId>
          <version>1.1</version>
        </plugin>
        <plugin>
          <groupId>org.apache.maven.plugins</groupId>
          <artifactId>maven-site-plugin</artifactId>
          <version>3.7.1</version>
        </plugin>
        <plugin>
          <groupId>org.apache.maven.plugins</groupId>
          <artifactId>maven-source-plugin</artifactId>
          <version>3.0.0</version>
        </plugin>
        <plugin>
          <groupId>org.apache.maven.plugins</groupId>
          <artifactId>maven-surefire-plugin</artifactId>
          <version>${surefire.version}</version>
        </plugin>
        <plugin>
          <groupId>org.apache.maven.plugins</groupId>
          <artifactId>maven-surefire-report-plugin</artifactId>
          <version>${surefire.version}</version>
        </plugin>
        <plugin>
          <groupId>org.apache.maven.plugins</groupId>
          <artifactId>maven-checkstyle-plugin</artifactId>
          <version>3.0.0</version>
        </plugin>
        <plugin>
          <groupId>org.apache.maven.plugins</groupId>
          <artifactId>maven-failsafe-plugin</artifactId>
          <version>${surefire.version}</version>
          <configuration>
            <forkCount>0</forkCount>
            <systemPropertyVariables>
              <java.library.path>${daos.install.path}/lib:${daos.install.path}/lib64
              </java.library.path>
            </systemPropertyVariables>
            <argLine>
              -Djava.library.path=${daos.install.path}/lib:${daos.install.path}/lib64
            </argLine>
            <runOrder>alphabetical</runOrder>
          </configuration>
          <executions>
            <execution>
              <id>integration-test</id>
              <goals>
                <goal>integration-test</goal>
              </goals>
            </execution>
            <execution>
              <id>verify</id>
              <goals>
                <goal>verify</goal>
              </goals>
            </execution>
          </executions>
        </plugin>
      </plugins>
    </pluginManagement>
  </build>

  <dependencyManagement>
    <dependencies>
     <dependency>
        <groupId>org.slf4j</groupId>
        <artifactId>slf4j-api</artifactId>
        <version>${slf4j.version}</version>
      </dependency>
      <dependency>
        <groupId>org.apache.logging.log4j</groupId>
        <artifactId>log4j-slf4j-impl</artifactId>
        <version>${log4j.version}</version>
      </dependency>
      <dependency>
        <groupId>org.apache.logging.log4j</groupId>
        <artifactId>log4j-core</artifactId>
        <version>${log4j.version}</version>
      </dependency>
      <dependency>
        <groupId>commons-lang</groupId>
        <artifactId>commons-lang</artifactId>
        <version>2.6</version>
      </dependency>
      <dependency>
        <groupId>com.google.code.findbugs</groupId>
        <artifactId>jsr305</artifactId>
        <version>3.0.2</version>
      </dependency>
      <dependency>
        <groupId>javax.annotation</groupId>
        <artifactId>javax.annotation-api</artifactId>
        <version>1.3.2</version>
      </dependency>
      <dependency>
        <groupId>org.mockito</groupId>
        <artifactId>mockito-core</artifactId>
        <version>2.23.0</version>
        <scope>test</scope>
      </dependency>
      <dependency>
        <groupId>org.powermock</groupId>
        <artifactId>powermock-module-junit4</artifactId>
        <version>2.0.2</version>
        <scope>test</scope>
      </dependency>
      <dependency>
        <groupId>org.powermock</groupId>
        <artifactId>powermock-api-mockito2</artifactId>
        <version>2.0.2</version>
        <scope>test</scope>
      </dependency>
      <dependency>
        <groupId>junit</groupId>
        <artifactId>junit</artifactId>
<<<<<<< HEAD
        <version>4.11</version>
        <scope>test</scope>
=======
        <version>4.13.1</version>
>>>>>>> 293d9513
      </dependency>
    </dependencies>
  </dependencyManagement>

  <reporting>
    <plugins>
      <plugin>
        <groupId>org.apache.maven.plugins</groupId>
        <artifactId>maven-javadoc-plugin</artifactId>
        <version>3.0.0-M1</version>
        <reportSets>
          <reportSet><!-- by default, id = "default" -->
            <reports><!-- select non-aggregate reports -->
              <report>javadoc</report>
              <report>test-javadoc</report>
            </reports>
          </reportSet>
          <reportSet><!-- aggregate reportSet, to define in poms having modules -->
            <id>aggregate</id>
            <inherited>false</inherited><!-- don't run aggregate in child modules -->
            <reports>
              <report>aggregate</report>
            </reports>
          </reportSet>
        </reportSets>
      </plugin>
    </plugins>
  </reporting>

  <modules>
    <module>daos-java</module>
    <module>hadoop-daos</module>
    <module>distribution</module>
  </modules>

  <profiles>
    <profile>
      <id>java-8</id>
      <activation>
        <jdk>[1.8,)</jdk>
      </activation>
      <properties>
        <doclint>none</doclint>
        <additionalparam>-Xdoclint:none</additionalparam>
      </properties>
    </profile>

  </profiles>

</project><|MERGE_RESOLUTION|>--- conflicted
+++ resolved
@@ -297,12 +297,8 @@
       <dependency>
         <groupId>junit</groupId>
         <artifactId>junit</artifactId>
-<<<<<<< HEAD
-        <version>4.11</version>
+        <version>4.13.1</version>
         <scope>test</scope>
-=======
-        <version>4.13.1</version>
->>>>>>> 293d9513
       </dependency>
     </dependencies>
   </dependencyManagement>
