--- conflicted
+++ resolved
@@ -31,7 +31,6 @@
 
 import io.daos.*;
 import org.apache.commons.lang.ObjectUtils;
-import org.apache.commons.lang.StringUtils;
 import org.slf4j.Logger;
 import org.slf4j.LoggerFactory;
 
@@ -847,7 +846,6 @@
    */
   static native void dfsUnmountFs(long dfsPtr) throws IOException;
 
-<<<<<<< HEAD
   /**
    * create UNS path with given data in <code>bufferAddress</code> in pool <code>poolHandle</code>.
    * A new container will be created with some properties from <code>attribute</code>.
@@ -941,10 +939,7 @@
    */
   static synchronized native void daosFinalize() throws IOException;
 
-=======
->>>>>>> d537ecd9
   //------------------native methods end------------------
-
 
   int getDefaultFileAccessFlags() {
     return getBuilder().defaultFileAccessFlags;
