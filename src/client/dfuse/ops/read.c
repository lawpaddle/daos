--- conflicted
+++ resolved
@@ -117,10 +117,9 @@
 		oh->doh_linear_read     = false;
 
 		if (oh->doh_readahead) {
+			D_MUTEX_LOCK(&oh->doh_readahead->dra_lock);
 			ev = oh->doh_readahead->dra_ev;
 
-			D_MUTEX_LOCK(&oh->doh_readahead->dra_lock);
-			ev                        = oh->doh_readahead->dra_ev;
 			oh->doh_readahead->dra_ev = NULL;
 			D_MUTEX_UNLOCK(&oh->doh_readahead->dra_lock);
 
@@ -133,7 +132,6 @@
 		return;
 	}
 
-<<<<<<< HEAD
 	if (oh->doh_readahead) {
 		bool replied;
 
@@ -146,12 +144,8 @@
 		}
 	}
 
-	eqt = &fs_handle->dpi_eqt[eqt_idx % fs_handle->dpi_eqt_count];
-=======
 	eqt_idx = atomic_fetch_add_relaxed(&fs_handle->di_eqt_idx, 1);
-
 	eqt = &fs_handle->di_eqt[eqt_idx % fs_handle->di_eq_count];
->>>>>>> 6b429a53
 
 	ev = d_slab_acquire(eqt->de_read_slab);
 	if (ev == NULL)
@@ -239,7 +233,7 @@
 }
 
 void
-dfuse_pre_read(struct dfuse_projection_info *fs_handle, struct dfuse_obj_hdl *oh)
+dfuse_pre_read(struct dfuse_info *dfuse_info, struct dfuse_obj_hdl *oh)
 {
 	struct dfuse_eq    *eqt;
 	int                 rc;
@@ -247,9 +241,8 @@
 	uint64_t            eqt_idx;
 	size_t              len = oh->doh_ie->ie_stat.st_size;
 
-	eqt_idx = atomic_fetch_add_relaxed(&fs_handle->dpi_eqt_idx, 1);
-
-	eqt = &fs_handle->dpi_eqt[eqt_idx % fs_handle->dpi_eqt_count];
+	eqt_idx = atomic_fetch_add_relaxed(&dfuse_info->di_eqt_idx, 1);
+	eqt     = &dfuse_info->di_eqt[eqt_idx % dfuse_info->di_eq_count];
 
 	ev = d_slab_acquire(eqt->de_read_slab);
 	if (ev == NULL)
