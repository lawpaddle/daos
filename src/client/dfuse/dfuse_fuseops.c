--- conflicted
+++ resolved
@@ -63,11 +63,7 @@
 
 	DFUSE_TRA_INFO(dfuse_info, "Fuse configuration");
 
-<<<<<<< HEAD
 	DFUSE_TRA_INFO(dfuse_info, "Proto %d %d", conn->proto_major, conn->proto_minor);
-=======
-	DFUSE_TRA_INFO(fs_handle, "Proto %d %d", conn->proto_major, conn->proto_minor);
->>>>>>> 40aa24b1
 
 	/* These are requests dfuse makes to the kernel, but are then capped by the kernel itself,
 	 * for max_read zero means "as large as possible" which is what we want, but then dfuse does
@@ -83,11 +79,7 @@
 	DFUSE_TRA_INFO(dfuse_info, "no support for kernel readdir cache available");
 #endif
 
-<<<<<<< HEAD
 	DFUSE_TRA_INFO(dfuse_info, "Capability supported by kernel %#x", conn->capable);
-=======
-	DFUSE_TRA_INFO(fs_handle, "Capability supported by kernel %#x", conn->capable);
->>>>>>> 40aa24b1
 
 	dfuse_show_flags(dfuse_info, conn->capable);
 
@@ -95,7 +87,6 @@
 
 	conn->want |= FUSE_CAP_READDIRPLUS;
 	conn->want |= FUSE_CAP_READDIRPLUS_AUTO;
-<<<<<<< HEAD
 	conn->time_gran            = 1;
 	conn->max_background       = 16;
 	conn->congestion_threshold = 8;
@@ -104,21 +95,6 @@
 
 	DFUSE_TRA_INFO(dfuse_info, "max_background %d", conn->max_background);
 	DFUSE_TRA_INFO(dfuse_info, "congestion_threshold %d", conn->congestion_threshold);
-=======
-
-	conn->time_gran = 1;
-
-	if (fs_handle->di_wb_cache)
-		conn->want |= FUSE_CAP_WRITEBACK_CACHE;
-
-	dfuse_show_flags(fs_handle, conn->want);
-
-	conn->max_background       = 16;
-	conn->congestion_threshold = 8;
-
-	DFUSE_TRA_INFO(fs_handle, "max_background %d", conn->max_background);
-	DFUSE_TRA_INFO(fs_handle, "congestion_threshold %d", conn->congestion_threshold);
->>>>>>> 40aa24b1
 }
 
 void
