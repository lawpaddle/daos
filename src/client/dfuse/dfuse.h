--- conflicted
+++ resolved
@@ -45,14 +45,6 @@
 	/* Event queue for async events */
 	daos_handle_t        dpi_eq;
 	/** Semaphore to signal event waiting for async thread */
-<<<<<<< HEAD
-	sem_t                dpi_sem;
-	pthread_t            dpi_thread;
-	bool                 dpi_shutdown;
-};
-
-#define dfuse_projection_info dfuse_info
-=======
 	sem_t				dpi_sem;
 	pthread_t			dpi_thread;
 	bool				dpi_shutdown;
@@ -62,13 +54,14 @@
 	struct d_slab_type              *dpi_write_slab;
 };
 
+#define dfuse_projection_info dfuse_info
+
 /* Maximum size dfuse expects for read requests, this is not a limit but rather what is expected */
 #define DFUSE_MAX_READ (1024 * 1024)
 
 /* Launch fuse, and do not return until complete */
 int
 dfuse_launch_fuse(struct dfuse_projection_info *fs_handle, struct fuse_args *args);
->>>>>>> ba198908
 
 struct dfuse_inode_entry;
 
