# (C) Copyright 2016-2023 Intel Corporation.
#
# SPDX-License-Identifier: BSD-2-Clause-Patent
#
"""Unit tests"""

TEST_SRC = ['test_linkage.cpp', 'utest_hlc.c', 'utest_swim.c', 'utest_portnumber.c']
LIBPATH = [Dir('../../'), Dir('../../../gurt')]


def scons():
    """Scons function"""
    if GetOption('help'):
        return

    Import('env', 'cart_targets', 'swim_targets', 'gurt_targets')

    test_env = env.Clone()
    test_env.require('mercury', 'uuid', 'cmocka')
<<<<<<< HEAD
    test_env.AppendUnique(LIBS=['pthread', 'm', 'dl'])
=======
    # The test is checking that this feature works so disable the compile warnings for it.
    test_env.AppendIfSupported(CCFLAGS=['-Wno-gnu-designator', '-Wno-missing-field-initializers'])
    test_env.AppendUnique(LIBS=['pthread', 'm', 'yaml'])
>>>>>>> 3d5fa284
    test_env.AppendUnique(CXXFLAGS=['-std=c++0x'])
    test_env.AppendUnique(LIBPATH=LIBPATH)
    test_env.AppendUnique(RPATH_FULL=LIBPATH)

    for test in TEST_SRC:
        flags = []
        testprog = test_env.d_test_program(source=[test, cart_targets, swim_targets, gurt_targets],
                                           LINKFLAGS=flags)
        Default(testprog)


if __name__ == "SCons.Script":
    scons()<|MERGE_RESOLUTION|>--- conflicted
+++ resolved
@@ -17,13 +17,9 @@
 
     test_env = env.Clone()
     test_env.require('mercury', 'uuid', 'cmocka')
-<<<<<<< HEAD
-    test_env.AppendUnique(LIBS=['pthread', 'm', 'dl'])
-=======
     # The test is checking that this feature works so disable the compile warnings for it.
     test_env.AppendIfSupported(CCFLAGS=['-Wno-gnu-designator', '-Wno-missing-field-initializers'])
-    test_env.AppendUnique(LIBS=['pthread', 'm', 'yaml'])
->>>>>>> 3d5fa284
+    test_env.AppendUnique(LIBS=['pthread', 'm', 'yaml', 'dl'])
     test_env.AppendUnique(CXXFLAGS=['-std=c++0x'])
     test_env.AppendUnique(LIBPATH=LIBPATH)
     test_env.AppendUnique(RPATH_FULL=LIBPATH)
