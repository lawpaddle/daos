--- conflicted
+++ resolved
@@ -122,13 +122,8 @@
 	while (opts.shutdown == 0)
 		crt_progress(*p_ctx, 1000);
 
-<<<<<<< HEAD
-	if (opts.delay_shutdown_sec > 0)
-		sleep(opts.delay_shutdown_sec);
-=======
 	if (opts.is_swim_enabled && idx == 0)
 		crt_swim_fini();
->>>>>>> 56f3a338
 
 	rc = tc_drain_queue(*p_ctx);
 	D_ASSERTF(rc == 0, "tc_drain_queue() failed with rc=%d\n", rc);
@@ -500,14 +495,11 @@
 
 	D_FREE(my_uri);
 
-<<<<<<< HEAD
-=======
 	if (opts.is_swim_enabled) {
 		rc = crt_swim_init(0);
 		D_ASSERTF(rc == 0, "crt_swim_init() failed; rc=%d\n", rc);
 	}
 
->>>>>>> 56f3a338
 	rc = crt_group_size(NULL, grp_size);
 	D_ASSERTF(rc == 0, "crt_group_size() failed; rc=%d\n", rc);
 }
