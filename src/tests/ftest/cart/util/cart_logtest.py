#!/usr/bin/env python3
#
# (C) Copyright 2018-2023 Intel Corporation
#
# SPDX-License-Identifier: BSD-2-Clause-Patent

"""This provides consistency checking for CaRT log files."""

import re
import sys
import time
import argparse
from collections import OrderedDict, Counter

import cart_logparse
HAVE_TABULATE = True
try:
    import tabulate
except ImportError:
    HAVE_TABULATE = False


class LogCheckError(Exception):
    """Error in the log parsing code"""

    def __str__(self):
        return self.__doc__


class NotAllFreed(LogCheckError):
    """Not all memory allocations freed"""


class WarningStrict(LogCheckError):
    """Error for warnings from strict files"""


class WarningMode(LogCheckError):
    """Error for warnings in strict mode"""


class ActiveDescriptors(LogCheckError):
    """Active descriptors at end of log file"""


class LogError(LogCheckError):
    """Errors detected in log file"""


class RegionContig():
    """Class to represent a memory region"""

    def __init__(self, start, end):
        self.start = start
        self.end = end

    def len(self):
        """Return the length of the region"""
        return self.end - self.start + 1

    def __str__(self):
        return '0x{:x}-0x{:x}'.format(self.start, self.end)

    def __eq__(self, other):
        if not isinstance(other, RegionContig):
            return False
        return self.start == other.start and self.end == other.end


def _ts_to_float(times):
    int_part = time.mktime(time.strptime(times[:-3], '%m/%d-%H:%M:%S'))
    float_part = int(times[-2:]) / 100
    return int_part + float_part


class RegionCounter():
    """Class to represent regions read/written to a file"""

    def __init__(self, start, end, times):
        self.start = start
        self.end = end
        self.reads = 1
        self.first_ts = times
        self.last_ts = times
        self.regions = []

    def add(self, start, end, times):
        """Record a new I/O operation"""
        self.reads += 1
        if start == self.end + 1:
            self.end = end
        else:
            self.regions.append(RegionContig(self.start, self.end))
            self.start = start
            self.end = end
        self.last_ts = times

    def __str__(self):
        bytes_count = 0

        # Make a list of the current regions, being careful not to
        # modify them.
        all_regions = list(self.regions)
        all_regions.append(RegionContig(self.start, self.end))

        regions = []
        prev_region = None
        rep_count = 0
        region = None
        for region in all_regions:
            bytes_count += region.len()
            if not prev_region or region == prev_region:
                rep_count += 1
                prev_region = region
                continue
            if rep_count > 0:
                regions.append('{}x{}'.format(str(region), rep_count))
            else:
                regions.append(str(region))
            rep_count = 1
            prev_region = region
        if rep_count > 0:
            regions.append('{}x{}'.format(str(region), rep_count))

        data = ','.join(regions)

        start_time = _ts_to_float(self.first_ts)
        end_time = _ts_to_float(self.last_ts)

        megabytes = int(bytes_count / (1024 * 1024))
        if megabytes * 1024 * 1024 == bytes_count:
            bytes_str = '{}Mb'.format(megabytes)
        else:
            bytes_str = '{:.1f}Mb'.format(bytes_count / (1024 * 1024))

        return '{} reads, {} {:.1f}Seconds {}'.format(self.reads,
                                                      bytes_str,
                                                      end_time - start_time,
                                                      data)


# Use a global variable here so show_line can remember previously reported
# error lines.
shown_logs = set()

# This is set by node_local_test in order to reconfigure this code so disable the invalid_name.
wf = None  # pylint: disable=invalid-name


def show_line(line, sev, msg, custom=None):
    """Output a log line in gcc error format"""
    # Only report each individual line once.

    log = "{}:{}:1: {}: {} '{}'".format(line.filename,
                                        line.lineno,
                                        sev,
                                        msg,
                                        line.get_anon_msg())
    if log in shown_logs:
        return False
    print(log)
    if custom:
        custom.add(line, sev, msg)
    elif wf:
        wf.add(line, sev, msg)
    shown_logs.add(log)
    return True


class HwmCounter():
    """Class to track integer values, with high-water mark"""

    # Used for memory allocation sizes currently.
    def __init__(self):
        self.__val = 0
        self.__hwm = 0
        self.count = 0
        self.__fcount = 0

    def has_data(self):
        """Return true if there is any data registered"""
        return self.__hwm != 0

    def __str__(self):
        return 'Total:{:,} HWM:{:,} {} allocations, '.format(self.__val,
                                                             self.__hwm,
                                                             self.count) + \
            '{} frees {} possible leaks'.format(self.__fcount, self.count - self.__fcount)

    def add(self, val):
        """Add a value"""
        self.count += 1
        if val < 0:
            return
        self.__val += val
        if self.__val > self.__hwm:
            self.__hwm = self.__val

    def subtract(self, val):
        """Subtract a value"""
        self.__fcount += 1
        if val < 0:
            return
        self.__val -= val


# During shutdown ERROR messages that end with these strings are not reported as errors.
SHUTDOWN_RC = ("DER_SHUTDOWN(-2017): 'Service should shut down'",
               "DER_NOTLEADER(-2008): 'Not service leader'")

# Functions that are never reported as errors.
IGNORED_FUNCTIONS = ('sched_watchdog_post', 'rdb_timerd')


class LogTest():
    """Log testing"""

    # pylint: disable=too-many-statements
    # pylint: disable=too-many-locals

    def __init__(self, log_iter, quiet=False):
        self.quiet = quiet
        self._li = log_iter
        self.hide_fi_calls = False
        self.fi_triggered = False
        self.fi_location = None
        self.skip_suffixes = []
        self._tracers = []

        # Records on number, type and frequency of logging.
        self.log_locs = Counter()
        self.log_fac = Counter()
        self.log_levels = Counter()
        self.log_count = 0
        self._common_shown = False

    def __del__(self):
        if not self.quiet and not self._common_shown:
            self._show_common_logs()

    def add_tracer(self, callback, facs):
        """Add a tracer for later use"""
        self._tracers.append((callback, facs))

    def save_log_line(self, line):
        """Record a single line of logging"""
        if self.quiet:
            return
        self.log_count += 1
        try:
            loc = '{}:{}'.format(line.filename, line.lineno)
        except AttributeError:
            loc = 'Unknown'
        self.log_locs[loc] += 1
        self.log_fac[line.fac] += 1
        self.log_levels[line.level] += 1

    def _show_common_logs(self):
        """Report to stdout the most common logging locations"""
        if self.log_count == 0:
            return
        print('Parsed {} lines of logs'.format(self.log_count))
        print('Most common logging locations')
        for (loc, count) in self.log_locs.most_common(10):
            if count < 10:
                break
            percent = 100 * count / self.log_count
            print('Logging used {} times at {} ({:.1f}%)'.format(count, loc, percent))
        print('Most common facilities')
        for (fac, count) in self.log_fac.most_common(10):
            if count < 10:
                break
            print('{}: {} ({:.1f}%)'.format(fac, count, 100 * count / self.log_count))

        print('Most common levels')
        for (level, count) in self.log_levels.most_common(10):
            if count < 10:
                break
            print('{}: {} ({:.1f}%)'.format(cart_logparse.LOG_NAMES[level], count,
                                            100 * count / self.log_count))
        self._common_shown = True

    def check_log_file(self, abort_on_warning, show_memleaks=True, leak_wf=None):
        """Check a single log file for consistency"""
        to_raise = None
        for pid in self._li.get_pids():
            if wf:
                wf.reset_pending()
            try:
                self._check_pid_from_log_file(pid, abort_on_warning, leak_wf,
                                              show_memleaks=show_memleaks)
            except LogCheckError as error:
                if to_raise is None:
                    to_raise = error
        self._show_common_logs()
        if to_raise:
            raise to_raise

    def check_dfuse_io(self):
        """Parse dfuse i/o"""
        for pid in self._li.get_pids():

            client_pids = OrderedDict()
            for line in self._li.new_iter(pid=pid):
                self.save_log_line(line)
                if line.filename != 'src/client/dfuse/ops/read.c':
                    continue
                if line.get_field(3) != 'requested':
                    show_line(line, line.mask, "Extra output")
                    continue
                reg = line.re_region.fullmatch(line.get_field(2))
                start = int(reg.group(1), base=16)
                end = int(reg.group(2), base=16)
                reg = line.re_pid.fullmatch(line.get_field(4))

                pid = reg.group(1)

                if pid not in client_pids:
                    client_pids[pid] = RegionCounter(start, end, line.ts)
                else:
                    client_pids[pid].add(start, end, line.ts)

            for cpid in client_pids:
                print('{}:{}'.format(cpid, client_pids[pid]))

    def _check_pid_from_log_file(self, pid, abort_on_warning, leak_wf, show_memleaks=True):
        # pylint: disable=too-many-branches,too-many-nested-blocks
        """Check a pid from a single log file for consistency"""
        # pylint: disable=too-many-nested-blocks,too-many-locals,too-many-branches
        # Dict of active descriptors.
        active_desc = OrderedDict()
        active_desc['root'] = None

        # Dict of active RPCs
        active_rpcs = OrderedDict()

        fi_count = 0
        err_count = 0
        warnings_strict = False
        warnings_mode = False
        server_shutdown = False

        regions = OrderedDict()
        memsize = HwmCounter()

        old_regions = {}

        error_files = set()

        have_debug = False

        trace_lines = 0
        non_trace_lines = 0
        cb_list = []

        if not self.quiet:
            cb_list.append((RpcReporting(), ('hg', 'rpc')))
        for tracer in self._tracers:
<<<<<<< HEAD
            cb_list.append((tracer[0](), tracer[1]))

        for line in self._li.new_iter(pid=pid, stateful=True):
            for (cbe, facs) in cb_list:
                if line.fac in facs:
=======
            cb_list.append((tracer[0], tracer[1]))

        for line in self._li.new_iter(pid=pid, stateful=True):
            for (cbe, facs) in cb_list:
                if facs is None or line.fac in facs:
>>>>>>> c30848e8
                    cbe.add_line(line)
            self.save_log_line(line)
            try:
                msg = ''.join(line._fields[2:])

                if 'DER_UNKNOWN' in msg:
                    show_line(line, 'NORMAL', 'Use of DER_UNKNOWN')
                # Warn if a line references the name of the function it was in,
                # but skip short function names or _internal suffixes.
                if line.function in msg and len(line.function) > 6 and \
                   re.search(r'\b' + line.function + r'\b', msg) is not None and \
                   '{}_internal'.format(line.function) not in msg:
                    show_line(line, 'NORMAL', 'Logging references function name')
            except AttributeError:
                pass
            if abort_on_warning:
                if not server_shutdown and \
                   line.fac != 'external' and line.function == 'server_fini':
                    server_shutdown = True
                if line.level <= cart_logparse.LOG_LEVELS['WARN']:
                    show = True
                    if self.hide_fi_calls and line.fac != 'external':
                        if line.is_fi_site():
                            show = False
                            fi_count += 1
                        elif line.is_fi_alloc_fail():
                            show = False
                            self.fi_triggered = True
                            self.fi_location = line
                            fi_count += 1
                        elif '-1009' in line.get_msg():

                            src_offset = line.lineno - self.fi_location.lineno
                            if line.filename == self.fi_location.filename:
                                src_offset = line.lineno
                                src_offset -= self.fi_location.lineno
                                if 0 < src_offset < 5:
                                    show_line(line, 'NORMAL',
                                              'Logging allocation failure')

                            if not line.get_msg().endswith("DER_NOMEM(-1009): 'Out of memory'"):
                                show_line(line, 'LOW', 'Error does not use DF_RC')
                            # For the fault injection test do not report
                            # errors for lines that print -DER_NOMEM, as
                            # this highlights other errors and lines which
                            # report an error, but not a fault code.
                            show = False
                        elif line.get_msg().endswith(': 12 (Cannot allocate memory)'):
                            # dfs and dfuse use system error numbers, rather
                            # than daos, so allow ENOMEM as well as
                            # -DER_NOMEM
                            show = False
                        elif line.get_msg().endswith(': 5 (HG_NOMEM)'):
                            # Mercury uses hg error numbers, rather
                            # than daos, so allow HG_NOMEM as well as
                            # -DER_NOMEM
                            show = False
                    elif line.rpc:
                        # Ignore the SWIM RPC opcode, as this often sends RPCs that fail during
                        # shutdown.
                        if line.rpc_opcode == '0xfe000000':
                            show = False
                    # Disable checking for a number of conditions, either because these errors/lines
                    # are badly formatted or because they're intermittent and we don't want noise in
                    # the test results.
                    if line.fac == 'external':
                        show = False
                    elif show and server_shutdown and any(map(line.get_msg().endswith,
                                                              SHUTDOWN_RC)):
                        show = False
                    elif show and line.function in IGNORED_FUNCTIONS:
                        show = False
                    if show and any(map(line.get_msg().endswith, self.skip_suffixes)):
                        show = False
                    if show:
                        # Allow WARNING or ERROR messages, but anything higher like assert should
                        # trigger a failure.
                        if line.level < cart_logparse.LOG_LEVELS['ERR']:
                            show_line(line, 'HIGH', 'error in strict mode')
                        else:
                            show_line(line, 'NORMAL', 'warning in strict mode')
                        warnings_mode = True
            if line.trace:
                trace_lines += 1
                if not have_debug and line.level > cart_logparse.LOG_LEVELS['INFO']:
                    have_debug = True
                desc = line.descriptor
                if line.is_new():
                    if desc in active_desc:
                        show_line(active_desc[desc], 'NORMAL', 'not deregistered')
                        show_line(line, 'NORMAL', 'already exists')
                        err_count += 1
                    if line.parent not in active_desc:
                        show_line(line, 'error', 'add with bad parent')
                        if line.parent in regions:
                            show_line(regions[line.parent], 'NORMAL',
                                      'used as parent without registering')
                        err_count += 1
                    active_desc[desc] = line
                elif line.is_link():
                    parent = line.parent
                    if parent not in active_desc:
                        show_line(line, 'NORMAL', 'link with bad parent')
                        err_count += 1
                    desc = parent
                elif line.is_new_rpc():
                    active_rpcs[line.descriptor] = line
                if line.is_dereg():
                    if desc in active_desc:
                        del active_desc[desc]
                    else:
                        show_line(line, 'NORMAL', 'invalid desc remove')
                        err_count += 1
                elif line.is_dereg_rpc():
                    if desc in active_rpcs:
                        del active_rpcs[desc]
                    else:
                        show_line(line, 'NORMAL', 'invalid rpc remove')
                        err_count += 1
                else:
                    if have_debug and desc not in active_desc and desc not in active_rpcs:
                        show_line(line, 'NORMAL', 'inactive desc')
                        if line.descriptor in regions:
                            show_line(regions[line.descriptor], 'NORMAL',
                                      'Used as descriptor without registering')
                        error_files.add(line.filename)
                        err_count += 1
            elif len(line._fields) > 2:
                # is_calloc() doesn't work on truncated output so only test if
                # there are more than two fields to work with.
                non_trace_lines += 1
                if line.is_calloc():
                    pointer = line.calloc_pointer()
                    if pointer in regions:
                        # Report both the old and new allocation points here.
                        show_line(regions[pointer], 'NORMAL',
                                  'new allocation seen for same pointer (old)')
                        show_line(line, 'NORMAL',
                                  'new allocation seen for same pointer (new)')
                        err_count += 1
                    regions[pointer] = line
                    memsize.add(line.calloc_size())
                elif line.is_free():
                    pointer = line.free_pointer()
                    # If a pointer is freed then automatically remove the
                    # descriptor
                    if pointer in active_desc:
                        del active_desc[pointer]
                    if pointer in regions:
                        memsize.subtract(regions[pointer].calloc_size())
                        old_regions[pointer] = [regions[pointer], line]
                        del regions[pointer]
                    elif pointer != '(nil)':
                        # Logs no longer contain free(NULL) however old logs might so continue
                        # to handle this case.
                        if pointer in old_regions:
                            if show_line(old_regions[pointer][0], 'ERROR',
                                         'double-free allocation point'):
                                print(f'Memory address is {pointer}')

                            show_line(old_regions[pointer][1], 'ERROR', '1st double-free location')
                            show_line(line, 'ERROR', '2nd double-free location')
                        else:
                            show_line(line, 'HIGH', 'free of unknown memory')
                        err_count += 1
                elif line.is_realloc():
                    (new_pointer, old_pointer) = line.realloc_pointers()
                    (new_size, old_size) = line.realloc_sizes()
                    if new_pointer != '(nil)' and old_pointer != '(nil)':
                        if old_pointer not in regions:
                            show_line(line, 'HIGH', 'realloc of unknown memory')
                        else:
                            # Use calloc_size() here as the memory might not
                            # come from a realloc() call.
                            exp_sz = regions[old_pointer].calloc_size()
                            if old_size not in (0, exp_sz, new_size):
                                show_line(line, 'HIGH', 'realloc used invalid old size')
                            memsize.subtract(exp_sz)
                    regions[new_pointer] = line
                    memsize.add(new_size)
                    if old_pointer not in (new_pointer, '(nil)'):
                        if old_pointer in regions:
                            old_regions[old_pointer] = [regions[old_pointer], line]
                            del regions[old_pointer]
                        else:
                            show_line(line, 'NORMAL', 'realloc of unknown memory')
                            err_count += 1

        del active_desc['root']
        for (cbe, _) in cb_list:
            cbe.report()

        # This isn't currently used anyway.
        # if not have_debug:
        #    print('DEBUG not enabled, No log consistency checking possible')

        total_lines = trace_lines + non_trace_lines
        p_trace = trace_lines * 1.0 / total_lines * 100

        if not self.quiet:
            print("Pid {}, {} lines total, {} trace ({:.2f}%)".format(
                pid, total_lines, trace_lines, p_trace))
            if fi_count and memsize.count:
                print("Number of faults injected {} {:.2f}%".format(
                    fi_count, (fi_count / memsize.count) * 100))

        if memsize.has_data():
            print("Memsize: {}".format(memsize))

        lost_memory = False
        if show_memleaks:
            for (_, line) in list(regions.items()):
                if line.is_calloc():
                    pointer = line.calloc_pointer()
                else:
                    assert line.is_realloc()
                    (pointer, _) = line.realloc_pointers()
                if pointer in active_desc:
                    if show_line(line, 'NORMAL', 'descriptor not freed', custom=leak_wf):
                        print(f'Memory address is {pointer}')
                    del active_desc[pointer]
                else:
                    if show_line(line, 'NORMAL', 'memory not freed', custom=leak_wf):
                        print(f'Memory address is {pointer}')
                lost_memory = True

        if active_desc:
            for (_, line) in list(active_desc.items()):
                show_line(line, 'NORMAL', 'desc not deregistered', custom=leak_wf)
            raise ActiveDescriptors()

        if active_rpcs:
            for (_, line) in list(active_rpcs.items()):
                show_line(line, 'NORMAL', 'rpc not deregistered')
        if error_files or err_count:
            raise LogError()
        if lost_memory:
            raise NotAllFreed()
        if warnings_strict:
            raise WarningStrict()
        if warnings_mode:
            raise WarningMode()


class RpcReporting():
    """Class for reporting a summary of RPC states"""

    known_functions = frozenset({'crt_hg_req_send',
                                 'crt_hg_req_destroy',
                                 'crt_rpc_complete',
                                 'crt_rpc_complete_and_unlock',
                                 'crt_rpc_priv_alloc',
                                 'crt_rpc_handler_common',
                                 'crt_req_send',
                                 'crt_hg_req_send_cb'})

    def __init__(self):

        self._op_state_counters = {}
        self._c_states = {}
        self._c_state_names = set()
        self._current_opcodes = {}

    def add_line(self, line):
        """Parse a output line"""
        try:
            if line.function not in self.known_functions:
                return
        except AttributeError:
            return

        if line.is_new_rpc():
            if line.descriptor in self._current_opcodes:
                return
            rpc_state = 'ALLOCATED'
            opcode = line.get_field(-4)
            if opcode == 'per':
                opcode = line.get_field(-8)
        elif line.is_dereg_rpc():
            rpc_state = 'DEALLOCATED'
        elif line.endswith('submitted.'):
            rpc_state = 'SUBMITTED'
        elif line.function == 'crt_hg_req_send' and line.get_field(-6) == ('sent'):
            rpc_state = 'SENT'
        elif line.is_callback():
            rpc = line.descriptor
            rpc_state = 'COMPLETED'
            result = line.get_field(13).split('(')[0]
            self._c_state_names.add(result)
            opcode = self._current_opcodes[line.descriptor]
            try:
                self._c_states[opcode][result] += 1
            except KeyError:
                self._c_states[opcode] = Counter()
                self._c_states[opcode][result] += 1
        else:
            return

        rpc = line.descriptor

        if rpc_state == 'ALLOCATED':
            self._current_opcodes[rpc] = opcode
        else:
            opcode = self._current_opcodes[rpc]
        if rpc_state == 'DEALLOCATED':
            del self._current_opcodes[rpc]

        if opcode not in self._op_state_counters:
            self._op_state_counters[opcode] = {'ALLOCATED': 0,
                                               'DEALLOCATED': 0,
                                               'SENT': 0,
                                               'COMPLETED': 0,
                                               'SUBMITTED': 0}
        self._op_state_counters[opcode][rpc_state] += 1

    def report(self):
        """Print report to stdout"""
        if not bool(self._op_state_counters):
            return

        table = []
        errors = []
        names = sorted(self._c_state_names)
        if names:
            try:
                names.remove('DER_SUCCESS')
            except ValueError:
                pass
            names.insert(0, 'DER_SUCCESS')
        headers = ['OPCODE',
                   'ALLOCATED',
                   'SUBMITTED',
                   'SENT',
                   'COMPLETED',
                   'DEALLOCATED']

        for state in names:
            headers.append('-{}'.format(state))
        for (operation, counts) in sorted(self._op_state_counters.items()):
            row = [operation,
                   counts['ALLOCATED'],
                   counts['SUBMITTED'],
                   counts['SENT'],
                   counts['COMPLETED'],
                   counts['DEALLOCATED']]
            for state in names:
                try:
                    row.append(self._c_states[operation].get(state, ''))
                except KeyError:
                    row.append('')
            table.append(row)
            if counts['ALLOCATED'] != counts['DEALLOCATED']:
                errors.append("ERROR: Opcode {}: Alloc'd Total = {}, Dealloc'd Total = {}".
                              format(operation, counts['ALLOCATED'], counts['DEALLOCATED']))

        if HAVE_TABULATE:
            print('Opcode State Transition Tally')
            print(tabulate.tabulate(table,
                                    headers=headers,
                                    stralign='right'))

        for error in errors:
            print(error)


def run():
    """Trace a single file"""
    parser = argparse.ArgumentParser()
    parser.add_argument('--dfuse', help='Summarise dfuse I/O', action='store_true')
    parser.add_argument('--warnings', action='store_true')
    parser.add_argument('file', help='input file')
    args = parser.parse_args()
    try:
        log_iter = cart_logparse.LogIter(args.file)
    except UnicodeDecodeError:
        # If there is a unicode error in the log file then retry with checks
        # enabled which should both report the error and run in latin-1 so
        # perform the log parsing anyway.  The check for log_iter.file_corrupt
        # later on will ensure that this error does not get logged, then
        # ignored.
        # The only possible danger here is the file is simply too big to check
        # the encoding on, in which case this second attempt would fail with
        # an out-of-memory error.
        log_iter = cart_logparse.LogIter(args.file, check_encoding=True)
    test_iter = LogTest(log_iter)
    if args.dfuse:
        test_iter.check_dfuse_io()
    else:
        try:
            test_iter.check_log_file(args.warnings)
        except LogError:
            print('Errors in log file, ignoring')
        except NotAllFreed:
            print('Memory leaks, ignoring')
    if log_iter.file_corrupt:
        sys.exit(1)


if __name__ == '__main__':
    run()<|MERGE_RESOLUTION|>--- conflicted
+++ resolved
@@ -356,19 +356,12 @@
         if not self.quiet:
             cb_list.append((RpcReporting(), ('hg', 'rpc')))
         for tracer in self._tracers:
-<<<<<<< HEAD
             cb_list.append((tracer[0](), tracer[1]))
-
-        for line in self._li.new_iter(pid=pid, stateful=True):
-            for (cbe, facs) in cb_list:
-                if line.fac in facs:
-=======
             cb_list.append((tracer[0], tracer[1]))
 
         for line in self._li.new_iter(pid=pid, stateful=True):
             for (cbe, facs) in cb_list:
                 if facs is None or line.fac in facs:
->>>>>>> c30848e8
                     cbe.add_line(line)
             self.save_log_line(line)
             try:
