# change host names to your reserved nodes, the
# required quantity is indicated by the placeholders

ENV:
  default:
    #!filter-only : /run/env_CRT_CTX_SHARE_ADDR/no_sep
    #!filter-only : /run/tests/self_np
    - D_LOG_MASK: "WARN"
    - CRT_PHY_ADDR_STR: "ofi+sockets"
    - OFI_INTERFACE: "eth0"
    - test_servers_CRT_CTX_NUM: "16"
    - test_clients_CRT_CTX_NUM: "16"
env_CRT_CTX_SHARE_ADDR: !mux
  sep:
    env: sep
    CRT_CTX_SHARE_ADDR: "1"
  no_sep:
    env: no_sep
    CRT_CTX_SHARE_ADDR: "0"
hosts: !mux
  hosts_1:
    config: three_node
    test_servers:
      - boro-A
      - boro-B
    test_clients:
      - boro-C
timeout: 600
tests: !mux

###### 4KB aligned, 1MB Bulk transfer, 16 RPC in flight #####
  self_file_1:
    name: self_test_file_1_
    test_servers_bin: crt_launch
    test_servers_arg: "-e ../tests/test_group_np_srv --name selftest_srv_grp"
    test_servers_env: ""
    test_servers_ppn: "1"

    test_clients_env: ""
    test_clients_ppn: 1
    test_clients_bin:
<<<<<<< HEAD
      - self_test
      - self_test
      - test_group_np_cli
=======
      - ../../../../bin/self_test
      - ../../../../bin/self_test
      - ../tests/test_group_np_cli
>>>>>>> 360bbb94
    test_clients_arg:
      - " -f ../../../../etc/selftest.cnf -c align_4k_inFlight_16_size_1M_B -o client_1"
      - " -f ../../../../etc/selftest.cnf -c align_4k_inFlight_16_size_1M_B -o client_2"
      - "--name client-group --attach_to selftest_srv_grp --shut_only"

###### 1KB aligned, 1MB Bulk transfer, 1 RPC in flight #####
  self_file_2:
    name: self_test_np
    test_servers_bin: crt_launch
    test_servers_arg: "-e ../tests/test_group_np_srv --name selftest_srv_grp"
    test_servers_env: ""
    test_servers_ppn: "1"

    test_clients_env: ""
    test_clients_ppn: 1
    test_clients_bin:
<<<<<<< HEAD
      - self_test
      - self_test
      - test_group_np_cli
=======
      - ../../../../bin/self_test
      - ../../../../bin/self_test
      - ../tests/test_group_np_cli
>>>>>>> 360bbb94
    test_clients_arg:
      - " -f ../../../../etc/selftest.cnf -c align_1k_inFlight_1_size_1M_B -o client_1"
      - " -f ../../../../etc/selftest.cnf -c align_1k_inFlight_1_size_1M_B -o client_2"
      - "--name client-group --attach_to selftest_srv_grp --shut_only"


###### 1KB aligned, 1MB Bulk transfer, 4 RPC in flight #####
  self_file_3:
    name: self_test_np
    test_servers_bin: crt_launch
    test_servers_arg: "-e test_group_np_srv --name selftest_srv_grp"
    test_servers_env: ""
    test_servers_ppn: "1"

    test_clients_env: ""
    test_clients_ppn: 1
    test_clients_bin:
      - self_test
      - self_test
      - test_group_np_cli
    test_clients_arg:
      - " -f ../../../../etc/selftest.cnf -c align_1k_inFlight_4_size_1M_B -o client_1"
      - " -f ../../../../etc/selftest.cnf -c align_1k_inFlight_4_size_1M_B -o client_2"
      - "--name client-group --attach_to selftest_srv_grp --shut_only"

###### 1KB aligned, 1MB Bulk transfer, 16 RPC in flight #####
  self_file_4:
    name: self_test_np
    test_servers_bin: crt_launch
    test_servers_arg: "-e ../tests/test_group_np_srv --name selftest_srv_grp"
    test_servers_env: ""
    test_servers_ppn: "1"

<<<<<<< HEAD
    test_clients_env: ""
    test_clients_ppn: 1
    test_clients_bin:
      - self_test
      - self_test
      - test_group_np_cli
=======
  test_clients_env: ""
    test_clients_ppn: 1
    test_clients_bin:
      - ../../../../bin/self_test
      - ../../../../bin/self_test
      - ../tests/test_group_np_cli
>>>>>>> 360bbb94
    test_clients_arg:
      - " -f ../../../../etc/selftest.cnf -c align_1k_inFlight_16_size_1M_B -o client_1"
      - " -f ../../../../etc/selftest.cnf -c align_1k_inFlight_16_size_1M_B -o client_2"
      - "--name client-group --attach_to selftest_srv_grp --shut_only"

###### Command line input, Multiple sizes with bulk and IVO  #####
  self_cmdline:
    name: self_test_np
    test_servers_bin: crt_launch
    test_servers_arg: "-e ../tests/test_group_np_srv --name selftest_srv_grp"
    test_servers_env: ""
    test_servers_ppn: "1"

    test_clients_env: ""
    test_clients_ppn: 1
    test_clients_bin:
<<<<<<< HEAD
      - self_test
      - self_test
      - test_group_np_cli
=======
      - ../../../../bin/self_test
      - ../../../../bin/self_test
      - ../tests/test_group_np_cli
>>>>>>> 360bbb94
    test_clients_arg:
      - "--group-name selftest_srv_grp --endpoint 0-1:0 --master-endpoint 0-1:0  --message-sizes \"b2000,b2000 0,0 b2000,b2000 i1000,i1000 b2000,i1000,i1000 0,0 i1000,1,0\" --max-inflight-rpcs 16 --repetitions 100 -t -n"
      - "--group-name selftest_srv_grp --endpoint 0-1:0 --master-endpoint 0-1:0 --message-sizes \"b2000,b2000 0,0 b2000,b2000 i1000,i1000 b2000,i1000,i1000 0,0 i1000,1,0\" --max-inflight-rpcs 16 --repetitions 100 -t -n"
      - "--name client-group --attach_to selftest_srv_grp --shut_only"

<|MERGE_RESOLUTION|>--- conflicted
+++ resolved
@@ -39,15 +39,9 @@
     test_clients_env: ""
     test_clients_ppn: 1
     test_clients_bin:
-<<<<<<< HEAD
       - self_test
       - self_test
       - test_group_np_cli
-=======
-      - ../../../../bin/self_test
-      - ../../../../bin/self_test
-      - ../tests/test_group_np_cli
->>>>>>> 360bbb94
     test_clients_arg:
       - " -f ../../../../etc/selftest.cnf -c align_4k_inFlight_16_size_1M_B -o client_1"
       - " -f ../../../../etc/selftest.cnf -c align_4k_inFlight_16_size_1M_B -o client_2"
@@ -64,15 +58,9 @@
     test_clients_env: ""
     test_clients_ppn: 1
     test_clients_bin:
-<<<<<<< HEAD
       - self_test
       - self_test
       - test_group_np_cli
-=======
-      - ../../../../bin/self_test
-      - ../../../../bin/self_test
-      - ../tests/test_group_np_cli
->>>>>>> 360bbb94
     test_clients_arg:
       - " -f ../../../../etc/selftest.cnf -c align_1k_inFlight_1_size_1M_B -o client_1"
       - " -f ../../../../etc/selftest.cnf -c align_1k_inFlight_1_size_1M_B -o client_2"
@@ -106,21 +94,12 @@
     test_servers_env: ""
     test_servers_ppn: "1"
 
-<<<<<<< HEAD
-    test_clients_env: ""
+  test_clients_env: ""
     test_clients_ppn: 1
     test_clients_bin:
       - self_test
       - self_test
       - test_group_np_cli
-=======
-  test_clients_env: ""
-    test_clients_ppn: 1
-    test_clients_bin:
-      - ../../../../bin/self_test
-      - ../../../../bin/self_test
-      - ../tests/test_group_np_cli
->>>>>>> 360bbb94
     test_clients_arg:
       - " -f ../../../../etc/selftest.cnf -c align_1k_inFlight_16_size_1M_B -o client_1"
       - " -f ../../../../etc/selftest.cnf -c align_1k_inFlight_16_size_1M_B -o client_2"
@@ -137,15 +116,9 @@
     test_clients_env: ""
     test_clients_ppn: 1
     test_clients_bin:
-<<<<<<< HEAD
       - self_test
       - self_test
       - test_group_np_cli
-=======
-      - ../../../../bin/self_test
-      - ../../../../bin/self_test
-      - ../tests/test_group_np_cli
->>>>>>> 360bbb94
     test_clients_arg:
       - "--group-name selftest_srv_grp --endpoint 0-1:0 --master-endpoint 0-1:0  --message-sizes \"b2000,b2000 0,0 b2000,b2000 i1000,i1000 b2000,i1000,i1000 0,0 i1000,1,0\" --max-inflight-rpcs 16 --repetitions 100 -t -n"
       - "--group-name selftest_srv_grp --endpoint 0-1:0 --master-endpoint 0-1:0 --message-sizes \"b2000,b2000 0,0 b2000,b2000 i1000,i1000 b2000,i1000,i1000 0,0 i1000,1,0\" --max-inflight-rpcs 16 --repetitions 100 -t -n"
