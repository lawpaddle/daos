#!/usr/bin/python
"""
(C) Copyright 2019-2022 Intel Corporation.

SPDX-License-Identifier: BSD-2-Clause-Patent
"""
# pylint: disable=too-many-lines

import os
import time
import random
import threading
import re
from ior_utils import IorCommand
from fio_utils import FioCommand
from mdtest_utils import MdtestCommand
from daos_racer_utils import DaosRacerCommand
from data_mover_utils import FsCopy
from dfuse_utils import Dfuse
from job_manager_utils import Srun, Mpirun
from general_utils import get_host_data, get_random_string, \
    run_command, DaosTestError, pcmd, get_random_bytes, \
    run_pcmd
import slurm_utils
from daos_utils import DaosCommand
from test_utils_container import TestContainer
from ClusterShell.NodeSet import NodeSet
from avocado.core.exceptions import TestFail
from pydaos.raw import DaosSnapshot, DaosApiError

H_LOCK = threading.Lock()


def DDHHMMSS_format(seconds):
    """Convert seconds into  #days:HH:MM:SS format.

    Args:
        seconds(int):  number of seconds to convert

    Returns:  str in the format of DD:HH:MM:SS

    """
    seconds = int(seconds)
    if seconds < 86400:
        return time.strftime("%H:%M:%S", time.gmtime(seconds))
    num_days = int(seconds / 86400)
    return "{} {} {}".format(
        num_days, 'Day' if num_days == 1 else 'Days', time.strftime(
            "%H:%M:%S", time.gmtime(seconds % 86400)))


def add_pools(self, pool_names):
    """Create a list of pools that the various tests use for storage.

    Args:
        self (obj): soak obj
        pool_names: list of pool namespaces from yaml file
                    /run/<test_params>/poollist/*
    """
    for pool_name in pool_names:
        path = "".join(["/run/", pool_name, "/*"])
        # Create a pool and add it to the overall list of pools
        self.pool.append(self.get_pool(namespace=path, connect=False))
        self.log.info("Valid Pool UUID is %s", self.pool[-1].uuid)


def add_containers(self, pool, oclass=None, path="/run/container/*"):
    """Create a list of containers that the various jobs use for storage.

    Args:
        pool: pool to create container
        oclass: object class of container


    """
    rf = None
    # Create a container and add it to the overall list of containers
    self.container.append(
        TestContainer(pool, daos_command=self.get_daos_command()))
    self.container[-1].namespace = path
    self.container[-1].get_params(self)
    # include rf based on the class
    if oclass:
        self.container[-1].oclass.update(oclass)
        redundancy_factor = get_rf(oclass)
        rf = 'rf:{}'.format(str(redundancy_factor))
    properties = self.container[-1].properties.value
    cont_properties = (",").join(filter(None, [properties, rf]))
    if cont_properties is not None:
        self.container[-1].properties.update(cont_properties)
    self.container[-1].create()


def get_rf(oclass):
    """Return redundancy factor based on the oclass.

    Args:
        oclass(string): object class.

    return:
        redundancy factor(int) from object type
    """
    rf = 0
    if "EC" in oclass:
        tmp = re.findall(r'\d+', oclass)
        if tmp:
            rf = int(tmp[1])
    elif "RP" in oclass:
        tmp = re.findall(r'\d+', oclass)
        if tmp:
            rf = int(tmp[0]) - 1
    else:
        rf = 0
    return rf


def reserved_file_copy(self, file, pool, container, num_bytes=None, cmd="read"):
    """Move data between a POSIX file and a container.

    Args:
        text_file (str): posix path/file to write random data to
        num_bytes (int): num of bytes to write to file
        pool (TestPool obj): pool to read/write random data file
        container (TestContainer obj): container to read/write random data file
        cmd (str): whether the data is a read
                    (daos->posix) or write(posix -> daos)
    """
    os.makedirs(os.path.dirname(file), exist_ok=True)
    fscopy_cmd = FsCopy(self.get_daos_command(), self.log)
    # writes random data to file and then copy the file to container
    if cmd == "write":
        with open(file, 'w') as src_file:
            src_file.write(str(os.urandom(num_bytes)))
            src_file.close()
        dst_file = "daos://{}/{}".format(pool.uuid, container.uuid)
        fscopy_cmd.set_fs_copy_params(src=file, dst=dst_file)
        fscopy_cmd.run()
    # reads file_name from container and writes to file
    elif cmd == "read":
        dst = os.path.split(file)
        dst_name = dst[-1]
        dst_path = dst[0]
        src_file = "daos://{}/{}/{}".format(
            pool.uuid, container.uuid, dst_name)
        fscopy_cmd.set_fs_copy_params(src=src_file, dst=dst_path)
        fscopy_cmd.run()


def get_remote_dir(self, source_dir, dest_dir, host_list, shared_dir=None,
                   rm_remote=True, append=None):
    """Copy files from remote dir to local dir.

    Args:
        self (obj): soak obj
        source_dir (str): Source directory to archive
        dest_dir (str): Destinaton directory
        host_list (list): list of hosts

    Raises:
        SoakTestError: if there is an error with the remote copy

    """
    if shared_dir is None:
        shared_dir = self.sharedsoaktest_dir
    if append:
        for host in host_list:
            shared_dir_tmp = shared_dir + append + "{}".format(host)
            dest_dir_tmp = dest_dir + append + "{}".format(host)
            if not os.path.exists(shared_dir_tmp):
                os.mkdir(shared_dir_tmp)
            if not os.path.exists(dest_dir_tmp):
                os.mkdir(dest_dir_tmp)
            # copy the directory from each client node to a shared directory
            # tagged with the hostname
            command = "/usr/bin/rsync -avtr --min-size=1B {0} {1}/..".format(
                source_dir, shared_dir_tmp)
            try:
                slurm_utils.srun(NodeSet.fromlist([host]), command, self.srun_params, timeout=300)
            except DaosTestError as error:
                raise SoakTestError(
                    "<<FAILED: Soak remote logfiles not copied from clients>>: {}".format(
                        host)) from error
            command = "/usr/bin/cp -R -p {0}/ \'{1}\'".format(shared_dir_tmp, dest_dir)
<<<<<<< HEAD
            run_command(command, timeout=30, raise_exception=False)
=======
            try:
                run_command(command, timeout=30)
            except DaosTestError as error:
                raise SoakTestError(
                    "<<FAILED: Soak logfiles not copied from shared area>>: {}".format(
                        shared_dir_tmp)) from error
>>>>>>> 710517d4

    else:
        # copy the remote dir on all client nodes to a shared directory
        command = "/usr/bin/rsync -avtr --min-size=1B {0} {1}/..".format(
            source_dir, shared_dir)
        try:
            slurm_utils.srun(NodeSet.fromlist(host_list), command, self.srun_params, timeout=300)
        except DaosTestError as error:
            raise SoakTestError(
                "<<FAILED: Soak remote logfiles not copied from clients>>: {}".format(
                    host_list)) from error
        # copy the local logs and the logs in the shared dir to avocado dir
        for directory in [source_dir, shared_dir]:
            command = "/usr/bin/cp -R -p {0}/ \'{1}\'".format(directory, dest_dir)
<<<<<<< HEAD
            run_command(command, timeout=30, raise_exception=False)
=======
            try:
                run_command(command, timeout=30)
            except DaosTestError as error:
                raise SoakTestError(
                    "<<FAILED: Soak logfiles not copied from shared area>>: {}".format(
                        directory)) from error
>>>>>>> 710517d4

    if rm_remote:
        # remove the remote soak logs for this pass
        command = "/usr/bin/rm -rf {0}".format(source_dir)
        slurm_utils.srun(NodeSet.fromlist(host_list), command, self.srun_params)
        # remove the local log for this pass
        for directory in [source_dir, shared_dir]:
            command = "/usr/bin/rm -rf {0}".format(directory)
<<<<<<< HEAD
            run_command(command, raise_exception=False)
=======
            try:
                run_command(command, timeout=30)
            except DaosTestError as error:
                raise SoakTestError(
                    "<<FAILED: Soak logfiles removal failed>>: {}".format(directory)) from error
>>>>>>> 710517d4


def write_logfile(data, name, destination):
    """Write data to the local destination file.

    Args:
        self (obj): soak obj
        data (str): data to write to file
        destination (str): local avocado directory
    """
    if not os.path.exists(destination):
        os.makedirs(destination)
    logfile = destination + "/" + str(name)
    with open(logfile, 'w') as log_file:
        # identify what be used to run this script
        if isinstance(data, list):
            text = "\n".join(data)
            log_file.write(text)
        else:
            log_file.write(str(data))


def run_event_check(self, since, until):
    """Run a check on specific events in journalctl.

    Args:
        self (obj): soak obj
        since (str): start time
        until (str): end time
        log (bool):  If true; write the events to a logfile

    Returns list of any matched events found in system log

    """
    # pylint: disable=too-many-nested-blocks

    events_found = []
    detected = 0
    events = self.params.get("events", "/run/*")
    # check events on all server nodes
    hosts = list(set(self.hostlist_servers))
    if events:
        for journalctl_type in ["kernel", "daos_server"]:
            for output in get_journalctl(self, hosts, since, until, journalctl_type):
                for event in events:
                    lines = output["data"].splitlines()
                    for line in lines:
                        match = re.search(r"{}".format(event), str(line))
                        if match:
                            events_found.append(line)
                            detected += 1
                    self.log.info(
                        "Found %s instances of %s in system log from %s through %s",
                        detected, event, since, until)
    return events_found


def get_journalctl(self, hosts, since, until, journalctl_type, logging=False):
    """Run the journalctl on daos servers.

    Args:
        self (obj): soak obj
        since (str): start time
        until (str): end time
        journalctl_type (str): the -t param for journalctl
        log (bool):  If true; write the events to a logfile

    Returns:
        list: a list of dictionaries containing the following key/value pairs:
            "hosts": NodeSet containing the hosts with this data
            "data":  data requested for the group of hosts

    """
    command = "{} /usr/bin/journalctl --system -t {} --since=\"{}\" --until=\"{}\"".format(
        self.sudo_cmd, journalctl_type, since, until)
    err = "Error gathering system log events"
    results = get_host_data(hosts, command, "journalctl", err)
    name = "journalctl_{}.log".format(journalctl_type)
    destination = self.outputsoak_dir
    if logging:
        for result in results:
            host = result["hosts"]
            log_name = name + "-" + str(host)
            self.log.info("Logging %s output to %s", command, log_name)
            write_logfile(result["data"], log_name, destination)
    return results


def get_daos_server_logs(self):
    """Gather server logs.

    Args:
        self (obj): soak obj

    """
    for host in self.hostlist_servers:
        daos_dir = self.outputsoak_dir + "/daos_logs-" + "{}".format(host)
        if not os.path.exists(daos_dir):
            os.mkdir(daos_dir)
            commands = ["scp {}:/var/tmp/daos_testing/daos*.log.* {}".format(host, daos_dir),
                        "scp {}:/var/tmp/daos_testing/daos*.log {}".format(host, daos_dir)]
            for command in commands:
<<<<<<< HEAD
                run_command(command, timeout=120, raise_exception=False)
=======
                try:
                    run_command(command, timeout=30)
                except DaosTestError as error:
                    raise SoakTestError(
                        "<<FAILED: daos logs file from {} not copied>>".format(host)) from error
>>>>>>> 710517d4


def run_monitor_check(self):
    """Monitor server cpu, memory usage periodically.

    Args:
        self (obj): soak obj

    """
    monitor_cmds = self.params.get("monitor", "/run/*")
    hosts = self.hostlist_servers
    if monitor_cmds:
        for cmd in monitor_cmds:
<<<<<<< HEAD
            command = "{}".format(cmd)
            pcmd(hosts, command, timeout=30)
=======
            pcmd(hosts, cmd, timeout=30)
>>>>>>> 710517d4


def run_metrics_check(self, logging=True, prefix=None):
    """Monitor telemetry data.

    Args:
        self (obj): soak obj
        logging (bool): If True; output is logged to file
        prefix (str): add prefix to name; ie initial or final
    """
    enable_telemetry = self.params.get("enable_telemetry", "/run/*")
    engine_count = self.params.get("engines_per_host", "/run/server_config/*", default=1)
    if enable_telemetry:
        for engine in range(engine_count):
            name = "pass" + str(self.loop) + "_metrics_{}.csv".format(engine)
            if prefix:
                name = prefix + "_metrics_{}.csv".format(engine)
            destination = self.outputsoak_dir
            daos_metrics = "{} daos_metrics -S {} --csv".format(self.sudo_cmd, engine)
            self.log.info("Running %s", daos_metrics)
            results = run_pcmd(hosts=self.hostlist_servers,
                               command=daos_metrics,
                               verbose=(not logging),
                               timeout=60)
            if logging:
                for result in results:
                    hosts = result["hosts"]
                    log_name = name + "-" + str(hosts)
                    self.log.info("Logging %s output to %s", daos_metrics, log_name)
                    write_logfile(result["stdout"], log_name, destination)


def get_harassers(harasser):
    """Create a valid harasserlist from the yaml job harassers.

    Args:
        harassers (list): harasser jobs from yaml.

    Returns:
        harasserlist (list): Ordered list of harassers to execute
                             per pass of soak

    """
    harasserlist = []
    offline_harasserlist = []
    if "-offline" in harasser:
        offline_harasser = harasser.replace("-offline", "")
        offline_harasserlist.extend(offline_harasser.split("_"))
    else:
        harasserlist.extend(harasser.split("_"))
    return harasserlist, offline_harasserlist


def wait_for_pool_rebuild(self, pool, name):
    """Launch the rebuild process with system.

    Args:

        self (obj): soak obj
        pools (obj): TestPool obj
        name (str): name of soak harasser

    """
    rebuild_status = False
    self.log.info(
        "<<Wait for %s rebuild on %s>> at %s", name, pool.uuid, time.ctime())
    try:
        # # Wait for rebuild to start
        # pool.wait_for_rebuild(True)
        # Wait for rebuild to complete
        pool.wait_for_rebuild(False)
        rebuild_status = True
    except DaosTestError as error:
        self.log.error(
            "<<<FAILED:{} rebuild timed out: {}".format(
                name, error), exc_info=error)
        rebuild_status = False
    except TestFail as error1:
        self.log.error(
            "<<<FAILED:{} rebuild failed due to test issue: {}".format(
                name, error1), exc_info=error1)
    return rebuild_status


def launch_snapshot(self, pool, name):
    """Create a basic snapshot of the reserved pool.

    Args:

        self (obj): soak obj
        pool (obj): TestPool obj
        name (str): harasser

    """
    self.log.info(
        "<<<PASS %s: %s started at %s>>>", self.loop, name, time.ctime())
    status = True
    # Create container
    container = TestContainer(pool)
    container.namespace = "/run/container_reserved/*"
    container.get_params(self)
    container.create()
    container.open()
    obj_cls = self.params.get(
        "object_class", '/run/container_reserved/*')

    # write data to object
    data_pattern = get_random_bytes(500)
    datasize = len(data_pattern) + 1
    dkey = b"dkey"
    akey = b"akey"
    obj = container.container.write_an_obj(
        data_pattern, datasize, dkey, akey, obj_cls=obj_cls)
    obj.close()
    # Take a snapshot of the container
    snapshot = DaosSnapshot(self.context)
    try:
        snapshot.create(container.container.coh)
    except (RuntimeError, TestFail, DaosApiError) as error:
        self.log.error("Snapshot failed", exc_info=error)
        status &= False
    if status:
        self.log.info("Sanpshot Created")
        # write more data to object
        data_pattern2 = get_random_bytes(500)
        datasize2 = len(data_pattern2) + 1
        dkey = b"dkey"
        akey = b"akey"
        obj2 = container.container.write_an_obj(
            data_pattern2, datasize2, dkey, akey, obj_cls=obj_cls)
        obj2.close()
        self.log.info("Wrote additional data to container")
        # open the snapshot and read the data
        obj.open()
        snap_handle = snapshot.open(container.container.coh)
        try:
            data_pattern3 = container.container.read_an_obj(
                datasize, dkey, akey, obj, txn=snap_handle.value)
        except (RuntimeError, TestFail, DaosApiError) as error:
            self.log.error(
                "Error when retrieving the snapshot data %s", error)
            status &= False
        if status:
            # Compare the snapshot to the original written data.
            if data_pattern3.value != data_pattern:
                self.log.error("Snapshot data miscompare")
                status &= False
    # Destroy the snapshot
    try:
        snapshot.destroy(container.container.coh)
    except (RuntimeError, TestFail, DaosApiError) as error:
        self.log.error("Failed to destroy snapshot %s", error)
        status &= False
    # cleanup
    container.close()
    container.destroy()
    params = {"name": name, "status": status, "vars": {}}
    with H_LOCK:
        self.harasser_job_done(params)
    self.log.info(
        "<<<PASS %s: %s completed at %s>>>\n", self.loop, name, time.ctime())


def launch_exclude_reintegrate(self, pool, name, results, args):
    """Launch the dmg cmd to exclude a rank in a pool.

    Args:
        self (obj): soak obj
        pool (obj): TestPool obj
        name (str): name of dmg subcommand
        results (queue): multiprocessing queue
        args (queue): multiprocessing queue
    """
    status = False
    params = {}
    rank = None
    tgt_idx = None
    if name == "EXCLUDE":
        targets = self.params.get("targets_exclude", "/run/soak_harassers/*", 8)
        engine_count = self.params.get("engines_per_host", "/run/server_config/*", default=1)
        exclude_servers = (
            len(self.hostlist_servers) * int(engine_count)) - 1
        # Exclude one rank.
        rank = random.randint(0, exclude_servers) #nosec

        if targets >= 8:
            tgt_idx = None
        else:
            target_list = random.sample(range(0, 8), targets)
            tgt_idx = "{}".format(','.join(str(tgt) for tgt in target_list))

        # init the status dictionary
        params = {"name": name,
                  "status": status,
                  "vars": {"rank": rank, "tgt_idx": tgt_idx}}
        self.log.info("<<<PASS %s: %s started on rank %s at %s >>>\n",
                      self.loop, name, rank, time.ctime())
        try:
            pool.exclude(rank, tgt_idx=tgt_idx)
            status = True
        except TestFail as error:
            self.log.error(
                "<<<FAILED:dmg pool exclude failed", exc_info=error)
            status = False
        if status:
            status = wait_for_pool_rebuild(self, pool, name)
    elif name == "REINTEGRATE":
        if self.harasser_results["EXCLUDE"]:
            rank = self.harasser_args["EXCLUDE"]["rank"]
            tgt_idx = self.harasser_args["EXCLUDE"]["tgt_idx"]
            self.log.info("<<<PASS %s: %s started on rank %s at %s>>>\n",
                          self.loop, name, rank, time.ctime())
            try:
                pool.reintegrate(rank, tgt_idx=tgt_idx)
                status = True
            except TestFail as error:
                self.log.error(
                    "<<<FAILED:dmg pool reintegrate failed", exc_info=error)
                status = False
            if status:
                status = wait_for_pool_rebuild(self, pool, name)
        else:
            self.log.error("<<<PASS %s: %s failed due to EXCLUDE failure >>>",
                           self.loop, name)
            status = False
    params = {"name": name,
              "status": status,
              "vars": {"rank": rank, "tgt_idx": tgt_idx}}
    if not status:
        self.log.error("<<< %s failed - check logs for failure data>>>", name)
    self.dmg_command.system_query()
    self.harasser_job_done(params)
    results.put(self.harasser_results)
    args.put(self.harasser_args)
    self.log.info("Harasser results: %s", self.harasser_results)
    self.log.info("Harasser args: %s", self.harasser_args)
    self.log.info(
        "<<<PASS %s: %s completed at %s>>>\n", self.loop, name, time.ctime())


def launch_server_stop_start(self, pools, name, results, args):
    """Launch dmg server stop/start.

    Args:
        self (obj): soak obj
        pools (list): list of TestPool obj
        name (str): name of dmg subcommand
        results (queue): multiprocessing queue
        args (queue): multiprocessing queue

    """
    status = True
    params = {}
    rank = None
    drain = self.params.get("enable_drain", "/run/soak_harassers/*", False)
    engine_count = self.params.get("engines_per_host", "/run/server_config/*", default=1)
    if name == "SVR_STOP":
        exclude_servers = (
            len(self.hostlist_servers) * int(engine_count)) - 1
        # Exclude one rank.
        rank = random.randint(0, exclude_servers) #nosec
        # init the status dictionary
        params = {"name": name,
                  "status": status,
                  "vars": {"rank": rank}}
        self.log.info("<<<PASS %s: %s - stop server: rank %s at %s >>>\n",
                      self.loop, name, rank, time.ctime())
        # drain pools
        drain_status = True
        if drain:
            for pool in pools:
                try:
                    pool.drain(rank)
                except TestFail as error:
                    self.log.error(
                        "<<<FAILED:dmg pool {} drain failed".format(
                            pool.uuid), exc_info=error)
                    status = False
                drain_status &= status
                if drain_status:
                    drain_status &= wait_for_pool_rebuild(self, pool, name)
                    status = drain_status
                else:
                    status = False
        if status:
            # Shutdown the server
            try:
                self.dmg_command.system_stop(force=True, ranks=rank)
            except TestFail as error:
                self.log.error(
                    "<<<FAILED:dmg system stop failed", exc_info=error)
                status = False
            time.sleep(30)
            if not drain:
                rebuild_status = True
                for pool in pools:
                    rebuild_status &= wait_for_pool_rebuild(self, pool, name)
                status = rebuild_status
    elif name == "SVR_START":
        if self.harasser_results["SVR_STOP"]:
            rank = self.harasser_args["SVR_STOP"]["rank"]
            self.log.info("<<<PASS %s: %s started on rank %s at %s>>>\n",
                          self.loop, name, rank, time.ctime())
            try:
                self.dmg_command.system_start(ranks=rank)
                status = True
            except TestFail as error:
                self.log.error(
                    "<<<FAILED:dmg system start failed", exc_info=error)
                status = False
        else:
            self.log.error(
                "<<<PASS %s: %s failed due to SVR_STOP failure >>>",
                self.loop, name)
            status = False
    elif name == "SVR_REINTEGRATE":
        if self.harasser_results["SVR_STOP"]:
            rank = self.harasser_args["SVR_STOP"]["rank"]
            self.log.info("<<<PASS %s: %s started on rank %s at %s>>>\n",
                          self.loop, name, rank, time.ctime())
            try:
                self.dmg_command.system_start(ranks=rank)
                status = True
            except TestFail as error:
                self.log.error(
                    "<<<FAILED:dmg system start failed", exc_info=error)
                status = False
            for pool in pools:
                self.dmg_command.pool_query(pool.uuid)
            if status:
                # Wait ~ 30 sec before issuing the reintegrate
                time.sleep(30)
                # reintegrate ranks
                reintegrate_status = True
                for pool in pools:
                    try:
                        pool.reintegrate(rank)
                        status = True
                    except TestFail as error:
                        self.log.error(
                            "<<<FAILED:dmg pool {} reintegrate failed".format(
                                pool.uuid), exc_info=error)
                        status = False
                    reintegrate_status &= status
                    if reintegrate_status:
                        reintegrate_status &= wait_for_pool_rebuild(
                            self, pool, name)
                        status = reintegrate_status
                    else:
                        status = False
        else:
            self.log.error("<<<PASS %s: %s failed due to SVR_STOP failure >>>",
                           self.loop, name)
            status = False
    params = {"name": name,
              "status": status,
              "vars": {"rank": rank}}
    if not status:
        self.log.error("<<< %s failed - check logs for failure data>>>", name)
    self.dmg_command.system_query()
    self.harasser_job_done(params)
    results.put(self.harasser_results)
    args.put(self.harasser_args)
    self.log.info("Harasser results: %s", self.harasser_results)
    self.log.info("Harasser args: %s", self.harasser_args)
    self.log.info(
        "<<<PASS %s: %s completed at %s>>>\n", self.loop, name, time.ctime())


def get_srun_cmd(cmd, nodesperjob=1, ppn=1, srun_params=None, env=None):
    """Wrap cmdline in a srun cmdline.

    Args:
        cmd (str): cmdline to wrap in srun cmdline
        ppn (int): processes per node
        nodesperjob(int): number of nodes
        srun_params(dict): additional srun_params
        env (dict): env variables to pass on cmdline

    Returns:
        cmdlines: cmdline string

    """
    srun_cmd = Srun(cmd)
    srun_cmd.nodes.update(nodesperjob)
    srun_cmd.ntasks_per_node.update(ppn)
    if srun_params:
        for key, value in list(srun_params.items()):
            key_obj = getattr(srun_cmd, key)
            if key_obj is not None and hasattr(key_obj, "update"):
                key_obj.update(value, key)
            else:
                raise SoakTestError(
                    "<<FAILED: The srun param {} does not exist".format(key))
    if env:
        srun_cmd.assign_environment(env)
    return str(srun_cmd)


def start_dfuse(self, pool, container, name=None, job_spec=None):
    """Create dfuse start command line for slurm.

    Args:
        self (obj): soak obj
        pool (obj):             TestPool obj

    Returns dfuse(obj):         Dfuse obj
            cmd(list):          list of dfuse commands to add to jobscript
    """
    # Get Dfuse params
    dfuse = Dfuse(self.hostlist_clients, self.tmp)
    dfuse.namespace = os.path.join(os.sep, "run", job_spec, "dfuse", "*")
    dfuse.get_params(self)
    # update dfuse params; mountpoint for each container
    unique = get_random_string(5, self.used)
    self.used.append(unique)
    mount_dir = dfuse.mount_dir.value + unique
    dfuse.mount_dir.update(mount_dir)
    dfuse.set_dfuse_params(pool)
    dfuse.set_dfuse_cont_param(container)
    dfuse_log = os.path.join(
        self.soaktest_dir,
        self.test_name + "_" + name + "_`hostname -s`_"
        "" + "${SLURM_JOB_ID}_" + "daos_dfuse_" + unique)
    dfuse_env = "export D_LOG_MASK=ERR;export D_LOG_FILE={}".format(dfuse_log)
    module_load = "module load {}".format(self.mpi_module)
    dfuse_start_cmds = [
        "clush -S -w $SLURM_JOB_NODELIST \"mkdir -p {}\"".format(dfuse.mount_dir.value),
        "clush -S -w $SLURM_JOB_NODELIST \"cd {};{};{};{}\"".format(
            dfuse.mount_dir.value, dfuse_env, module_load, dfuse.__str__()),
        "sleep 10",
        "clush -S -w $SLURM_JOB_NODELIST \"df -h {}\"".format(dfuse.mount_dir.value),
    ]
    return dfuse, dfuse_start_cmds


def stop_dfuse(dfuse, vol=False):
    """Create dfuse stop command line for slurm.

    Args:
        dfuse (obj): Dfuse obj
        vol:(bool): cmd is ior hdf5 with vol connector

    Returns cmd(list):    list of cmds to pass to slurm script
    """
    dfuse_stop_cmds = []
    if vol:
        dfuse_stop_cmds.extend([
            "for file in $(ls {0}) ; "
            "do daos container destroy --path={0}/\"$file\" ; done".format(
                dfuse.mount_dir.value)])

    dfuse_stop_cmds.extend([
        "clush -S -w $SLURM_JOB_NODELIST \"fusermount3 -uz {0}\"".format(dfuse.mount_dir.value),
        "clush -S -w $SLURM_JOB_NODELIST \"rm -rf {0}\"".format(dfuse.mount_dir.value)])
    return dfuse_stop_cmds


def cleanup_dfuse(self):
    """Cleanup and remove any dfuse mount points.

    Args:
        self (obj): soak obj

    """
    cmd = [
        "/usr/bin/bash -c 'for pid in $(pgrep dfuse)",
        "do kill $pid",
        "done'"]
    cmd2 = [
        "/usr/bin/bash -c 'for dir in $(find /tmp/daos_dfuse/)",
        "do fusermount3 -uz $dir",
        "rm -rf $dir",
        "done'"]
    try:
        slurm_utils.srun(
            NodeSet.fromlist(
                self.hostlist_clients), "{}".format(
                    ";".join(cmd)), self.srun_params, timeout=600)
    except slurm_utils.SlurmFailed as error:
        self.log.info("Dfuse processes not stopped Error:%s", error)
    try:
        slurm_utils.srun(
            NodeSet.fromlist(
                self.hostlist_clients), "{}".format(
                    ";".join(cmd2)), self.srun_params, timeout=600)
    except slurm_utils.SlurmFailed as error:
        self.log.info("Dfuse mountpoints not deleted Error:%s", error)


def create_ior_cmdline(self, job_spec, pool, ppn, nodesperjob):
    """Create an IOR cmdline to run in slurm batch.

    Args:

        self (obj): soak obj
        job_spec (str):   ior job in yaml to run
        pool (obj):       TestPool obj
        ppn(int):         number of tasks to run on each node
        nodesperjob(int): number of nodes per job

    Returns:
        cmd: cmdline string

    """
    commands = []
    vol = False
    ior_params = os.path.join(os.sep, "run", job_spec, "*")
    ior_timeout = self.params.get("job_timeout", ior_params, 10)
    # IOR job specs with a list of parameters; update each value
    api_list = self.params.get("api", ior_params)
    tsize_list = self.params.get("transfer_size", ior_params)
    bsize_list = self.params.get("block_size", ior_params)
    oclass_list = self.params.get("dfs_oclass", ior_params)
    plugin_path = self.params.get("plugin_path", "/run/hdf5_vol/")
    # update IOR cmdline for each additional IOR obj
    for api in api_list:
        for b_size in bsize_list:
            for t_size in tsize_list:
                for o_type in oclass_list:
                    # Cancel for ticket DAOS-6095
                    if (api in ["HDF5-VOL", "HDF5", "POSIX"]
                            and t_size == "4k"
                            and o_type in ["RP_2G1", 'RP_2GX']):
                        self.add_cancel_ticket(
                            "DAOS-6095",
                            "IOR -a {} with -t {} and -o {}".format(
                                api, t_size, o_type))
                        continue
                    # Cancel for ticket DAOS-6308
                    if api == "MPIIO" and o_type == "RP_2GX":
                        self.add_cancel_ticket(
                            "DAOS-6308",
                            "IOR -a {} with -o {}".format(api, o_type))
                        continue
                    if api in ["HDF5-VOL", "HDF5", "POSIX"] and ppn > 16:
                        continue
                    ior_cmd = IorCommand()
                    ior_cmd.namespace = ior_params
                    ior_cmd.get_params(self)
                    ior_cmd.max_duration.update(ior_timeout)
                    if api == "HDF5-VOL":
                        ior_cmd.api.update("HDF5")
                    else:
                        ior_cmd.api.update(api)
                    ior_cmd.block_size.update(b_size)
                    ior_cmd.transfer_size.update(t_size)
                    if (api in ["HDF5-VOL", "POSIX"]):
                        ior_cmd.dfs_oclass.update(None)
                        ior_cmd.dfs_dir_oclass.update(None)
                    else:
                        ior_cmd.dfs_oclass.update(o_type)
                        ior_cmd.dfs_dir_oclass.update(o_type)
                    if ior_cmd.api.value == "DFS":
                        ior_cmd.test_file.update(
                            os.path.join("/", "testfile"))
                    add_containers(self, pool, o_type)
                    ior_cmd.set_daos_params(
                        self.server_group, pool, self.container[-1].uuid)
                    log_name = "{}_{}_{}_{}_{}_{}_{}_{}".format(
                        job_spec, api, b_size, t_size,
                        o_type, nodesperjob * ppn, nodesperjob, ppn)
                    daos_log = os.path.join(
                        self.soaktest_dir, self.test_name + "_" + log_name +
                        "_`hostname -s`_${SLURM_JOB_ID}_daos.log")
                    env = ior_cmd.get_default_env("mpirun", log_file=daos_log)
                    sbatch_cmds = ["module purge", "module load {}".format(self.mpi_module)]
                    # include dfuse cmdlines
                    if api in ["HDF5-VOL", "POSIX"]:
                        dfuse, dfuse_start_cmdlist = start_dfuse(
                            self, pool, self.container[-1], name=log_name, job_spec=job_spec)
                        sbatch_cmds.extend(dfuse_start_cmdlist)
                        ior_cmd.test_file.update(
                            os.path.join(dfuse.mount_dir.value, "testfile"))
                    mpirun_cmd = Mpirun(ior_cmd, mpi_type=self.mpi_module)
                    # add envs if api is HDF5-VOL
                    if api == "HDF5-VOL":
                        vol = True
                        env["HDF5_VOL_CONNECTOR"] = "daos"
                        env["HDF5_PLUGIN_PATH"] = "{}".format(plugin_path)
                        # env["H5_DAOS_BYPASS_DUNS"] = 1
                    mpirun_cmd.assign_processes(nodesperjob * ppn)
                    mpirun_cmd.assign_environment(env, True)
                    mpirun_cmd.ppn.update(ppn)
                    sbatch_cmds.append(str(mpirun_cmd))
                    sbatch_cmds.append("status=$?")
                    if api in ["HDF5-VOL", "POSIX"]:
                        sbatch_cmds.extend(stop_dfuse(dfuse, vol))
                    commands.append([sbatch_cmds, log_name])
                    self.log.info(
                        "<<IOR {} cmdlines>>:".format(api))
                    for cmd in sbatch_cmds:
                        self.log.info("%s", cmd)
    return commands


def create_mdtest_cmdline(self, job_spec, pool, ppn, nodesperjob):
    """Create an MDTEST cmdline to run in slurm batch.

    Args:

        self (obj): soak obj
        job_spec (str):   mdtest job in yaml to run
        pool (obj):       TestPool obj
        ppn(int):         number of tasks to run on each node
        nodesperjob(int): number of nodes per job

    Returns:
        cmd: cmdline string

    """
    # pylint: disable=too-many-nested-blocks

    commands = []
    mdtest_params = os.path.join(os.sep, "run", job_spec, "*")
    # mdtest job specs with a list of parameters; update each value
    api_list = self.params.get("api", mdtest_params)
    write_bytes_list = self.params.get("write_bytes", mdtest_params)
    read_bytes_list = self.params.get("read_bytes", mdtest_params)
    depth_list = self.params.get("depth", mdtest_params)
    flag = self.params.get("flags", mdtest_params)
    oclass_list = self.params.get("dfs_oclass", mdtest_params)
    num_of_files_dirs = self.params.get(
        "num_of_files_dirs", mdtest_params)
    # update mdtest cmdline for each additional mdtest obj
    for api in api_list:
        if api in ["POSIX"] and ppn > 16:
            continue
        for write_bytes in write_bytes_list:
            for read_bytes in read_bytes_list:
                for depth in depth_list:
                    for oclass in oclass_list:
                        # Get the parameters for Mdtest
                        mdtest_cmd = MdtestCommand()
                        mdtest_cmd.namespace = mdtest_params
                        mdtest_cmd.get_params(self)
                        mdtest_cmd.api.update(api)
                        mdtest_cmd.write_bytes.update(write_bytes)
                        mdtest_cmd.read_bytes.update(read_bytes)
                        mdtest_cmd.depth.update(depth)
                        mdtest_cmd.flags.update(flag)
                        mdtest_cmd.num_of_files_dirs.update(num_of_files_dirs)
                        mdtest_cmd.dfs_oclass.update(oclass)
                        mdtest_cmd.dfs_dir_oclass.update(oclass)
                        if "EC" in oclass:
                            # oclass_dir can not be EC must be RP based on rf
                            rf = get_rf(oclass)
                            if rf >= 2:
                                mdtest_cmd.dfs_dir_oclass.update("RP_3G1")
                            elif rf == 1:
                                mdtest_cmd.dfs_dir_oclass.update("RP_2G1")
                            else:
                                mdtest_cmd.dfs_dir_oclass.update("SX")
                        add_containers(self, pool, oclass)
                        mdtest_cmd.set_daos_params(
                            self.server_group, pool,
                            self.container[-1].uuid)
                        log_name = "{}_{}_{}_{}_{}_{}_{}_{}_{}".format(
                            job_spec, api, write_bytes, read_bytes, depth,
                            oclass, nodesperjob * ppn, nodesperjob,
                            ppn)
                        daos_log = os.path.join(
                            self.soaktest_dir, self.test_name + "_" + log_name +
                            "_`hostname -s`_${SLURM_JOB_ID}_daos.log")
                        env = mdtest_cmd.get_default_env("mpirun", log_file=daos_log)
                        sbatch_cmds = [
                            "module purge", "module load {}".format(self.mpi_module)]
                        # include dfuse cmdlines

                        if api in ["POSIX"]:
                            dfuse, dfuse_start_cmdlist = start_dfuse(
                                self, pool, self.container[-1], name=log_name, job_spec=job_spec)
                            sbatch_cmds.extend(dfuse_start_cmdlist)
                            mdtest_cmd.test_dir.update(
                                dfuse.mount_dir.value)
                        mpirun_cmd = Mpirun(mdtest_cmd, mpi_type=self.mpi_module)
                        mpirun_cmd.assign_processes(nodesperjob * ppn)
                        mpirun_cmd.assign_environment(env, True)
                        mpirun_cmd.ppn.update(ppn)
                        sbatch_cmds.append(str(mpirun_cmd))
                        sbatch_cmds.append("status=$?")
                        if api in ["POSIX"]:
                            sbatch_cmds.extend(stop_dfuse(dfuse))
                        commands.append([sbatch_cmds, log_name])
                        self.log.info(
                            "<<MDTEST {} cmdlines>>:".format(api))
                        for cmd in sbatch_cmds:
                            self.log.info("%s", cmd)
    return commands


def create_racer_cmdline(self, job_spec):
    """Create the srun cmdline to run daos_racer.

    Args:
        self (obj): soak obj
        job_spec (str): fio job in yaml to run
    Returns:
        cmd(list): list of cmdlines

    """
    commands = []
    racer_namespace = os.path.join(os.sep, "run", job_spec, "*")
    daos_racer = DaosRacerCommand(
        self.bin, self.hostlist_clients[0], self.dmg_command)
    daos_racer.namespace = racer_namespace
    daos_racer.get_params(self)
    racer_log = os.path.join(
        self.soaktest_dir,
        self.test_name + "_" + job_spec + "_`hostname -s`_"
        "${SLURM_JOB_ID}_" + "racer_log")
    env = daos_racer.get_environment(self.server_managers[0], racer_log)
    daos_racer.set_environment(env)
    log_name = job_spec
    cmds = []
    cmds.append(str(daos_racer.__str__()))
    cmds.append("status=$?")
    # add exit code
    commands.append([cmds, log_name])
    self.log.info("<<DAOS racer cmdlines>>:")
    for cmd in cmds:
        self.log.info("%s", cmd)
    return commands


def create_fio_cmdline(self, job_spec, pool):
    """Create the FOI commandline for job script.

    Args:

        self (obj): soak obj
        job_spec (str): fio job in yaml to run
        pool (obj):   TestPool obj
        ppn(int): number of tasks to run on each node

    Returns:
        cmd(list): list of cmdlines

    """
    commands = []
    fio_namespace = os.path.join(os.sep, "run", job_spec, "*")
    fio_soak_namespace = os.path.join(os.sep, "run", job_spec, "soak", "*")
    # test params
    bs_list = self.params.get("blocksize", fio_soak_namespace)
    size_list = self.params.get("size", fio_soak_namespace)
    rw_list = self.params.get("rw", fio_soak_namespace)
    oclass_list = self.params.get("oclass", fio_soak_namespace)
    # Get the parameters for Fio
    fio_cmd = FioCommand()
    fio_cmd.namespace = fio_namespace
    fio_cmd.get_params(self)
    fio_cmd.aux_path.update(self.test_dir, "aux_path")
    for blocksize in bs_list:
        for size in size_list:
            for rw in rw_list:
                for o_type in oclass_list:
                    # update fio params
                    fio_cmd.update(
                        "global", "blocksize", blocksize,
                        "fio --name=global --blocksize")
                    fio_cmd.update(
                        "global", "size", size,
                        "fio --name=global --size")
                    fio_cmd.update(
                        "global", "rw", rw,
                        "fio --name=global --rw")
                    cmds = []
                    # add srun start dfuse cmds if api is POSIX
                    if fio_cmd.api.value == "POSIX":
                        # Connect to the pool, create container
                        # and then start dfuse
                        add_containers(self, pool, o_type)
                        daos_cmd = DaosCommand(self.bin)
                        daos_cmd.container_set_attr(pool.uuid,
                                                    self.container[-1].uuid,
                                                    'dfuse-direct-io-disable',
                                                    'on')
                        log_name = "{}_{}_{}_{}_{}".format(
                            job_spec, blocksize, size, rw, o_type)
                        dfuse, cmds = start_dfuse(
                            self, pool, self.container[-1], name=log_name, job_spec=job_spec)
                    # Update the FIO cmdline
                    fio_cmd.update(
                        "global", "directory",
                        dfuse.mount_dir.value,
                        "fio --name=global --directory")
                    # add fio cmline
                    cmds.append(str(fio_cmd.__str__()))
                    cmds.append("status=$?")
                    # If posix, add the srun dfuse stop cmds
                    if fio_cmd.api.value == "POSIX":
                        cmds.extend(stop_dfuse(dfuse))
                    commands.append([cmds, log_name])
                    self.log.info("<<Fio cmdlines>>:")
                    for cmd in cmds:
                        self.log.info("%s", cmd)
    return commands


def build_job_script(self, commands, job, nodesperjob):
    """Create a slurm batch script that will execute a list of cmdlines.

    Args:
        self (obj): soak obj
        commands(list): commandlines and cmd specific log_name
        job(str): the job name that will be defined in the slurm script

    Returns:
        script_list: list of slurm batch scripts

    """
    job_timeout = self.params.get("job_timeout", "/run/" + job + "/*", 10)
    self.log.info("<<Build Script>> at %s", time.ctime())
    script_list = []
    # if additional cmds are needed in the batch script
    prepend_cmds = [
        "set -e",
        "echo Job_Start_Time `date \\+\"%Y-%m-%d %T\"`",
        "daos pool query {} ".format(self.pool[1].uuid),
        "daos pool query {} ".format(self.pool[0].uuid)
        ]
    append_cmds = [
        "daos pool query {} ".format(self.pool[1].uuid),
        "daos pool query {} ".format(self.pool[0].uuid),
        "echo Job_End_Time `date \\+\"%Y-%m-%d %T\"`"
        ]
    exit_cmd = ["exit $status"]
    # Create the sbatch script for each list of cmdlines
    for cmd, log_name in commands:
        if isinstance(cmd, str):
            cmd = [cmd]
        output = os.path.join(
            self.soaktest_dir, self.test_name + "_" + log_name + "_%N_" + "%j_")
        error = os.path.join(str(output) + "ERROR_")
        sbatch = {
            "time": str(job_timeout) + ":00",
            "exclude": NodeSet.fromlist(self.exclude_slurm_nodes),
            "error": str(error),
            "export": "ALL",
            "exclusive": None
        }
        # include the cluster specific params
        sbatch.update(self.srun_params)
        unique = get_random_string(5, self.used)
        script = slurm_utils.write_slurm_script(
            self.soaktest_dir, job, output, nodesperjob,
            prepend_cmds + cmd + append_cmds + exit_cmd, unique, sbatch)
        script_list.append(script)
        self.used.append(unique)
    return script_list


class SoakTestError(Exception):
    """Soak exception class."""<|MERGE_RESOLUTION|>--- conflicted
+++ resolved
@@ -181,16 +181,12 @@
                     "<<FAILED: Soak remote logfiles not copied from clients>>: {}".format(
                         host)) from error
             command = "/usr/bin/cp -R -p {0}/ \'{1}\'".format(shared_dir_tmp, dest_dir)
-<<<<<<< HEAD
-            run_command(command, timeout=30, raise_exception=False)
-=======
             try:
                 run_command(command, timeout=30)
             except DaosTestError as error:
                 raise SoakTestError(
                     "<<FAILED: Soak logfiles not copied from shared area>>: {}".format(
                         shared_dir_tmp)) from error
->>>>>>> 710517d4
 
     else:
         # copy the remote dir on all client nodes to a shared directory
@@ -205,16 +201,12 @@
         # copy the local logs and the logs in the shared dir to avocado dir
         for directory in [source_dir, shared_dir]:
             command = "/usr/bin/cp -R -p {0}/ \'{1}\'".format(directory, dest_dir)
-<<<<<<< HEAD
-            run_command(command, timeout=30, raise_exception=False)
-=======
             try:
                 run_command(command, timeout=30)
             except DaosTestError as error:
                 raise SoakTestError(
                     "<<FAILED: Soak logfiles not copied from shared area>>: {}".format(
                         directory)) from error
->>>>>>> 710517d4
 
     if rm_remote:
         # remove the remote soak logs for this pass
@@ -223,15 +215,11 @@
         # remove the local log for this pass
         for directory in [source_dir, shared_dir]:
             command = "/usr/bin/rm -rf {0}".format(directory)
-<<<<<<< HEAD
-            run_command(command, raise_exception=False)
-=======
             try:
                 run_command(command, timeout=30)
             except DaosTestError as error:
                 raise SoakTestError(
                     "<<FAILED: Soak logfiles removal failed>>: {}".format(directory)) from error
->>>>>>> 710517d4
 
 
 def write_logfile(data, name, destination):
@@ -334,15 +322,11 @@
             commands = ["scp {}:/var/tmp/daos_testing/daos*.log.* {}".format(host, daos_dir),
                         "scp {}:/var/tmp/daos_testing/daos*.log {}".format(host, daos_dir)]
             for command in commands:
-<<<<<<< HEAD
-                run_command(command, timeout=120, raise_exception=False)
-=======
                 try:
                     run_command(command, timeout=30)
                 except DaosTestError as error:
                     raise SoakTestError(
                         "<<FAILED: daos logs file from {} not copied>>".format(host)) from error
->>>>>>> 710517d4
 
 
 def run_monitor_check(self):
@@ -356,12 +340,7 @@
     hosts = self.hostlist_servers
     if monitor_cmds:
         for cmd in monitor_cmds:
-<<<<<<< HEAD
-            command = "{}".format(cmd)
-            pcmd(hosts, command, timeout=30)
-=======
             pcmd(hosts, cmd, timeout=30)
->>>>>>> 710517d4
 
 
 def run_metrics_check(self, logging=True, prefix=None):
