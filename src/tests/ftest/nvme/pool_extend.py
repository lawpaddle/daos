--- conflicted
+++ resolved
@@ -48,12 +48,8 @@
             "test_servers", "server_partition", "server_reservation", "/run/extra_servers/*")
         ior_test_sequence = self.params.get("ior_test_sequence", '/run/ior/iorflags/*')
 
-<<<<<<< HEAD
         daos_command = self.get_daos_command()
         total_servers = len(self.hostlist_servers) * self.engine_count
-=======
-        total_servers = len(self.hostlist_servers) * 2
->>>>>>> 7dcd55e9
         self.log.info("Total Daos Servers (Initial): %d", total_servers)
         if oclass is None:
             oclass = self.ior_cmd.dfs_oclass.value
