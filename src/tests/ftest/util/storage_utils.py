--- conflicted
+++ resolved
@@ -495,24 +495,16 @@
 
         return controllers
 
-<<<<<<< HEAD
-    def write_storage_yaml(self, yaml_file, engines, tier_0_type, scm_size=0, max_nvme_tiers=1):
-=======
-    def write_storage_yaml(self, yaml_file, engines, tier_0_type, scm_size=100,
+    def write_storage_yaml(self, yaml_file, engines, tier_0_type, scm_size=0,
                            scm_mount='/mnt/daos', max_nvme_tiers=1):
->>>>>>> ab9caad7
         """Generate a storage test yaml sub-section.
 
         Args:
             yaml_file (str): file in which to write the storage yaml entry
             engines (int): number of engines
             tier_0_type (str): storage tier 0 type: 'pmem' or 'ram'
-<<<<<<< HEAD
             scm_size (int, optional): scm_size to use with ram storage tiers. Defaults to 0 (auto).
-=======
-            scm_size (int, optional): scm_size to use with ram storage tiers. Defaults to 100.
             scm_mount (str): the base path for the storage tier 0 scm_mount.
->>>>>>> ab9caad7
             max_nvme_tiers (int): maximum number of nvme storage tiers. Defaults to 1.
 
         Raises:
