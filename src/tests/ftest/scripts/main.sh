# shellcheck disable=SC1113
# /*
#  * (C) Copyright 2016-2023 Intel Corporation.
#  *
#  * SPDX-License-Identifier: BSD-2-Clause-Patent
# */

set -eux

# check that vm.max_map_count has been configured/bumped
if [ "$(sudo sysctl -n vm.max_map_count)" -lt "1000000" ] ; then
    echo "vm.max_map_count is not set as expected"
    exit 1
fi

if $TEST_RPMS; then
    rm -rf "$PWD"/install/tmp
    mkdir -p "$PWD"/install/tmp
    # set the shared dir
    # TODO: remove the need for a shared dir by copying needed files to
    #       the test nodes
    export DAOS_TEST_SHARED_DIR=${DAOS_TEST_SHARED_DIR:-$PWD/install/tmp}
    logs_prefix="/var/tmp"
else
    rm -rf "$DAOS_BASE"/install/tmp
    mkdir -p "$DAOS_BASE"/install/tmp
    logs_prefix="$DAOS_BASE/install/lib/daos/TESTING"
    cd "$DAOS_BASE"
fi

# Disable CRT_PHY_ADDR_STR to allow launch.py to set it
unset CRT_PHY_ADDR_STR

# Disable OFI_INTERFACE to allow launch.py to pick the fastest interface
unset OFI_INTERFACE

# At Oct2018 Longmond F2F it was decided that per-server logs are preferred
# But now we need to collect them!  Avoid using 'client_daos.log' due to
# conflicts with the daos_test log renaming.
# shellcheck disable=SC2153
export D_LOG_FILE="$TEST_TAG_DIR/daos.log"

# apply patches to Avocado
pydir=""
for loc in /usr/lib/python2*/site-packages/ \
           /usr/lib/python3*/site-packages/ \
           /usr/local/lib/python3*/site-packages/; do
    if [ -f "$loc"/avocado/core/runner.py ]; then
        pydir=$loc
        break
    fi
done
if [ -z "${pydir}" ]; then
    echo "Could not determine avocado installation location"
    exit 1
fi

PATCH_DIR="$PREFIX"/lib/daos/TESTING/ftest
# https://github.com/avocado-framework/avocado/pull/4345 fixed somewhere
# before 69.2
if grep "self.job.result_proxy.notify_progress(False)" \
    "$pydir"/avocado/core/runner.py; then
    echo "Applying patch avocado-job-result_proxy-reference-fix.patch"
    if ! cat < "$PATCH_DIR"/avocado-job-result_proxy-reference-fix.patch | \
      sudo patch -p1 -d "$pydir"; then
        echo "Failed to apply avocado PR-4345 patch"
        exit 1
    fi
fi
# https://github.com/avocado-framework/avocado/pull/2908 fixed in
# https://github.com/avocado-framework/avocado/pull/3076/
if ! grep "runner.timeout.process_died" "$pydir"/avocado/core/runner.py; then
    # this version of runner.py is older than 82.0
    if ! grep TIMEOUT_TEARDOWN "$pydir"/avocado/core/runner.py; then
        echo "Applying patch avocado-teardown-timeout.patch"
        if ! cat < "$PATCH_DIR"/avocado-teardown-timeout.patch | \
        sudo patch -p1 -d "$pydir"; then
            echo "Failed to apply avocado PR-3076 patch"
            exit 1
        fi
    fi
fi
# https://github.com/avocado-framework/avocado/pull/3154 - fixed somewhere
# before 69.2
if ! grep "def phase(self)" \
    "$pydir"/avocado/core/test.py; then
    echo "Applying patch avocado-report-test-phases-common.patch"
    if ! filterdiff -p1 -x selftests/* <                       \
        "$PATCH_DIR"/avocado-report-test-phases-common.patch | \
      sed -e '/selftests\/.*/d' |                              \
      sudo patch -p1 -d "$pydir"; then
        echo "Failed to apply avocado PR-3154 patch - common portion"
        exit 1
    fi
    if grep "^TEST_STATE_ATTRIBUTES = " "$pydir"/avocado/core/test.py; then
        echo "Applying patch avocado-report-test-phases-py3.patch"
        if ! cat < "$PATCH_DIR"/avocado-report-test-phases-py3.patch | \
          sudo patch -p1 -d "$pydir"; then
            echo "Failed to apply avocado PR-3154 patch - py3 portion"
            exit 1
        fi
    else
        echo "Applying patch avocado-report-test-phases-py2.patch"
        if ! cat < "$PATCH_DIR"/avocado-report-test-phases-py2.patch | \
          sudo patch -p1 -d "$pydir"; then
            echo "Failed to apply avocado PR-3154 patch - py2 portion"
            exit 1
        fi
    fi
fi
# apply fix for https://github.com/avocado-framework/avocado/issues/2908 - fixed
# somewhere before 69.2
if grep "TIMEOUT_TEST_INTERRUPTED" \
    "$pydir"/avocado/core/runner.py; then
        sudo ed <<EOF "$pydir"/avocado/core/runner.py
/TIMEOUT_TEST_INTERRUPTED/s/[0-9]*$/60/
wq
EOF
fi
# apply fix for https://jira.hpdd.intel.com/browse/DAOS-6756 for avocado 69.x -
# fixed somewhere before 82.0
if grep "TIMEOUT_PROCESS_DIED" \
    "$pydir"/avocado/core/runner.py; then
        sudo ed <<EOF "$pydir"/avocado/core/runner.py
/TIMEOUT_PROCESS_DIED/s/[0-9]*$/60/
wq
EOF
fi
# apply fix for https://github.com/avocado-framework/avocado/pull/2922 - fixed
# somewhere before 69.2
if grep "testsuite.setAttribute('name', 'avocado')" \
    "$pydir"/avocado/plugins/xunit.py; then
    sudo ed <<EOF "$pydir"/avocado/plugins/xunit.py
/testsuite.setAttribute('name', 'avocado')/s/'avocado'/os.path.basename(os.path.dirname(result.logfile))/
wq
EOF
fi
# Fix for bug to be filed upstream - fixed somewhere before 69.2
if grep "self\.job\.result_proxy\.notify_progress(False)" \
    "$pydir"/avocado/core/runner.py; then
    sudo ed <<EOF "$pydir"/avocado/core/runner.py
/self\.job\.result_proxy\.notify_progress(False)/d
wq
EOF
fi

pushd "$PREFIX"/lib/daos/TESTING/ftest

# make sure no lingering corefiles or junit files exist
rm -f core.* ./*_results.xml

# see if we just wanted to set up
if ${SETUP_ONLY:-false}; then
    exit 0
fi

# need to increase the number of oopen files (on EL8 at least)
ulimit -n 4096

# Clean stale job results
if [ -d "${logs_prefix}/ftest/avocado/job-results" ]; then
    rm -rf "${logs_prefix}/ftest/avocado/job-results"
fi

# now run it!
# shellcheck disable=SC2086
export WITH_VALGRIND
export STAGE_NAME
export TEST_RPMS
export DAOS_BASE
export DAOS_TEST_APP_SRC=${DAOS_TEST_APP_SRC:-"/scratch/daos_test/apps"}
export DAOS_TEST_APP_DIR=${DAOS_TEST_APP_DIR:-"${DAOS_TEST_SHARED_DIR}/daos_test/apps"}

node_args="-ts ${TEST_NODES}"
if [ "${STAGE_NAME}" == "Functional Hardware 24" ]; then
    # Currently the 'Functional Hardware 24' uses a cluster that has 8 hosts configured to run
    # daos engines and the remaining hosts are configured to be clients. Use separate -ts and -tc
    # launch.py arguments to ensure these hosts are not used for unintended role
    IFS=" " read -r -a test_node_list <<< "${TEST_NODES//,/ }"
    server_nodes=$(IFS=','; echo "${test_node_list[*]:0:8}")
    client_nodes=$(IFS=','; echo "${test_node_list[*]:8}")
<<<<<<< HEAD
    node_args="-ts ${server_nodes} -tc ${client_nodes}"
=======
    launch_node_args="-ts ${server_nodes} -tc ${client_nodes}"
fi

# shellcheck disable=SC2086,SC2090
if ! ./launch.py --mode ci ${launch_node_args} ${LAUNCH_OPT_ARGS} ${TEST_TAG_ARR[*]}; then
    rc=${PIPESTATUS[0]}
else
    rc=0
>>>>>>> b7860a48
fi

# Run launch.py multiple times if a sequence of tags (tags separated by a '+') is specified
echo "TEST_TAG_ARG: ${TEST_TAG_ARG}"
IFS="+" read -r -a TEST_TAG_SPLIT <<< "${TEST_TAG_ARG}"
index=0
rc=0
# shellcheck disable=SC2086
while [ "$index" -lt  "${#TEST_TAG_SPLIT[*]}" ]; do
    echo "Running launch.py with tags: ${TEST_TAG_SPLIT[index]}"
    IFS=" " read -r -a TAGS <<< "${TEST_TAG_SPLIT[index]}"
    if [ "$index" -eq 0 ]; then
        # First sequence of tags run with arguments provided by the user
        name=${STAGE_NAME}
    elif [ "$index" -eq 1 ]; then
        # Additional sequences of tags are ALWAYS run with servers using MD on SSD mode
        LAUNCH_OPT_ARGS="${LAUNCH_OPT_ARGS} --nvme=auto_md_on_ssd"
        name="${STAGE_NAME} MD on SSD"
    else
        echo "More than two sequences of functional test tags not supported"
        continue
    fi

    # shellcheck disable=SC2086,SC2090
    if ! ./launch.py --mode ci --name "${name}" ${node_args} ${LAUNCH_OPT_ARGS} ${TAGS[*]}; then
        rc=$((rc|${PIPESTATUS[0]}))
    fi
    (( index++ )) || true
done

exit $rc<|MERGE_RESOLUTION|>--- conflicted
+++ resolved
@@ -12,6 +12,9 @@
     echo "vm.max_map_count is not set as expected"
     exit 1
 fi
+
+# shellcheck disable=SC2153
+mapfile -t TEST_TAG_ARR <<< "$TEST_TAG_ARG"
 
 if $TEST_RPMS; then
     rm -rf "$PWD"/install/tmp
@@ -171,7 +174,7 @@
 export DAOS_TEST_APP_SRC=${DAOS_TEST_APP_SRC:-"/scratch/daos_test/apps"}
 export DAOS_TEST_APP_DIR=${DAOS_TEST_APP_DIR:-"${DAOS_TEST_SHARED_DIR}/daos_test/apps"}
 
-node_args="-ts ${TEST_NODES}"
+launch_node_args="-ts ${TEST_NODES}"
 if [ "${STAGE_NAME}" == "Functional Hardware 24" ]; then
     # Currently the 'Functional Hardware 24' uses a cluster that has 8 hosts configured to run
     # daos engines and the remaining hosts are configured to be clients. Use separate -ts and -tc
@@ -179,9 +182,6 @@
     IFS=" " read -r -a test_node_list <<< "${TEST_NODES//,/ }"
     server_nodes=$(IFS=','; echo "${test_node_list[*]:0:8}")
     client_nodes=$(IFS=','; echo "${test_node_list[*]:8}")
-<<<<<<< HEAD
-    node_args="-ts ${server_nodes} -tc ${client_nodes}"
-=======
     launch_node_args="-ts ${server_nodes} -tc ${client_nodes}"
 fi
 
@@ -190,35 +190,6 @@
     rc=${PIPESTATUS[0]}
 else
     rc=0
->>>>>>> b7860a48
 fi
 
-# Run launch.py multiple times if a sequence of tags (tags separated by a '+') is specified
-echo "TEST_TAG_ARG: ${TEST_TAG_ARG}"
-IFS="+" read -r -a TEST_TAG_SPLIT <<< "${TEST_TAG_ARG}"
-index=0
-rc=0
-# shellcheck disable=SC2086
-while [ "$index" -lt  "${#TEST_TAG_SPLIT[*]}" ]; do
-    echo "Running launch.py with tags: ${TEST_TAG_SPLIT[index]}"
-    IFS=" " read -r -a TAGS <<< "${TEST_TAG_SPLIT[index]}"
-    if [ "$index" -eq 0 ]; then
-        # First sequence of tags run with arguments provided by the user
-        name=${STAGE_NAME}
-    elif [ "$index" -eq 1 ]; then
-        # Additional sequences of tags are ALWAYS run with servers using MD on SSD mode
-        LAUNCH_OPT_ARGS="${LAUNCH_OPT_ARGS} --nvme=auto_md_on_ssd"
-        name="${STAGE_NAME} MD on SSD"
-    else
-        echo "More than two sequences of functional test tags not supported"
-        continue
-    fi
-
-    # shellcheck disable=SC2086,SC2090
-    if ! ./launch.py --mode ci --name "${name}" ${node_args} ${LAUNCH_OPT_ARGS} ${TAGS[*]}; then
-        rc=$((rc|${PIPESTATUS[0]}))
-    fi
-    (( index++ )) || true
-done
-
 exit $rc