--- conflicted
+++ resolved
@@ -144,11 +144,7 @@
             self.dfuse.disable_wb_cache.value = True
         elif cache_mode == 'data':
             build_time = 60
-<<<<<<< HEAD
-            cont_attrs['dfuse-data-cache'] = 'on'
-=======
             cont_attrs['dfuse-data-cache'] = True
->>>>>>> e580a22b
             cont_attrs['dfuse-attr-time'] = '0'
             cont_attrs['dfuse-dentry-time'] = '0'
             cont_attrs['dfuse-ndentry-time'] = '0'
