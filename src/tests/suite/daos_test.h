--- conflicted
+++ resolved
@@ -376,12 +376,9 @@
 				    int test_size);
 int run_daos_degrade_simple_ec_test(int rank, int size, int *sub_tests,
 				    int sub_tests_size);
-<<<<<<< HEAD
-int run_daos_pipeline_test(int rank, int size);
-=======
 int run_daos_upgrade_test(int rank, int size, int *sub_tests,
 			  int sub_tests_size);
->>>>>>> 565665c8
+int run_daos_pipeline_test(int rank, int size);
 void daos_kill_server(test_arg_t *arg, const uuid_t pool_uuid, const char *grp,
 		      d_rank_list_t *svc, d_rank_t rank);
 void daos_start_server(test_arg_t *arg, const uuid_t pool_uuid,
