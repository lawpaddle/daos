--- conflicted
+++ resolved
@@ -97,21 +97,17 @@
     newenv = configure_cmocka(denv.Clone())
 
     c_files = Split("""daos_array.c daos_base_tx.c daos_capa.c daos_checksum.c
-                    daos_container.c daos_dedup.c daos_degraded.c
-                    daos_dist_tx.c daos_drain_simple.c daos_epoch.c
-                    daos_epoch_io.c daos_epoch_recovery.c daos_kv.c
+                    daos_cmetrics.c daos_container.c daos_dedup.c
+                    daos_degraded.c daos_dist_tx.c daos_drain_simple.c
+                    daos_epoch.c daos_epoch_io.c daos_epoch_recovery.c daos_kv.c
                     daos_md_replication.c daos_mgmt.c daos_nvme_recovery.c
                     daos_obj_array.c daos_obj.c daos_oid_alloc.c daos_pool.c
                     daos_rebuild.c daos_rebuild_common.c daos_rebuild_ec.c
                     daos_rebuild_simple.c daos_test.c daos_verify_consistency.c
                     daos_aggregate_ec.c daos_degrade_ec.c
-<<<<<<< HEAD
-                    daos_extend_simple.c daos_obj_ec.c daos_cmetrics.c""")
-=======
                     daos_extend_simple.c daos_obj_ec.c""")
 
     newenv.AppendUnique(LIBPATH=["$BUILD_DIR/src/client/dfs"])
->>>>>>> 1ffef41e
     daostest = daos_build.program(newenv, 'daos_test', c_files + daos_test_tgt,
                                   LIBS=['daos_common'] + libraries)
 
