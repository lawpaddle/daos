#!python
# (C) Copyright 2018-2021 Intel Corporation.
#
# SPDX-License-Identifier: BSD-2-Clause-Patent
#
"""Build cart_ctl test"""

import os
import daos_build

SRC = 'cart_ctl.c'

def scons():
    """scons function"""
<<<<<<< HEAD
    Import('env', 'prereqs', 'cart_lib', 'gurt_lib', 'cart_utils_objs')
=======
    Import('env', 'prereqs')

>>>>>>> 4472f4c8
    tenv = env.Clone(LIBS=[])
    tenv.AppendUnique(LIBS=['cart', 'gurt', 'pthread'])
    prereqs.require(tenv, 'mercury')

<<<<<<< HEAD
    ctl = daos_build.program(tenv, [SRC, cart_utils_objs])
    tenv.Requires(ctl, [cart_lib, gurt_lib, cart_utils_objs])
=======
    ctl = daos_build.program(tenv, SRC)
>>>>>>> 4472f4c8
    tenv.Install(os.path.join("$PREFIX", 'bin'), ctl)

if __name__ == "SCons.Script":
    scons()<|MERGE_RESOLUTION|>--- conflicted
+++ resolved
@@ -8,26 +8,19 @@
 import os
 import daos_build
 
-SRC = 'cart_ctl.c'
+SRC = ['cart_ctl.c']
 
 def scons():
     """scons function"""
-<<<<<<< HEAD
     Import('env', 'prereqs', 'cart_lib', 'gurt_lib', 'cart_utils_objs')
-=======
-    Import('env', 'prereqs')
 
->>>>>>> 4472f4c8
     tenv = env.Clone(LIBS=[])
+    tenv.AppendUnique(CPPPATH=['#/src/cart', '#/src/tests/ftest/cart'])
     tenv.AppendUnique(LIBS=['cart', 'gurt', 'pthread'])
     prereqs.require(tenv, 'mercury')
 
-<<<<<<< HEAD
     ctl = daos_build.program(tenv, [SRC, cart_utils_objs])
     tenv.Requires(ctl, [cart_lib, gurt_lib, cart_utils_objs])
-=======
-    ctl = daos_build.program(tenv, SRC)
->>>>>>> 4472f4c8
     tenv.Install(os.path.join("$PREFIX", 'bin'), ctl)
 
 if __name__ == "SCons.Script":
