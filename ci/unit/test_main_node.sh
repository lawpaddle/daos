--- conflicted
+++ resolved
@@ -51,10 +51,6 @@
 fi
 
 sudo mount -t tmpfs -o size=16G tmpfs /mnt/daos
-<<<<<<< HEAD
-USE_DEV=/dev/vdb IS_CI=true RUN_TEST_VALGRIND="$WITH_VALGRIND" DAOS_BASE="$SL_SRC_DIR" \
-    utils/run_test.sh
-=======
 RUN_TEST_VALGRIND=""
 if [ "$WITH_VALGRIND" = "memcheck" ]; then
     RUN_TEST_VALGRIND="--memcheck"
@@ -63,5 +59,4 @@
 if [ -b "/dev/vdb" ]; then
     VDB_ARG="--bdev=/dev/vdb"
 fi
-utils/run_utest.py $RUN_TEST_VALGRIND --no-fail-on-error $VDB_ARG
->>>>>>> 84bb4348
+utils/run_utest.py $RUN_TEST_VALGRIND --no-fail-on-error $VDB_ARG